--- conflicted
+++ resolved
@@ -78,36 +78,7 @@
 
 See [below](#how-do-i-log-users-in-when-they-hit-the-application) for additional considerations for each strategy if you are wanting to log users in on page load.
 
-<<<<<<< HEAD
-## Usage
-
-### How do I secure routes?
-
-Please see our [MsalGuard doc](https://github.com/AzureAD/microsoft-authentication-library-for-js/blob/dev/lib/msal-angular/docs/v2-docs/msal-guard.md) for more information about securing routes with the `MsalGuard`.
-
-### How do I get accounts?
-
-The `@azure/msal-browser` instance used by `@azure/msal-angular` exposes multiple methods for getting account information. We recommend using `getAllAccounts()` to get all accounts, and `getAccountByHomeId()` and `getAccountByLocalId()` to get specific accounts. Note that while `getAccountByUsername()` is available, it should be a secondary choice, as it may be less reliable and is for convenience only. See the [`@azure/msal-browser` docs](https://azuread.github.io/microsoft-authentication-library-for-js/ref/classes/_azure_msal_browser.publicclientapplication.html) for more details on account methods.
-
-We recommend subscribing to the `inProgress$` observable and filtering for `InteractionStatus.None` before retrieving account information. This ensures that all interactions have completed before getting account information. See [our sample](https://github.com/AzureAD/microsoft-authentication-library-for-js/blob/dev/samples/msal-angular-v2-samples/angular10-sample-app/src/app/app.component.ts#L27) for an example of this use.
-
-### How do I get and set active accounts?
-
-The `msal-browser` instance exposes `getActiveAccount()` and `setActiveAccount()` for active accounts. 
-
-We recommend subscribing to the `inProgress$` observable and filtering for `InteractionStatus.None` before retrieving account information with `getActiveAccount()`. This ensures that all interactions have completed before getting account information. 
-
-We recommend setting the active account:
-
-- After any action that may change the account, especially if your app uses multiple accounts. See [here](https://github.com/AzureAD/microsoft-authentication-library-for-js/blob/dev/samples/msal-angular-v2-samples/angular11-sample-app/src/app/home/home.component.ts#L23) for an example of setting the account after a successful login.
-- On initial page load. Wait until all interactions are complete (by subscribing to the `inProgress$` observable and filtering for `InteractionStatus.None`), check if there is an active account, and if there is none, set the active account. This could be the first account retrieved by `getAllAccounts()`, or other account selection logic required by your app. See [here](https://github.com/AzureAD/microsoft-authentication-library-for-js/blob/dev/samples/msal-angular-v2-samples/angular11-sample-app) for an example of checking and setting the active account on page load.
-
-**Note:** Prior to `@azure/msal-browser@2.16.0` active account did not persist across page loads. If you are using `@azure/msal-browser@2.15.0` or earlier we recommend that you set the active account for each page load. In version 2.16.0 and above the active account will be cached in the cache location specified in your MSAL config and retrieved each time `getActiveAccount` is called.
-
-Our [Angular 11](https://github.com/AzureAD/microsoft-authentication-library-for-js/blob/dev/samples/msal-angular-v2-samples/angular11-sample-app) sample demonstrates basic usage. Your app may require more complicated logic to choose accounts.
-=======
 ## Authentication
->>>>>>> a0a328e0
 
 ### How do I log users in when they hit the application?
 
@@ -166,7 +137,7 @@
 - After any action that may change the account, especially if your app uses multiple accounts. See [here](https://github.com/AzureAD/microsoft-authentication-library-for-js/blob/dev/samples/msal-angular-v2-samples/angular11-sample-app/src/app/home/home.component.ts#L23) for an example of setting the account after a successful login.
 - On initial page load. Wait until all interactions are complete (by subscribing to the `inProgress$` observable and filtering for `InteractionStatus.None`), check if there is an active account, and if there is none, set the active account. This could be the first account retrieved by `getAllAccounts()`, or other account selection logic required by your app. See [here](https://github.com/AzureAD/microsoft-authentication-library-for-js/blob/dev/samples/msal-angular-v2-samples/angular11-sample-app) for an example of checking and setting the active account on page load.
 
-**Note:** Prior to `@azure/msal-browser@2.15.0` active account did not persist across page loads. If you are using `@azure/msal-browser@2.14.2` or earlier we recommend that you set the active account for each page load. In version 2.15.0 and above the active account will be cached in the cache location specified in your MSAL config and retrieved each time `getActiveAccount` is called.
+**Note:** Prior to `@azure/msal-browser@2.16.0` active account did not persist across page loads. If you are using `@azure/msal-browser@2.15.0` or earlier we recommend that you set the active account for each page load. In version 2.16.0 and above the active account will be cached in the cache location specified in your MSAL config and retrieved each time `getActiveAccount` is called.
 
 Our [Angular 11](https://github.com/AzureAD/microsoft-authentication-library-for-js/blob/dev/samples/msal-angular-v2-samples/angular11-sample-app) sample demonstrates basic usage. Your app may require more complicated logic to choose accounts.
 
