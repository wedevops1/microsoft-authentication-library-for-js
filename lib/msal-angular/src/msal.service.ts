/*
 * Copyright (c) Microsoft Corporation. All rights reserved.
 * Licensed under the MIT License.
 */

import { Inject, Injectable } from "@angular/core";
import { Location } from "@angular/common";
import {
    IPublicClientApplication,
    EndSessionRequest,
    AuthenticationResult,
    RedirectRequest,
    SilentRequest,
    PopupRequest,
    SsoSilentRequest,
    Logger,
    WrapperSKU
} from "@azure/msal-browser";
<<<<<<< HEAD
import { MSAL_INSTANCE } from "./constants";
=======
import { MSAL_INSTANCE, Constants } from "./constants";
>>>>>>> 8fbe6e5e
import { Observable, from } from "rxjs";
import { IMsalService } from "./IMsalService";
import { name, version } from "./version.json";

@Injectable()
export class MsalService implements IMsalService {
    private redirectHash: string;
    private logger: Logger;

    constructor(
        @Inject(MSAL_INSTANCE) public instance: IPublicClientApplication,
        private location: Location
    ) {
        const hash = this.location.path(true).split("#").pop();
        if (hash) {
            this.redirectHash = `#${hash}`;
        }
        this.instance.initializeWrapperLibrary(WrapperSKU.Angular, Constants.VERSION);
    }

    acquireTokenPopup(request: PopupRequest): Observable<AuthenticationResult> {
        return from(this.instance.acquireTokenPopup(request));
    }
    acquireTokenRedirect(request: RedirectRequest): Observable<void> {
        return from(this.instance.acquireTokenRedirect(request));
    }
    acquireTokenSilent(silentRequest: SilentRequest): Observable<AuthenticationResult> {
        return from(this.instance.acquireTokenSilent(silentRequest));
    }
    handleRedirectObservable(): Observable<AuthenticationResult> {
        const handleRedirect = from(this.instance.handleRedirectPromise(this.redirectHash));
        this.redirectHash = "";
        return handleRedirect;
    }
    loginPopup(request?: PopupRequest): Observable<AuthenticationResult> {
        return from(this.instance.loginPopup(request));
    }
    loginRedirect(request?: RedirectRequest): Observable<void> {
        return from(this.instance.loginRedirect(request));
    }
    logout(logoutRequest?: EndSessionRequest): Observable<void> {
        return from(this.instance.logout(logoutRequest));
    }
    ssoSilent(request: SsoSilentRequest): Observable<AuthenticationResult> {
        return from(this.instance.ssoSilent(request));
    }
    getLogger(): Logger {
        if (!this.logger) {
            this.logger = this.instance.getLogger().clone(Constants.SKU, Constants.VERSION);
        }
        return this.logger;
    }
    setLogger(logger: Logger): void {
        this.logger = logger.clone(Constants.SKU, Constants.VERSION);
        this.instance.setLogger(logger);
    }

}<|MERGE_RESOLUTION|>--- conflicted
+++ resolved
@@ -16,11 +16,7 @@
     Logger,
     WrapperSKU
 } from "@azure/msal-browser";
-<<<<<<< HEAD
 import { MSAL_INSTANCE } from "./constants";
-=======
-import { MSAL_INSTANCE, Constants } from "./constants";
->>>>>>> 8fbe6e5e
 import { Observable, from } from "rxjs";
 import { IMsalService } from "./IMsalService";
 import { name, version } from "./version.json";
@@ -38,7 +34,7 @@
         if (hash) {
             this.redirectHash = `#${hash}`;
         }
-        this.instance.initializeWrapperLibrary(WrapperSKU.Angular, Constants.VERSION);
+        this.instance.initializeWrapperLibrary(WrapperSKU.Angular, version);
     }
 
     acquireTokenPopup(request: PopupRequest): Observable<AuthenticationResult> {
@@ -69,12 +65,12 @@
     }
     getLogger(): Logger {
         if (!this.logger) {
-            this.logger = this.instance.getLogger().clone(Constants.SKU, Constants.VERSION);
+            this.logger = this.instance.getLogger().clone(name, version);
         }
         return this.logger;
     }
     setLogger(logger: Logger): void {
-        this.logger = logger.clone(Constants.SKU, Constants.VERSION);
+        this.logger = logger.clone(name, version);
         this.instance.setLogger(logger);
     }
 
