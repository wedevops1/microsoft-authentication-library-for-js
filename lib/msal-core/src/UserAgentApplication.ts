/**
 * Copyright (c) Microsoft Corporation
 *  All Rights Reserved
 *  MIT License
 *
 * Permission is hereby granted, free of charge, to any person obtaining a copy of this
 * software and associated documentation files (the 'Software'), to deal in the Software
 * without restriction, including without limitation the rights to use, copy, modify,
 * merge, publish, distribute, sublicense, and/or sell copies of the Software, and to
 * permit persons to whom the Software is furnished to do so, subject to the following
 * conditions:
 *
 * The above copyright notice and this permission notice shall be
 * included in all copies or substantial portions of the Software.
 *
 * THE SOFTWARE IS PROVIDED 'AS IS', WITHOUT WARRANTY OF ANY KIND,
 * EXPRESS OR IMPLIED, INCLUDING BUT NOT LIMITED TO THE WARRANTIES OF MERCHANTABILITY,
 * FITNESS FOR A PARTICULAR PURPOSE AND NONINFRINGEMENT. IN NO EVENT SHALL THE AUTHORS
 * OR COPYRIGHT HOLDERS BE LIABLE FOR ANY CLAIM, DAMAGES OR OTHER LIABILITY,
 * WHETHER IN AN ACTION OF CONTRACT, TORT OR OTHERWISE, ARISING FROM, OUT
 * OF OR IN CONNECTION WITH THE SOFTWARE OR THE USE OR OTHER DEALINGS IN THE SOFTWARE.
 */

import { AccessTokenCacheItem } from "./AccessTokenCacheItem";
import { AccessTokenKey } from "./AccessTokenKey";
import { AccessTokenValue } from "./AccessTokenValue";
import { AuthenticationRequestParameters } from "./AuthenticationRequestParameters";
import { Authority } from "./Authority";
import { ClientInfo } from "./ClientInfo";
import { Constants, ErrorCodes, ErrorDescription } from "./Constants";
import { IdToken } from "./IdToken";
import { Logger } from "./Logger";
import { Storage } from "./Storage";
import { TokenResponse } from "./RequestInfo";
import { User } from "./User";
import { Utils } from "./Utils";
import { AuthorityFactory } from "./AuthorityFactory";
import { Configuration, buildConfiguration } from "./Configuration";

// default authority
/**
 * @param {string} authority - A URL indicating a directory that MSAL can use to obtain tokens.
 * - In Azure AD, it is of the form https://&lt;tenant&gt;/&lt;tenant&gt;, where &lt;tenant&gt; is the directory host (e.g. https://login.microsoftonline.com) and &lt;tenant&gt; is a identifier within the directory itself (e.g. a domain associated to the tenant, such as contoso.onmicrosoft.com, or the GUID representing the TenantID property of the directory)
 * - In Azure B2C, it is of the form https://&lt;instance&gt;/tfp/&lt;tenant&gt;/<policyName>/
 * - Default value is: "https://login.microsoftonline.com/common"
 */
const DEFAULT_AUTHORITY = "https://login.microsoftonline.com/common";

/**
 * Interface to handle iFrame generation, Popup Window creation and redirect handling
 */
// TODO: Add more accurate description and document the design choices made
declare global {
    interface Window {
        msal: Object;
        CustomEvent: CustomEvent;
        Event: Event;
        activeRenewals: {};
        renewStates: Array<string>;
        callBackMappedToRenewStates : {};
        callBacksMappedToRenewStates: {};
        openedWindows: Array<Window>;
        requestType: string;
    }
}

/**
 * response_type from OpenIDConnect
 * References: https://openid.net/specs/oauth-v2-multiple-response-types-1_0.html & https://tools.ietf.org/html/rfc6749#section-4.2.1
 * Since we support only implicit flow in this library, we restrict the response_type support to only 'token' and 'id_token'
 *
 * @hidden
 */
const ResponseTypes = {
  id_token: "id_token",
  token: "token",
  id_token_token: "id_token token"
};

/**
 * @hidden
 */
// TODO: This will move to Response Object
export interface CacheResult {
  errorDesc: string;
  token: string;
  error: string;
}

/**
 * A type alias of for a tokenReceivedCallback function.
 * @param tokenReceivedCallback.errorDesc error description returned from the STS if API call fails.
 * @param tokenReceivedCallback.token token returned from STS if token request is successful.
 * @param tokenReceivedCallback.error error code returned from the STS if API call fails.
 * @param tokenReceivedCallback.tokenType tokenType returned from the STS if API call is successful. Possible values are: id_token OR access_token.
 */
// TODO: Rework the callback as per new design - handleRedirectCallbacks() implementation etc.
export type tokenReceivedCallback = (errorDesc: string, token: string, error: string, tokenType: string, userState: string ) => void;

// TODO: Add second callback for error cases

/**
 * A wrapper to handle the token response/error within the iFrame always
 *
 * @param target
 * @param propertyKey
 * @param descriptor
 */
// TODO: This functionality of wrapper around a function seem to be changing in the latest TS, check this while fixing npm issues
const resolveTokenOnlyIfOutOfIframe = (target: any, propertyKey: string, descriptor: PropertyDescriptor) => {
  const tokenAcquisitionMethod = descriptor.value;
  descriptor.value = function (...args: any[]) {
      return this.isInIframe()
          ? new Promise(() => {
            return;
          })
          : tokenAcquisitionMethod.apply(this, args);
  };
  return descriptor;
};

/**
 * UserAgentApplication class - Object Instance that the developer would need to make login/acquireToken calls
 */
export class UserAgentApplication {

  private config: Configuration;

  private tokenReceivedCallback: tokenReceivedCallback = null;
  protected cacheStorage: Storage;

  // Added for readability as these params are very frequently used
  private logger: Logger;
  private clientId: string;

  private userLoginInProgress: boolean;
  private acquireTokenInProgress: boolean;
  private silentAuthenticationState: string;
  private silentLogin: boolean;
  private user: User;
  private inCookie: boolean;

  // Authority Functionality
  protected authorityInstance: Authority;

  // If the developer passes an authority, create an instance
  public set authority(val) {
    this.authorityInstance = AuthorityFactory.CreateInstance(val, this.config.auth.validateAuthority);
  }

  // retrieve the authority instance
  public get authority(): string {
    return this.authorityInstance.CanonicalAuthority;
  }

  /**
   * Initialize a UserAgentApplication with a given clientId and authority.
   * @constructor
   * @param {string} clientId - The clientID of your application, you should get this from the application registration portal.
   * @param {string} authority - A URL indicating a directory that MSAL can use to obtain tokens.
   * - In Azure AD, it is of the form https://&lt;instance>/&lt;tenant&gt;,\ where &lt;instance&gt; is the directory host (e.g. https://login.microsoftonline.com) and &lt;tenant&gt; is a identifier within the directory itself (e.g. a domain associated to the tenant, such as contoso.onmicrosoft.com, or the GUID representing the TenantID property of the directory)
   * - In Azure B2C, it is of the form https://&lt;instance&gt;/tfp/&lt;tenantId&gt;/&lt;policyName&gt;/
   * - Default value is: "https://login.microsoftonline.com/common"
   * @param _tokenReceivedCallback -  The function that will get the call back once this API is completed (either successfully or with a failure).
   * @param {boolean} validateAuthority -  boolean to turn authority validation on/off.
   */
  // TODO: Update constructor to accept configuration object, success callback and error callback
<<<<<<< HEAD
  constructor(configuration: Configuration, callback: tokenReceivedCallback) {

    // Set the Configuration
    this.config = configuration;
    this.logger = this.config.system.logger;
    this.clientId = this.config.auth.clientId;

    // if no authority is passed, set the default: "https://login.microsoftonline.com/common"
    this.authority = this.config.auth.authority || DEFAULT_AUTHORITY;

    // Set the callback
    this.tokenReceivedCallback = callback;

    // track login and acquireToken in progress
    this.userLoginInProgress = false;
    this.acquireTokenInProgress = false;

    this.inCookie = this.config.cache.storeAuthStateInCookie;

    // cache keys msal - typescript throws an error if any value other than "localStorage" or "sessionStorage" is passed
    try {
        this.cacheStorage = new Storage(this.config.cache.cacheLocation);
    } catch (e) {
        this.config.system.logger.error("CacheLocation can be set only to 'localStorage' or 'sessionStorage' ");
    }
=======
  constructor(
    clientId: string,
    authority: string | null,
    tokenReceivedCallback: tokenReceivedCallback,
    options:
      {
        validateAuthority?: boolean,
        cacheLocation?: string,
        redirectUri?: string | (() => string),
        postLogoutRedirectUri?: string | (() => string),
        logger?: Logger,
        loadFrameTimeout?: number,
        navigateToLoginRequestUrl?: boolean,
        state?: string,
        isAngular?: boolean,
        unprotectedResources?: Array<string>
        protectedResourceMap?: Map<string, Array<string>>,
        storeAuthStateInCookie?: boolean
      } = {}) {
      const {
          validateAuthority = true,
          cacheLocation = "sessionStorage",
          redirectUri = () => window.location.href.split("?")[0].split("#")[0],
          postLogoutRedirectUri = () => window.location.href.split("?")[0].split("#")[0],
          logger = new Logger(null),
          loadFrameTimeout = 6000,
          navigateToLoginRequestUrl = true,
          state = "",
          isAngular = false,
          unprotectedResources = new Array<string>(),
          protectedResourceMap = new Map<string, Array<string>>(),
          storeAuthStateInCookie = false
      } = options;

    // TODO: The configuration object will take care of many of these assignments
    this.loadFrameTimeout = loadFrameTimeout;
    this.clientId = clientId;
    this.validateAuthority = validateAuthority;

    // TODO: Replace string with constant
    this.authority = authority || "https://login.microsoftonline.com/common";
    this._navigateToLoginRequestUrl = navigateToLoginRequestUrl;
    this._state = state;
    this._isAngular = isAngular;
    this._unprotectedResources = unprotectedResources;
    this._protectedResourceMap = protectedResourceMap;
    this._redirectUri = redirectUri;
    this._postLogoutredirectUri = postLogoutRedirectUri;
    this._logger = logger;
    this.storeAuthStateInCookie = storeAuthStateInCookie;

    // TODO: This should be replaced with two different callbacks for success and error cases
    this._tokenReceivedCallback = tokenReceivedCallback;

    // Track login and acquireToken in progress
    this._loginInProgress = false;
    this._acquireTokenInProgress = false;

    // TODO: This should be replaced with cache object, typescript checking for "localStorage" and "sessionStorage" values
    this._cacheLocation = cacheLocation;
    if (!this._cacheLocations[cacheLocation]) {
      throw new Error("Cache Location is not valid. Provided value:" + this._cacheLocation + ".Possible values are: " + this._cacheLocations.localStorage + ", " + this._cacheLocations.sessionStorage);
    }
    this._cacheStorage = new Storage(this._cacheLocation); //cache keys msal
>>>>>>> 315793b7

    // Initialize window handling code
    window.openedWindows = [];
    window.activeRenewals = {};
    window.renewStates = [];
    window.callBackMappedToRenewStates = { };
    window.callBacksMappedToRenewStates = { };
    window.msal = this;
    const urlHash = window.location.hash;
    const isCallback = this.isCallback(urlHash);

    // On the server 302 - Redirect, handle this
    if (!this.config.framework.isAngular) {
        if (isCallback) {
            this.handleAuthenticationResponse.call(this, urlHash);
        }
        else {
<<<<<<< HEAD
            const pendingCallback = this.cacheStorage.getItem(Constants.urlHash);
=======
            const pendingCallback = this._cacheStorage.getItem(Constants.urlHash);
>>>>>>> 315793b7
            if (pendingCallback) {
                this.processCallBack(pendingCallback);
            }
        }
    }
  }

  //#region Redirect Flow

  /**
   * Initiate the login process by redirecting the user to the STS authorization endpoint.
   * @param {Array.<string>} scopes - Permissions you want included in the access token. Not all scopes are guaranteed to be included in the access token returned.
   * @param {string} extraQueryParameters - Key-value pairs to pass to the authentication server during the interactive authentication flow.
   */
  // TODO: params to accept AuthRequest object instead
  loginRedirect(scopes?: Array<string>, extraQueryParameters?: string): void {
    /*
    1. Create navigate url
    2. saves value in cache
    3. redirect user to AAD
     */
    if (this.userLoginInProgress) {
      // TODO: use error callback here
      if (this.tokenReceivedCallback) {
            this.tokenReceivedCallback(ErrorDescription.loginProgressError, null, ErrorCodes.loginProgressError, Constants.idToken, this.getUserState(this.cacheStorage.getItem(Constants.stateLogin, this.inCookie)));
        return;
      }
      // TODO: Should we throw noCallback error here?
    }

    // TODO: Replace with new validation pattern - This will come with Error
    if (scopes) {
      const isValidScope = this.validateInputScope(scopes);
      if (isValidScope && !Utils.isEmpty(isValidScope)) {
          if (this.tokenReceivedCallback) {
              this.tokenReceivedCallback(ErrorDescription.inputScopesError, null, ErrorCodes.inputScopesError, Constants.idToken, this.getUserState(this.cacheStorage.getItem(Constants.stateLogin, this.inCookie)));
          return;
        }
      }
      scopes = this.filterScopes(scopes);
    }

    // extract ADAL id_token if exists
    let idTokenObject = this.extractADALIdToken();

    // silent login if ADAL id_token is retrieved successfully - SSO
    if (idTokenObject && !scopes) {
      this.logger.info("ADAL's idToken exists. Extracting login information from ADAL's idToken ");
      extraQueryParameters = Utils.constructUnifiedCacheExtraQueryParameter(idTokenObject, extraQueryParameters);
      this.silentLogin = true;
      this.acquireTokenSilent([this.clientId], this.authority, this.getUser(), extraQueryParameters)
      .then((idToken) => {
        this.silentLogin = false;
        this.logger.info("Unified cache call is successful");
        // TODO: Change callback to return AuthRespkjoonse
        if (this.tokenReceivedCallback) {
          this.tokenReceivedCallback.call(this, null, idToken, null, Constants.idToken, this.getUserState(this.silentAuthenticationState));
        }
      }, (error) => {
        this.silentLogin = false;
        this.logger.error("Error occurred during unified cache ATS");
        this.loginRedirectHelper(scopes, extraQueryParameters);
      });
    }
    // else proceed to login
    else {
      this.loginRedirectHelper(scopes, extraQueryParameters);
    }
  }

  /**
   * Helper function to loginRedirect
   *
   * @hidden
   * @param scopes
   * @param extraQueryParameters
   */
  private loginRedirectHelper(scopes?: Array<string>, extraQueryParameters?: string) {
    // Track login in progress
    this.userLoginInProgress = true;

    // TODO: Make this more readable - is authorityInstance changed, what is happening with the return for AuthorityKey?
    this.authorityInstance.ResolveEndpointsAsync()
    .then(() => {
      const authenticationRequest = new AuthenticationRequestParameters(this.authorityInstance, this.clientId, scopes, ResponseTypes.id_token, this.getRedirectUri(), this.config.auth.state);
      if (extraQueryParameters) {
        authenticationRequest.extraQueryParameters = extraQueryParameters;
      }

      // if the user sets the login start page - angular only??
<<<<<<< HEAD
      let loginStartPage = this.cacheStorage.getItem(Constants.angularLoginRequest);
=======
      let loginStartPage = this._cacheStorage.getItem(Constants.angularLoginRequest);
>>>>>>> 315793b7
      if (!loginStartPage || loginStartPage === "") {
        loginStartPage = window.location.href;
      } else {
        this.cacheStorage.setItem(Constants.angularLoginRequest, "");
      }

      // Cache the state, nonce, and login request data
<<<<<<< HEAD
      this.cacheStorage.setItem(Constants.loginRequest, loginStartPage, this.inCookie);
      this.cacheStorage.setItem(Constants.loginError, "");

      this.cacheStorage.setItem(Constants.stateLogin, authenticationRequest.state, this.inCookie);
      this.cacheStorage.setItem(Constants.nonceIdToken, authenticationRequest.nonce, this.inCookie);

      this.cacheStorage.setItem(Constants.msalError, "");
      this.cacheStorage.setItem(Constants.msalErrorDescription, "");

      // Cache authorityKey
      const authorityKey = Storage.generateAuthKey(authenticationRequest.state);
      this.cacheStorage.setItem(authorityKey, this.authority, this.inCookie);
=======
      this._cacheStorage.setItem(Constants.loginRequest, loginStartPage, this.storeAuthStateInCookie);
      this._cacheStorage.setItem(Constants.loginError, "");

      this._cacheStorage.setItem(Constants.stateLogin, authenticationRequest.state, this.storeAuthStateInCookie);
      this._cacheStorage.setItem(Constants.nonceIdToken, authenticationRequest.nonce, this.storeAuthStateInCookie);

      this._cacheStorage.setItem(Constants.msalError, "");
      this._cacheStorage.setItem(Constants.msalErrorDescription, "");

      // Cache authorityKey
      const authorityKey = Storage.generateAuthorityKey(authenticationRequest.state);
      this._cacheStorage.setItem(authorityKey, this.authority, this.storeAuthStateInCookie);
>>>>>>> 315793b7

      // build URL to navigate to proceed with the login
      const urlNavigate = authenticationRequest.createNavigateUrl(scopes)  + Constants.response_mode_fragment;

      // Redirect user to login URL
      this.promptUser(urlNavigate);
    });
  }

  /**
   * Used to obtain an access_token by redirecting the user to the authorization endpoint.
   * To renew idToken, clientId should be passed as the only scope in the scopes array.
   * @param {Array<string>} scopes - Permissions you want included in the access token. Not all scopes are  guaranteed to be included in the access token. Scopes like "openid" and "profile" are sent with every request.
   * @param {string} authority - A URL indicating a directory that MSAL can use to obtain tokens.
   * - In Azure AD, it is of the form https://{instance}/&lt;tenant&gt;, where &lt;tenant&gt; is the directory host (e.g. https://login.microsoftonline.com) and &lt;tenant&gt; is a identifier within the directory itself (e.g. a domain associated to the tenant, such as contoso.onmicrosoft.com, or the GUID representing the TenantID property of the directory)
   * - In Azure B2C, it is of the form https://{instance}/tfp/&lt;tenant&gt;/<policyName>
   * - Default value is: "https://login.microsoftonline.com/common"
   * @param {User} user - The user for which the scopes are requested.The default user is the logged in user.
   * @param {string} extraQueryParameters - Key-value pairs to pass to the STS during the  authentication flow.
   */
  // TODO: params to accept AuthRequest object instead
  acquireTokenRedirect(scopes: Array<string>): void;
  acquireTokenRedirect(scopes: Array<string>, authority: string): void;
  acquireTokenRedirect(scopes: Array<string>, authority: string, user: User): void;
  acquireTokenRedirect(scopes: Array<string>, authority: string, user: User, extraQueryParameters: string): void;
  acquireTokenRedirect(scopes: Array<string>, authority?: string, user?: User, extraQueryParameters?: string): void {
    // Validate scopes
    // TODO: Change to new validation pattern
    // TODO: is this always access token?
    const isValidScope = this.validateInputScope(scopes);
    if (isValidScope && !Utils.isEmpty(isValidScope)) {
        if (this.tokenReceivedCallback) {
            this.tokenReceivedCallback(ErrorDescription.inputScopesError, null, ErrorCodes.inputScopesError, Constants.accessToken, this.getUserState(this.cacheStorage.getItem(Constants.stateLogin, this.inCookie)));
        return;
      }
    }

    if (scopes) {
      scopes = this.filterScopes(scopes);
    }

    // Get the user object if a session exists
    const userObject = user ? user : this.getUser();

    // If already in progress, do not proceed
    // TODO: Should we throw or return an error here?
    if (this.acquireTokenInProgress) {
      return;
    }

    // If no session exists, prompt the user to login.
    if (!userObject && !(extraQueryParameters && (extraQueryParameters.indexOf(Constants.login_hint) !== -1 ))) {
    // TODO: This should be replaced with error callback
    // TODO: Is this always accessToken?
      if (this.tokenReceivedCallback) {
        this.logger.info("User login is required");
        this.tokenReceivedCallback(ErrorDescription.userLoginError, null, ErrorCodes.userLoginError, Constants.accessToken, this.getUserState(this.cacheStorage.getItem(Constants.stateLogin, this.inCookie)));
        return;
      }
    }

    // Track the acquireToken progress
    this.acquireTokenInProgress = true;

    let authenticationRequest: AuthenticationRequestParameters;
<<<<<<< HEAD
    const acquireTokenAuthority = authority ? AuthorityFactory.CreateInstance(authority, this.config.auth.validateAuthority) : this.authorityInstance;
=======
    const acquireTokenAuthority = authority ? AuthorityFactory.CreateInstance(authority, this.validateAuthority) : this.authorityInstance;
>>>>>>> 315793b7

    // TODO: Set response type here
    acquireTokenAuthority.ResolveEndpointsAsync().then(() => {
      // On Fulfillment
      const responseType = this.getTokenType(userObject, scopes, false);
      authenticationRequest = new AuthenticationRequestParameters(
        acquireTokenAuthority,
        this.clientId,
        scopes,
        responseType,
        this.getRedirectUri(),
<<<<<<< HEAD
        this.config.auth.state
=======
        this._state
>>>>>>> 315793b7
      );

      // Cache nonce
      this.cacheStorage.setItem(Constants.nonceIdToken, authenticationRequest.nonce, this.inCookie);

      // Cache acquireTokenUserKey
      const userId = userObject ? userObject.userIdentifier : Constants.no_user;
<<<<<<< HEAD
      const acquireTokenUserKey = Storage.generateATUserKey(userId, authenticationRequest.state);
      this.cacheStorage.setItem(acquireTokenUserKey, JSON.stringify(userObject));

      // Cache authorityKey
      const authorityKey = Storage.generateAuthKey(authenticationRequest.state);
      this.cacheStorage.setItem(authorityKey, acquireTokenAuthority.CanonicalAuthority, this.inCookie);
=======
      const acquireTokenUserKey = Storage.generateAcquireTokenUserKey(userId, authenticationRequest.state);
      this._cacheStorage.setItem(acquireTokenUserKey, JSON.stringify(userObject));

      // Cache authorityKey
      const authorityKey = Storage.generateAuthorityKey(authenticationRequest.state);
      this._cacheStorage.setItem(authorityKey, acquireTokenAuthority.CanonicalAuthority, this.storeAuthStateInCookie);
>>>>>>> 315793b7

      // Set extraQueryParameters to be sent to the server
      if (extraQueryParameters) {
        authenticationRequest.extraQueryParameters = extraQueryParameters;
      }

      // Construct urlNavigate
      let urlNavigate = authenticationRequest.createNavigateUrl(scopes) + Constants.response_mode_fragment;
      urlNavigate = this.addHintParameters(urlNavigate, userObject);

      // set state in cache and redirect to urlNavigate
      if (urlNavigate) {
        this.cacheStorage.setItem(Constants.stateAcquireToken, authenticationRequest.state, this.inCookie);
        window.location.replace(urlNavigate);
      }
    });
  }

  /**
   * Checks if the redirect response is received from the STS. In case of redirect, the url fragment has either id_token, access_token or error.
   * @param {string} hash - Hash passed from redirect page.
   * @returns {Boolean} - true if response contains id_token, access_token or error, false otherwise.
   * @hidden
   */
  // TODO - rename this, the name is confusing
  isCallback(hash: string): boolean {
    hash = this.getHash(hash);
    const parameters = Utils.deserialize(hash);
    return (
      parameters.hasOwnProperty(Constants.errorDescription) ||
      parameters.hasOwnProperty(Constants.error) ||
      parameters.hasOwnProperty(Constants.accessToken) ||
      parameters.hasOwnProperty(Constants.idToken)

    );
  }

  //#endregion

  //#region Popup Flow

  /**
   * Initiate the login process by opening a popup window.
   * @param {Array.<string>} scopes - Permissions you want included in the access token. Not all scopes are  guaranteed to be included in the access token returned.
   * @param {string} extraQueryParameters - Key-value pairs to pass to the STS during the interactive authentication flow.
   * @returns {Promise.<string>} - A Promise that is fulfilled when this function has completed, or rejected if an error was raised. Returns the token or error.
   */
  // TODO: params to accept AuthRequest object instead
  loginPopup(scopes ?: Array<string>, extraQueryParameters?: string): Promise<string> {
    /*
    1. Create navigate url
    2. saves value in cache
    3. redirect user to AAD
     */
    return new Promise<string>((resolve, reject) => {
      // Fail if login is already in progress
      if (this.userLoginInProgress) {
        // TODO: Return custom error object here in future
        reject(ErrorCodes.loginProgressError + Constants.resourceDelimiter + ErrorDescription.loginProgressError);
        return;
      }

      // Validate scopes
      // TODO: Replace with new validation pattern
      if (scopes) {
        const isValidScope = this.validateInputScope(scopes);
        if (isValidScope && !Utils.isEmpty(isValidScope)) {
          // TODO: Return custom error object here in future
          reject(ErrorCodes.inputScopesError + Constants.resourceDelimiter + ErrorDescription.inputScopesError);
          return;
        }

        scopes = this.filterScopes(scopes);
      }

      // Extract ADAL id_token if it exists
      let idTokenObject;
      idTokenObject = this.extractADALIdToken();

      // silent login if ADAL id_token is retrieved successfully - SSO
      if (idTokenObject && !scopes) {
        this.logger.info("ADAL's idToken exists. Extracting login information from ADAL's idToken ");
        extraQueryParameters = Utils.constructUnifiedCacheExtraQueryParameter(idTokenObject, extraQueryParameters);

        this.silentLogin = true;
        this.acquireTokenSilent([this.clientId], this.authority, this.getUser(), extraQueryParameters)
        .then((idToken) => {
          this.silentLogin = false;
          this.logger.info("Unified cache call is successful");
          // TODO: Change resolve to return AuthResponse object
          resolve(idToken);
        }, (error) => {
          this.silentLogin = false;
          this.logger.error("Error occurred during unified cache ATS");
          this.loginPopupHelper(resolve, reject, scopes, extraQueryParameters);
        });
      }
      // else proceed with login
      else {
        this.loginPopupHelper(resolve, reject, scopes, extraQueryParameters );
      }
    });
  }

  /**
   * Helper function to loginPopup
   *
   * @hidden
   * @param resolve
   * @param reject
   * @param scopes
   * @param extraQueryParameters
   */
  private loginPopupHelper( resolve: any , reject: any, scopes: Array<string>, extraQueryParameters?: string) {
    // TODO: why this is needed only for loginpopup
    if (!scopes) {
      scopes = [this.clientId];
    }
    const scope = scopes.join(" ").toLowerCase();

    // Generate a popup window
    // TODO: Refactor this so that openWindow throws an error, loginPopupHelper rejects or resolves based on that action
    const popUpWindow = this.openWindow("about:blank", "_blank", 1, this, resolve, reject);
    if (!popUpWindow) {
      return;
    }

    // Track login progress
    this.userLoginInProgress = true;

    // Resolve endpoint
    this.authorityInstance.ResolveEndpointsAsync().then(() => {
      const authenticationRequest = new AuthenticationRequestParameters(this.authorityInstance, this.clientId, scopes, ResponseTypes.id_token, this.getRedirectUri(), this.config.auth.state);

      // set extraQueryParameters
      if (extraQueryParameters) {
        authenticationRequest.extraQueryParameters = extraQueryParameters;
      }

      // Cache the state, nonce, and login request data
<<<<<<< HEAD
      this.cacheStorage.setItem(Constants.loginRequest, window.location.href, this.inCookie);
      this.cacheStorage.setItem(Constants.loginError, "");

      this.cacheStorage.setItem(Constants.nonceIdToken, authenticationRequest.nonce, this.inCookie);

      this.cacheStorage.setItem(Constants.msalError, "");
      this.cacheStorage.setItem(Constants.msalErrorDescription, "");

      // cache authorityKey
      const authorityKey = Storage.generateAuthKey(authenticationRequest.state);
      this.cacheStorage.setItem(authorityKey, this.authority, this.inCookie);
=======
      this._cacheStorage.setItem(Constants.loginRequest, window.location.href, this.storeAuthStateInCookie);
      this._cacheStorage.setItem(Constants.loginError, "");

      this._cacheStorage.setItem(Constants.nonceIdToken, authenticationRequest.nonce, this.storeAuthStateInCookie);

      this._cacheStorage.setItem(Constants.msalError, "");
      this._cacheStorage.setItem(Constants.msalErrorDescription, "");

      // cache authorityKey
      const authorityKey = Storage.generateAuthorityKey(authenticationRequest.state);
      this._cacheStorage.setItem(authorityKey, this.authority, this.storeAuthStateInCookie);
>>>>>>> 315793b7

      // Build the URL to navigate to in the popup window
      const urlNavigate = authenticationRequest.createNavigateUrl(scopes)  + Constants.response_mode_fragment;
      window.renewStates.push(authenticationRequest.state);
      window.requestType = Constants.login;

      // Register callback to capture results from server
      // TODO: Need to possible rework functionality here
      this.registerCallback(authenticationRequest.state, scope, resolve, reject);

      // Navigate url in popupWindow
      if (popUpWindow) {
        this.logger.infoPii("Navigated Popup window to:" + urlNavigate);
        popUpWindow.location.href = urlNavigate;
      }
    }, () => {
      // Endpoint resolution failure error
      this.logger.info(ErrorCodes.endpointResolutionError + ":" + ErrorDescription.endpointResolutionError);
      this.cacheStorage.setItem(Constants.msalError, ErrorCodes.endpointResolutionError);
      this.cacheStorage.setItem(Constants.msalErrorDescription, ErrorDescription.endpointResolutionError);

      // What is this? Is this the reject that is passed in?? -- REDO this in the subsequent refactor, passing reject is confusing
      if (reject) {
        reject(ErrorCodes.endpointResolutionError + ":" + ErrorDescription.endpointResolutionError);
      }

      // Close the popup window
      if (popUpWindow) {
        popUpWindow.close();
      }
    }).catch((err) => {
      // All catch - when is this executed? Possibly when error is thrown, but not if previous function rejects instead of throwing
      this.logger.warning("could not resolve endpoints");
      reject(err);
    });
  }

  /**
   * Used to acquire an access token for a new user using interactive authentication via a popup Window.
   * To request an id_token, pass the clientId as the only scope in the scopes array.
   * @param {Array<string>} scopes - Permissions you want included in the access token. Not all scopes are  guaranteed to be included in the access token. Scopes like "openid" and "profile" are sent with every request.
   * @param {string} authority - A URL indicating a directory that MSAL can use to obtain tokens.
   * - In Azure AD, it is of the form https://&lt;tenant&gt;/&lt;tenant&gt;, where &lt;tenant&gt; is the directory host (e.g. https://login.microsoftonline.com) and &lt;tenant&gt; is a identifier within the directory itself (e.g. a domain associated to the tenant, such as contoso.onmicrosoft.com, or the GUID representing the TenantID property of the directory)
   * - In Azure B2C, it is of the form https://&lt;instance&gt;/tfp/&lt;tenant&gt;/<policyName>/
   * - Default value is: "https://login.microsoftonline.com/common".
   * @param {User} user - The user for which the scopes are requested.The default user is the logged in user.
   * @param {string} extraQueryParameters - Key-value pairs to pass to the STS during the  authentication flow.
   * @returns {Promise.<string>} - A Promise that is fulfilled when this function has completed, or rejected if an error was raised. Returns the token or error.
   */
  // TODO: params to accept AuthRequest object instead
  acquireTokenPopup(scopes: Array<string>): Promise<string>;
  acquireTokenPopup(scopes: Array<string>, authority: string): Promise<string>;
  acquireTokenPopup(scopes: Array<string>, authority: string, user: User): Promise<string>;
  acquireTokenPopup(scopes: Array<string>, authority: string, user: User, extraQueryParameters: string): Promise<string>;
  acquireTokenPopup(scopes: Array<string>, authority?: string, user?: User, extraQueryParameters?: string): Promise<string> {
    return new Promise<string>((resolve, reject) => {
      // Validate scopes
      // TODO: Replace with new validation pattern
      const isValidScope = this.validateInputScope(scopes);
      if (isValidScope && !Utils.isEmpty(isValidScope)) {
        // TODO: Should reject with custom error
        // TODO: Is this always accessToken?
        reject(ErrorCodes.inputScopesError + Constants.resourceDelimiter + isValidScope);
      }

      if (scopes) {
        scopes = this.filterScopes(scopes);
      }

      const scope = scopes.join(" ").toLowerCase();

      // Get the user object if session exists
      const userObject = user ? user : this.getUser();

      // If already in progress, reject the request
      if (this.acquireTokenInProgress) {
        // TODO: Should reject with custom error
        reject(ErrorCodes.acquireTokenProgressError + Constants.resourceDelimiter + ErrorDescription.acquireTokenProgressError);
        return;
      }

      //if user is not currently logged in and no login_hint is passed
      if (!userObject && !(extraQueryParameters && (extraQueryParameters.indexOf(Constants.login_hint) !== -1))) {
<<<<<<< HEAD
        this.logger.info("User login is required");
        reject(ErrorCodes.userLoginError + Constants.resourceDelimeter + ErrorDescription.userLoginError);
=======
        this._logger.info("User login is required");
        reject(ErrorCodes.userLoginError + Constants.resourceDelimiter + ErrorDescription.userLoginError);
>>>>>>> 315793b7
        return;
      }

      // track the acquireToken progress
      this.acquireTokenInProgress = true;

      let authenticationRequest: AuthenticationRequestParameters;
<<<<<<< HEAD
      const acquireTokenAuthority = authority ? AuthorityFactory.CreateInstance(authority, this.config.auth.validateAuthority) : this.authorityInstance;
=======
      const acquireTokenAuthority = authority ? AuthorityFactory.CreateInstance(authority, this.validateAuthority) : this.authorityInstance;
>>>>>>> 315793b7

      // Open the popup window
      const popUpWindow = this.openWindow("about:blank", "_blank", 1, this, resolve, reject);
      if (!popUpWindow) {
        // TODO: we should be rejecting with an error here
        return;
      }

      acquireTokenAuthority.ResolveEndpointsAsync().then(() => {
        // On fullfillment
        const responseType = this.getTokenType(userObject, scopes, false);
        authenticationRequest = new AuthenticationRequestParameters(
          acquireTokenAuthority,
          this.clientId,
          scopes,
          responseType,
          this.getRedirectUri(),
<<<<<<< HEAD
          this.config.auth.state
=======
          this._state
>>>>>>> 315793b7
      );

        // Cache nonce
        // TODO: why is inCookie not passed here?
        this.cacheStorage.setItem(Constants.nonceIdToken, authenticationRequest.nonce);
        authenticationRequest.state = authenticationRequest.state;

        // Cache acquireTokenUserKey
        const userId = userObject ? userObject.userIdentifier : Constants.no_user;
<<<<<<< HEAD
        const acquireTokenUserKey = Storage.generateATUserKey(userId, authenticationRequest.state);

        this.cacheStorage.setItem(acquireTokenUserKey, JSON.stringify(userObject));

        // Cache authorityKey
        const authorityKey = Storage.generateAuthKey(authenticationRequest.state);
        this.cacheStorage.setItem(authorityKey, acquireTokenAuthority.CanonicalAuthority, this.inCookie);
=======
        const acquireTokenUserKey = Storage.generateAcquireTokenUserKey(userId, authenticationRequest.state);

        this._cacheStorage.setItem(acquireTokenUserKey, JSON.stringify(userObject));

        // Cache authorityKey
        const authorityKey = Storage.generateAuthorityKey(authenticationRequest.state);
        this._cacheStorage.setItem(authorityKey, acquireTokenAuthority.CanonicalAuthority, this.storeAuthStateInCookie);
>>>>>>> 315793b7

        // Set the extraQueryParameters
        if (extraQueryParameters) {
          authenticationRequest.extraQueryParameters = extraQueryParameters;
        }

        // Construct the urlNavigate
        let urlNavigate = authenticationRequest.createNavigateUrl(scopes) + Constants.response_mode_fragment;
        urlNavigate = this.addHintParameters(urlNavigate, userObject);
        window.renewStates.push(authenticationRequest.state);
        window.requestType = Constants.renewToken;
        this.registerCallback(authenticationRequest.state, scope, resolve, reject);

        // open popup window to urlNavigate
        if (popUpWindow) {
          popUpWindow.location.href = urlNavigate;
        }

      }, () => {
        // On rejection
        // TODO: Is this always accessToken?
        this.logger.info(ErrorCodes.endpointResolutionError + ":" + ErrorDescription.endpointResolutionError);
        this.cacheStorage.setItem(Constants.msalError, ErrorCodes.endpointResolutionError);
        this.cacheStorage.setItem(Constants.msalErrorDescription, ErrorDescription.endpointResolutionError);
        // TODO: Should reject with custom error here
        if (reject) {
          reject(ErrorCodes.endpointResolutionError + Constants.resourceDelimiter + ErrorDescription.endpointResolutionError);
        }
        if (popUpWindow) {
            popUpWindow.close();
        }
      }).catch((err) => {
        // TODO: Should reject with custom error here
        this.logger.warning("could not resolve endpoints");
        reject(err);
      });
    });
  }

  /**
   * Used to send the user to the redirect_uri after authentication is complete. The user's bearer token is attached to the URI fragment as an id_token/access_token field.
   * This function also closes the popup window after redirection.
   *
   * @param urlNavigate
   * @param title
   * @param interval
   * @param instance
   * @param resolve
   * @param reject
   * @hidden
   * @ignore
   */
  private openWindow(urlNavigate: string, title: string, interval: number, instance: this, resolve?: Function, reject?: Function): Window {
    // Generate a popup window
    const popupWindow = this.openPopup(urlNavigate, title, Constants.popUpWidth, Constants.popUpHeight);

    // if popupWindow is not valid, throw error
    if (popupWindow == null) {
      instance.userLoginInProgress = false;
      instance.acquireTokenInProgress = false;
      this.logger.info(ErrorCodes.popUpWindowError + ":" + ErrorDescription.popUpWindowError);
      this.cacheStorage.setItem(Constants.msalError, ErrorCodes.popUpWindowError);
      this.cacheStorage.setItem(Constants.msalErrorDescription, ErrorDescription.popUpWindowError);
      if (reject) {
        // TODO: Throw custom error here
        // TODO: Figure out some way to pass tokenType
        reject(ErrorCodes.popUpWindowError + Constants.resourceDelimiter + ErrorDescription.popUpWindowError);
      }
      return null;
    }

    // Push popup window handle onto stack for tracking
    window.openedWindows.push(popupWindow);

    const pollTimer = window.setInterval(() => {
      // If popup closed or login in progress, cancel login
      if (popupWindow && popupWindow.closed && instance.userLoginInProgress) {
        if (reject) {
          // TODO: Reject with custom error here
          // TODO: Figure out some way to pass tokenType
          reject(ErrorCodes.userCancelledError + Constants.resourceDelimiter + ErrorDescription.userCancelledError);
        }
        window.clearInterval(pollTimer);
<<<<<<< HEAD
        if (this.config.framework.isAngular) {
            this.broadcast("msal:popUpClosed", ErrorCodes.userCancelledError + Constants.resourceDelimeter + ErrorDescription.userCancelledError);
=======
        if (this._isAngular) {
            this.broadcast("msal:popUpClosed", ErrorCodes.userCancelledError + Constants.resourceDelimiter + ErrorDescription.userCancelledError);
>>>>>>> 315793b7
            return;
        }
        instance.userLoginInProgress = false;
        instance.acquireTokenInProgress = false;
      }

      try {
        const popUpWindowLocation = popupWindow.location;

        // If the popup hash changes, close the popup window
        if (popUpWindowLocation.href.indexOf(this.getRedirectUri()) !== -1) {
          window.clearInterval(pollTimer);
          instance.userLoginInProgress = false;
          instance.acquireTokenInProgress = false;
          this.logger.info("Closing popup window");
          // TODO: Why are we only closing for angular?
          if (this.config.framework.isAngular) {
              this.broadcast("msal:popUpHashChanged", popUpWindowLocation.hash);
              for (let i = 0; i < window.openedWindows.length; i++) {
                  window.openedWindows[i].close();
              }
          }
        }
      } catch (e) {
        // Cross Domain url check error.
        // Will be thrown until AAD redirects the user back to the app"s root page with the token.
        // No need to log or throw this error as it will create unnecessary traffic.
      }
    },
      interval);

    return popupWindow;
  }

  /**
   * Configures popup window for login.
   *
   * @param urlNavigate
   * @param title
   * @param popUpWidth
   * @param popUpHeight
   * @ignore
   * @hidden
   */
  private openPopup(urlNavigate: string, title: string, popUpWidth: number, popUpHeight: number) {
    try {
      /**
       * adding winLeft and winTop to account for dual monitor
       * using screenLeft and screenTop for IE8 and earlier
       */
      const winLeft = window.screenLeft ? window.screenLeft : window.screenX;
      const winTop = window.screenTop ? window.screenTop : window.screenY;
      /**
       * window.innerWidth displays browser window"s height and width excluding toolbars
       * using document.documentElement.clientWidth for IE8 and earlier
       */
      const width = window.innerWidth || document.documentElement.clientWidth || document.body.clientWidth;
      const height = window.innerHeight || document.documentElement.clientHeight || document.body.clientHeight;
      const left = ((width / 2) - (popUpWidth / 2)) + winLeft;
      const top = ((height / 2) - (popUpHeight / 2)) + winTop;

      // open the window
      const popupWindow = window.open(urlNavigate, title, "width=" + popUpWidth + ", height=" + popUpHeight + ", top=" + top + ", left=" + left);
      if (popupWindow.focus) {
        popupWindow.focus();
      }

      return popupWindow;
    } catch (e) {
      // TODO: Throw a custom error if opening popup fails
      this.logger.error("error opening popup " + e.message);
      this.userLoginInProgress = false;
      this.acquireTokenInProgress = false;
      return null;
    }
  }

  //#endregion

  //#region Silent Flow

  /**
   * Used to get the token from cache.
   * MSAL will return the cached token if it is not expired.
   * Or it will send a request to the STS to obtain an access_token using a hidden iframe. To renew idToken, clientId should be passed as the only scope in the scopes array.
   * @param {Array<string>} scopes - Permissions you want included in the access token. Not all scopes are  guaranteed to be included in the access token. Scopes like "openid" and "profile" are sent with every request.
   * @param {string} authority - A URL indicating a directory that MSAL can use to obtain tokens.
   * - In Azure AD, it is of the form https://&lt;tenant&gt;/&lt;tenant&gt;, where &lt;tenant&gt; is the directory host (e.g. https://login.microsoftonline.com) and &lt;tenant&gt; is a identifier within the directory itself (e.g. a domain associated to the tenant, such as contoso.onmicrosoft.com, or the GUID representing the TenantID property of the directory)
   * - In Azure B2C, it is of the form https://&lt;instance&gt;/tfp/&lt;tenant&gt;/<policyName>/
   * - Default value is: "https://login.microsoftonline.com/common"
   * @param {User} user - The user for which the scopes are requested.The default user is the logged in user.
   * @param {string} extraQueryParameters - Key-value pairs to pass to the STS during the  authentication flow.
   * @returns {Promise.<string>} - A Promise that is fulfilled when this function has completed, or rejected if an error was raised. Resolved with token or rejected with error.
   */
  // TODO: params to accept AuthRequest object instead
  @resolveTokenOnlyIfOutOfIframe
  acquireTokenSilent(scopes: Array<string>, authority?: string, user?: User, extraQueryParameters?: string): Promise<string> {
    return new Promise<string>((resolve, reject) => {
      // Validate scopes
      // TODO: Replace with new validation pattern
      const isValidScope = this.validateInputScope(scopes);
      if (isValidScope && !Utils.isEmpty(isValidScope)) {
        // TODO: Reject with custom error here
        // TODO: Is this always accessToken?
        reject(ErrorCodes.inputScopesError + "|" + isValidScope);
        return null;
      } else {
        // TODO: Remove this from the else block, it is unnecessary
        if (scopes) {
          scopes = this.filterScopes(scopes);
        }

        const scope = scopes.join(" ").toLowerCase();
        const userObject = user ? user : this.getUser();
        const adalIdToken = this.cacheStorage.getItem(Constants.adalIdToken);
        //if user is not currently logged in and no login_hint/sid is passed as an extraQueryParamater
        if (!userObject && Utils.checkSSO(extraQueryParameters) && Utils.isEmpty(adalIdToken) ) {
          this.logger.info("User login is required");
          // TODO: Reject with custom error here
          reject(ErrorCodes.userLoginError + Constants.resourceDelimiter + ErrorDescription.userLoginError);
          return null;
        }
        //if user didn't passes the login_hint and adal's idtoken is present and no userobject, use the login_hint from adal's idToken
        else if (!userObject && !Utils.isEmpty(adalIdToken)) {
          const idTokenObject = Utils.extractIdToken(adalIdToken);
          console.log("ADAL's idToken exists. Extracting login information from ADAL's idToken ");
          extraQueryParameters = Utils.constructUnifiedCacheExtraQueryParameter(idTokenObject, extraQueryParameters);
        }

        const responseType = this.getTokenType(userObject, scopes, true);
        const authenticationRequest = new AuthenticationRequestParameters(
<<<<<<< HEAD
          AuthorityFactory.CreateInstance(authority, this.config.auth.validateAuthority),
=======
          AuthorityFactory.CreateInstance(authority, this.validateAuthority),
>>>>>>> 315793b7
          this.clientId,
          scopes,
          responseType,
          this.getRedirectUri(),
<<<<<<< HEAD
          this.config.auth.state
=======
          this._state
>>>>>>> 315793b7
        );

        const cacheResult = this.getCachedToken(authenticationRequest, userObject);
        // resolve/reject based on cacheResult
        if (cacheResult) {
          if (cacheResult.token) {
            this.logger.info("Token is already in cache for scope:" + scope);
            resolve(cacheResult.token);
            return null;
          }
          else if (cacheResult.errorDesc || cacheResult.error) {
<<<<<<< HEAD
            this.logger.infoPii(cacheResult.errorDesc + ":" + cacheResult.error);
            reject(cacheResult.errorDesc + Constants.resourceDelimeter + cacheResult.error);
=======
            this._logger.infoPii(cacheResult.errorDesc + ":" + cacheResult.error);
            reject(cacheResult.errorDesc + Constants.resourceDelimiter + cacheResult.error);
>>>>>>> 315793b7
            return null;
          }
        }
        // else proceed with login
        else {
          this.logger.verbose("Token is not in cache for scope:" + scope);
        }

        // Cache result can return null if cache is empty. In that case, set authority to default value if no authority is passed to the api.
        // TODO: Do we need to check if cache result is empty before calling this?
        if (!authenticationRequest.authorityInstance) {//Cache result can return null if cache is empty. In that case, set authority to default value if no authority is passed to the api.
            authenticationRequest.authorityInstance = authority ? AuthorityFactory.CreateInstance(authority, this.config.auth.validateAuthority) : this.authorityInstance;
        }
        // cache miss
        return authenticationRequest.authorityInstance.ResolveEndpointsAsync()
        .then(() => {
          // refresh attept with iframe
          // Already renewing for this scope, callback when we get the token.
          if (window.activeRenewals[scope]) {
            this.logger.verbose("Renew token for scope: " + scope + " is in progress. Registering callback");
            // Active renewals contains the state for each renewal.
            this.registerCallback(window.activeRenewals[scope], scope, resolve, reject);
          }
          else {
            if (scopes && scopes.indexOf(this.clientId) > -1 && scopes.length === 1) {
              // App uses idToken to send to api endpoints
              // Default scope is tracked as clientId to store this token
              this.logger.verbose("renewing idToken");
              this.renewIdToken(scopes, resolve, reject, userObject, authenticationRequest, extraQueryParameters);
            } else {
              // renew access token
              this.logger.verbose("renewing accesstoken");
              this.renewToken(scopes, resolve, reject, userObject, authenticationRequest, extraQueryParameters);
            }
          }
        }).catch((err) => {
          this.logger.warning("could not resolve endpoints");
          reject(err);
          return null;
        });
      }
    });
  }

  /**
   * Returns whether current window is in ifram for token renewal
   * @ignore
   * @hidden
   */
  // TODO: can this function be removed? not used, or may be use this instead of if in iFrame APIs. Will there be a performance issue for fn calls?
  private isInIframe() {
      return window.parent !== window;
  }

  /**
   * Calling _loadFrame but with a timeout to signal failure in loadframeStatus. Callbacks are left.
   * registered when network errors occur and subsequent token requests for same resource are registered to the pending request.
   * @ignore
   * @hidden
   */
  private loadIframeTimeout(urlNavigate: string, frameName: string, scope: string): void {
    //set iframe session to pending
    const expectedState = window.activeRenewals[scope];
    this.logger.verbose("Set loading state to pending for: " + scope + ":" + expectedState);
    this.cacheStorage.setItem(Constants.renewStatus + expectedState, Constants.tokenRenewStatusInProgress);
    this.loadFrame(urlNavigate, frameName);
    setTimeout(() => {
      if (this.cacheStorage.getItem(Constants.renewStatus + expectedState) === Constants.tokenRenewStatusInProgress) {
        // fail the iframe session if it"s in pending state
        this.logger.verbose("Loading frame has timed out after: " + (this.config.system.loadFrameTimeout / 1000) + " seconds for scope " + scope + ":" + expectedState);
        // Error after timeout
        if (expectedState && window.callBackMappedToRenewStates[expectedState]) {
          window.callBackMappedToRenewStates[expectedState]("Token renewal operation failed due to timeout", null, "Token Renewal Failed", Constants.accessToken);
        }

        this.cacheStorage.setItem(Constants.renewStatus + expectedState, Constants.tokenRenewStatusCancelled);
      }
    }, this.config.system.loadFrameTimeout);
  }

  /**
   * Loads iframe with authorization endpoint URL
   * @ignore
   * @hidden
   */
  private loadFrame(urlNavigate: string, frameName: string): void {
    // This trick overcomes iframe navigation in IE
    // IE does not load the page consistently in iframe
<<<<<<< HEAD
    this.logger.info("LoadFrame: " + frameName);
=======
    this._logger.info("LoadFrame: " + frameName);
>>>>>>> 315793b7
    const frameCheck = frameName;

    // TODO: VSTS AI, work on either removing the 500ms timeout or making it optional for IE??
    setTimeout(() => {
      const frameHandle = this.addAdalFrame(frameCheck);
      if (frameHandle.src === "" || frameHandle.src === "about:blank") {
        frameHandle.src = urlNavigate;
        this.logger.infoPii("Frame Name : " + frameName + " Navigated to: " + urlNavigate);
      }
    },
    500);
  }

  /**
   * Adds the hidden iframe for silent token renewal.
   * @ignore
   * @hidden
   */
  // TODO: Should we rename this function as addHiddenIFrame??
  private addAdalFrame(iframeId: string): HTMLIFrameElement {
    if (typeof iframeId === "undefined") {
      return null;
    }

    this.logger.info("Add msal frame to document:" + iframeId);
    let adalFrame = document.getElementById(iframeId) as HTMLIFrameElement;
    if (!adalFrame) {
      if (document.createElement &&
        document.documentElement &&
        (window.navigator.userAgent.indexOf("MSIE 5.0") === -1)) {
        const ifr = document.createElement("iframe");
        ifr.setAttribute("id", iframeId);
        ifr.style.visibility = "hidden";
        ifr.style.position = "absolute";
        ifr.style.width = ifr.style.height = "0";
        ifr.style.border = "0";
        adalFrame = (document.getElementsByTagName("body")[0].appendChild(ifr) as HTMLIFrameElement);
      } else if (document.body && document.body.insertAdjacentHTML) {
          document.body.insertAdjacentHTML("beforeend", "<iframe name='" + iframeId + "' id='" + iframeId + "' style='display:none'></iframe>");
      }

      if (window.frames && window.frames[iframeId]) {
        adalFrame = window.frames[iframeId];
      }
    }

    return adalFrame;
  }

  /**
   * Adds login_hint to authorization URL which is used to pre-fill the username field of sign in page for the user if known ahead of time
   * domain_hint can be one of users/organisations which when added skips the email based discovery process of the user
   * domain_req utid received as part of the clientInfo
   * login_req uid received as part of clientInfo
   * @param {string} urlNavigate - Authentication request url
   * @param {User} user - User for which the token is requested
   * @ignore
   * @hidden
   */
  private addHintParameters(urlNavigate: string, user: User): string {
    const userObject = user ? user : this.getUser();
    if (userObject) {
        const decodedClientInfo = userObject.userIdentifier.split(".");
        const uid = Utils.base64DecodeStringUrlSafe(decodedClientInfo[0]);
        const utid = Utils.base64DecodeStringUrlSafe(decodedClientInfo[1]);

        // sid - first preference to identify a session
        if (userObject.sid  && urlNavigate.indexOf(Constants.prompt_none) !== -1) {
            if (!this.urlContainsQueryStringParameter(Constants.sid, urlNavigate) && !this.urlContainsQueryStringParameter(Constants.login_hint, urlNavigate)) {
                urlNavigate += "&" + Constants.sid + "=" + encodeURIComponent(userObject.sid);
            }
        }
        // check for login_hint if sid is not passed
        else {
            if (!this.urlContainsQueryStringParameter(Constants.login_hint, urlNavigate) && userObject.displayableId && !Utils.isEmpty(userObject.displayableId)) {
                urlNavigate += "&" + Constants.login_hint + "=" + encodeURIComponent(userObject.displayableId);
            }
        }

        // client_info.utid = domain_req and client_info.uid = login_req
        if (!Utils.isEmpty(uid) && !Utils.isEmpty(utid)) {
            if (!this.urlContainsQueryStringParameter("domain_req", urlNavigate) && !Utils.isEmpty(utid)) {
                urlNavigate += "&domain_req=" + encodeURIComponent(utid);
            }

            if (!this.urlContainsQueryStringParameter("login_req", urlNavigate) && !Utils.isEmpty(uid)) {
                urlNavigate += "&login_req=" + encodeURIComponent(uid);
            }
        }

        // fill in the domain_hint
        if (!this.urlContainsQueryStringParameter(Constants.domain_hint, urlNavigate) && !Utils.isEmpty(utid)) {
            if (utid === Constants.consumersUtid) {
                urlNavigate += "&" +  Constants.domain_hint + "=" + encodeURIComponent(Constants.consumers);
            } else {
                urlNavigate += "&" + Constants.domain_hint + "=" + encodeURIComponent(Constants.organizations);
            }
        }

    }

    return urlNavigate;
  }

  //#endregion

  //#region General Helpers

  /**
   * Used to redirect the browser to the STS authorization endpoint
   * @param {string} urlNavigate - URL of the authorization endpoint
   * @hidden
   */
  private promptUser(urlNavigate: string) {
    // Navigate if valid URL
    if (urlNavigate && !Utils.isEmpty(urlNavigate)) {
      this.logger.infoPii("Navigate to:" + urlNavigate);
      window.location.replace(urlNavigate);
    }

    // TODO: Log error on failure - we should be erroring out, unexpected library error
    else {
      this.logger.info("Navigate url is empty");
    }
  }

  /**
   * Used to add the developer requested callback to the array of callbacks for the specified scopes. The updated array is stored on the window object
   * @param {string} scope - Developer requested permissions. Not all scopes are guaranteed to be included in the access token returned.
   * @param {string} expectedState - Unique state identifier (guid).
   * @param {Function} resolve - The resolve function of the promise object.
   * @param {Function} reject - The reject function of the promise object.
   * @ignore
   * @hidden
   */
  private registerCallback(expectedState: string, scope: string, resolve: Function, reject: Function): void {
    // track active renewals
    window.activeRenewals[scope] = expectedState;

    // initialize callbacks mapped array
    if (!window.callBacksMappedToRenewStates[expectedState]) {
        window.callBacksMappedToRenewStates[expectedState] = [];
    }
    // indexing on the current state, push the callback params to callbacks mapped
    window.callBacksMappedToRenewStates[expectedState].push({ resolve: resolve, reject: reject });

    // Store the server esponse in the current window??
    if (!window.callBackMappedToRenewStates[expectedState]) {
      window.callBackMappedToRenewStates[expectedState] =
      (errorDesc: string, token: string, error: string, tokenType: string) => {
        // reset active renewals
        window.activeRenewals[scope] = null;

        // for all callBacksMappedtoRenewStates for a given 'state' - call the reject/resolve with error/token respectively
        // TODO: understand where the error, token are coming from
        for (let i = 0; i < window.callBacksMappedToRenewStates[expectedState].length; ++i) {
          try {
            if (errorDesc || error) {
                window.callBacksMappedToRenewStates[expectedState][i].reject(errorDesc + Constants.resourceDelimiter + error);
            }
            else if (token) {
                window.callBacksMappedToRenewStates[expectedState][i].resolve(token);
            }
          } catch (e) {
            this.logger.warning(e);
          }
        }

        // reset
        window.callBacksMappedToRenewStates[expectedState] = null;
        window.callBackMappedToRenewStates[expectedState] = null;
      };
    }
  }

  //#endregion

  //#region Logout

  /**
   * Used to log out the current user, and redirect the user to the postLogoutRedirectUri.
   * Defaults behaviour is to redirect the user to `window.location.href`.
   */
  logout(): void {
    this.clearCache();
    this.user = null;
    let logout = "";
    if (this.getPostLogoutRedirectUri()) {
      logout = "post_logout_redirect_uri=" + encodeURIComponent(this.getPostLogoutRedirectUri());
    }

    const urlNavigate = this.authority + "/oauth2/v2.0/logout?" + logout;
    this.promptUser(urlNavigate);
  }

  /**
   * Clear all access tokens in the cache.
   * @ignore
   * @hidden
   */
  // TODO: Consider moving this to Storage.ts
  protected clearCache(): void {
    window.renewStates = [];
    const accessTokenItems = this.cacheStorage.getAllAccessTokens(Constants.clientId, Constants.userIdentifier);
    for (let i = 0; i < accessTokenItems.length; i++) {
      this.cacheStorage.removeItem(JSON.stringify(accessTokenItems[i].key));
    }
    this.cacheStorage.resetCacheItems();
    this.cacheStorage.clearCookie();
  }

  /**
   * Clear a given access token from the cache.
   *
   * @param accessToken
   */
  // TODO: Consider moving this to Storage.ts
  protected clearCacheForScope(accessToken: string) {
<<<<<<< HEAD
    const accessTokenItems = this.cacheStorage.getAllAccessTokens(Constants.clientId, Constants.userIdentifier);
=======
    const accessTokenItems = this._cacheStorage.getAllAccessTokens(Constants.clientId, Constants.userIdentifier);
>>>>>>> 315793b7
    for (let i = 0; i < accessTokenItems.length; i++) {
        let token = accessTokenItems[i];
        if (token.value.accessToken === accessToken) {
            this.cacheStorage.removeItem(JSON.stringify(token.key));
        }
    }
  }

//#endregion

  //#region Response

  /**
   * Used to call the constructor callback with the token/error
   * @param {string} [hash=window.location.hash] - Hash fragment of Url.
   * @hidden
   */
  private processCallBack(hash: string): void {
    this.logger.info("Processing the callback from redirect response");

    // get the request Info from the hash
    // TODO: Refactor this or saveTokenFromHash to return an AuthResponse object
    const requestInfo = this.getRequestInfo(hash);

    // Save the token info from the hash
    this.saveTokenFromHash(requestInfo);

    const token = requestInfo.parameters[Constants.accessToken] || requestInfo.parameters[Constants.idToken];
    const errorDesc = requestInfo.parameters[Constants.errorDescription];
    const error = requestInfo.parameters[Constants.error];

    let tokenType: string;
    if (requestInfo.parameters[Constants.accessToken]) {
      tokenType = Constants.accessToken;
    }
    else {
      tokenType = Constants.idToken;
    }

    // remove hash from the cache
    this.cacheStorage.removeItem(Constants.urlHash);

    try {
        if (this.tokenReceivedCallback) {
          // Clear the cookie in the hash
          this.cacheStorage.clearCookie();

          // Trigger callback
          // TODO: Refactor to new callback pattern
          this.tokenReceivedCallback.call(this, errorDesc, token, error, tokenType,  this.getUserState(this.cacheStorage.getItem(Constants.stateLogin, this.inCookie)));
        }

    } catch (err) {
      // TODO: Check if we should be throwing an error here
      this.logger.error("Error occurred in token received callback function: " + err);
    }
  }

  /**
   * This method must be called for processing the response received from the STS. It extracts the hash, processes the token or error information and saves it in the cache. It then
   * calls the registered callbacks in case of redirect or resolves the promises with the result.
   * @param {string} [hash=window.location.hash] - Hash fragment of Url.
   * @hidden
   */
  private handleAuthenticationResponse(hash: string): void {
    // retrieve the hash
    if (hash == null) {
      hash = window.location.hash;
    }

    let self = null;
    let isPopup: boolean = false;
    let isWindowOpenerMsal = false;

    // Check if the current window opened the iFrame/popup
    try {
      isWindowOpenerMsal = window.opener && window.opener.msal && window.opener.msal !== window.msal;
    } catch (err) {
      // err = SecurityError: Blocked a frame with origin "[url]" from accessing a cross-origin frame.
      isWindowOpenerMsal = false;
    }

    // Set the self to the window that created the popup/iframe
    if (isWindowOpenerMsal) {
      self = window.opener.msal;
      isPopup = true;
    }
    else if (window.parent && window.parent.msal) {
      self = window.parent.msal;
    }

    // if (window.parent !== window), by using self, window.parent becomes equal to window in getRequestInfo method specifically
    // TODO: Refactor so that this or saveTokenFromHash function returns a response object
    const requestInfo = self.getRequestInfo(hash);

    let token: string = null;
    let tokenReceivedCallback: (errorDesc: string, token: string, error: string, tokenType: string) => void = null;
    let tokenType: string;

<<<<<<< HEAD
    self.logger.info("Returned from redirect url");
=======
    self._logger.info("Returned from redirect url");
>>>>>>> 315793b7
    // If parent window is the msal instance which opened the current window
    if (window.parent !== window && window.parent.msal) {
        tokenReceivedCallback = window.parent.callBackMappedToRenewStates[requestInfo.stateResponse];
    }
    // Current window is window opener
    else if (isWindowOpenerMsal) {
        tokenReceivedCallback = window.opener.callBackMappedToRenewStates[requestInfo.stateResponse];
    }
    // Other cases
    else {
      // if set to navigate to loginRequest page post login
      if (self._navigateToLoginRequestUrl) {
        tokenReceivedCallback = null;
        self._cacheStorage.setItem(Constants.urlHash, hash);
        if (window.parent === window && !isPopup) {
          window.location.href = self._cacheStorage.getItem(Constants.loginRequest, this.inCookie);
        }
        return;
      }
      // Close current window??
      else {
        tokenReceivedCallback = self._tokenReceivedCallback;
        window.location.hash = "";
      }
    }

    // Save token from hash (TODO: Possibly refactor to return AuthResponse)
    self.saveTokenFromHash(requestInfo);

    // Acquire token request
    if ((requestInfo.requestType === Constants.renewToken) && window.parent) {
      // Log whether silent or interactive
      if (window.parent !== window) {
        self.logger.verbose("Window is in iframe, acquiring token silently");
      } else {
        self.logger.verbose("acquiring token interactive in progress");
      }

      // retrieve id_token or access_token, in case of response_type = id_token_token, retrieve only access_token
      token = requestInfo.parameters[Constants.accessToken] || requestInfo.parameters[Constants.idToken];
      tokenType = Constants.accessToken;
    }
    // login request
    else if (requestInfo.requestType === Constants.login) {
      token = requestInfo.parameters[Constants.idToken];
      tokenType = Constants.idToken;
    }

    const errorDesc = requestInfo.parameters[Constants.errorDescription];
    const error = requestInfo.parameters[Constants.error];

    try {
      // We should only send the state back to the developer if it matches with what we received from the server
      // TODO: Change this so that it sends back response object or error object based on what is returned from getRequestInfo()
      if (tokenReceivedCallback) {
        //We should only send the stae back to the developer if it matches with what we received from the server
        if (requestInfo.stateMatch) {
          tokenReceivedCallback.call(self, errorDesc, token, error, tokenType, this.getUserState(requestInfo.stateResponse));
        }
        else {
          tokenReceivedCallback.call(self, errorDesc, token, error, tokenType, null);
        }
      }
    } catch (err) {
      // TODO: Should we throw an error here?
      self.logger.error("Error occurred in token received callback function: " + err);
    }

    // If current window is opener, close all windows
    if (isWindowOpenerMsal) {
      for (let i = 0; i < window.opener.openedWindows.length; i++) {
        window.opener.openedWindows[i].close();
      }
    }
  }

  /**
   * Creates a requestInfo object from the URL fragment and returns it.
   * @param {string} hash  -  Hash passed from redirect page
   * @returns {TokenResponse} an object created from the redirect response from AAD comprising of the keys - parameters, requestType, stateMatch, stateResponse and valid.
   * @ignore
   * @hidden
   */
  // TODO: Change to return AuthResponse object, rename this, it is not request but response
  protected getRequestInfo(hash: string): TokenResponse {
    hash = this.getHash(hash);
    const parameters = Utils.deserialize(hash);
    const tokenResponse = new TokenResponse();

    // If there is a hash with parameters in the redirect response
    if (parameters) {
      tokenResponse.parameters = parameters;

      // Check for error or tokens
      if (parameters.hasOwnProperty(Constants.errorDescription) ||
        parameters.hasOwnProperty(Constants.error) ||
        parameters.hasOwnProperty(Constants.accessToken) ||
        parameters.hasOwnProperty(Constants.idToken)
      ) {
        tokenResponse.valid = true;

        // Identify the callback based on the state
        let stateResponse: string;
        if (parameters.hasOwnProperty("state")) {
          stateResponse = parameters.state;
        } else {
          return tokenResponse;
        }

        tokenResponse.stateResponse = stateResponse;
        // async calls can fire iframe and login request at the same time if developer does not use the API as expected
        // incoming callback needs to be looked up to find the request type

        // loginRedirect
        if (stateResponse === this.cacheStorage.getItem(Constants.stateLogin, this.inCookie) || stateResponse === this.silentAuthenticationState) { // loginRedirect
          tokenResponse.requestType = Constants.login;
          tokenResponse.stateMatch = true;
          return tokenResponse;
        }
        // acquireTokenRedirect
        else if (stateResponse === this.cacheStorage.getItem(Constants.stateAcquireToken, this.inCookie)) { //acquireTokenRedirect
          tokenResponse.requestType = Constants.renewToken;
          tokenResponse.stateMatch = true;
          return tokenResponse;
        }

        // external api requests may have many renewtoken requests for different resource
        if (!tokenResponse.stateMatch) {
          tokenResponse.requestType = window.requestType;
          const statesInParentContext = window.renewStates;
          for (let i = 0; i < statesInParentContext.length; i++) {
            if (statesInParentContext[i] === tokenResponse.stateResponse) {
              tokenResponse.stateMatch = true;
              break;
            }
          }
        }
      } // hash processing ends
    }
    return tokenResponse;
  }

  //#endregion

  //#region Token Processing (Extract to TokenProcessing.ts)

  /**
   * Used to get token for the specified set of scopes from the cache
   * @param {AuthenticationRequestParameters} authenticationRequest - Request sent to the STS to obtain an id_token/access_token
   * @param {User} user - User for which the scopes were requested
   * @hidden
   */
  // TODO: There is a lot of duplication code in this function, rework this sooner than later, may be as a part of Error??
  // TODO: Only used in ATS - we should separate this
  private getCachedToken(authenticationRequest: AuthenticationRequestParameters, user: User): CacheResult {
    let accessTokenCacheItem: AccessTokenCacheItem = null;
    const scopes = authenticationRequest.scopes;

    // filter by clientId and user
    const tokenCacheItems = this.cacheStorage.getAllAccessTokens(this.clientId, user ? user.userIdentifier : null);

    // No match found after initial filtering
    if (tokenCacheItems.length === 0) {
      return null;
    }

    const filteredItems: Array<AccessTokenCacheItem> = [];

    // if no authority passed
    if (!authenticationRequest.authority) {
      // filter by scope
      for (let i = 0; i < tokenCacheItems.length; i++) {
        const cacheItem = tokenCacheItems[i];
        const cachedScopes = cacheItem.key.scopes.split(" ");
        if (Utils.containsScope(cachedScopes, scopes)) {
          filteredItems.push(cacheItem);
        }
      }

      // if only one cached token found
      if (filteredItems.length === 1) {
        accessTokenCacheItem = filteredItems[0];
        authenticationRequest.authorityInstance = AuthorityFactory.CreateInstance(accessTokenCacheItem.key.authority, this.config.auth.validateAuthority);
      }
      // if more than one cached token is found
      // TODO: Return custom error here
      // TODO: Check that accessToken is only possible tokenType for this error type
      else if (filteredItems.length > 1) {
        return {
          errorDesc: "The cache contains multiple tokens satisfying the requirements. Call AcquireToken again providing more requirements like authority",
          token: null,
          error: "multiple_matching_tokens_detected"
        };
      }
      // if no match found, check if there was a single authority used
      else {
        const authorityList = this.getUniqueAuthority(tokenCacheItems, "authority");
        if (authorityList.length > 1) {
          // TODO: Return custom error here
          // TODO: Check that accessToken is only possible tokenType for this error type
          return {
            errorDesc: "Multiple authorities found in the cache. Pass authority in the API overload.",
            token: null,
            error: "multiple_matching_tokens_detected"
          };
        }

        authenticationRequest.authorityInstance = AuthorityFactory.CreateInstance(authorityList[0], this.config.auth.validateAuthority);
      }
    }
    // if an authority is passed in the API
    else {
      // filter by authority and scope
      for (let i = 0; i < tokenCacheItems.length; i++) {
        const cacheItem = tokenCacheItems[i];
        const cachedScopes = cacheItem.key.scopes.split(" ");
        if (Utils.containsScope(cachedScopes, scopes) && cacheItem.key.authority === authenticationRequest.authority) {
          filteredItems.push(cacheItem);
        }
      }

      // no match
      if (filteredItems.length === 0) {
        return null;
      }
      // if only one cachedToken Found
      else if (filteredItems.length === 1) {
        accessTokenCacheItem = filteredItems[0];
      }
      else {
        // if more than cached token is found
        // TODO: Return custom error here
        // TODO: Check that accessToken is only possible tokenType for this error type
        return {
          errorDesc: "The cache contains multiple tokens satisfying the requirements.Call AcquireToken again providing more requirements like authority",
          token: null,
          error: "multiple_matching_tokens_detected"
        };
      }
    }

    if (accessTokenCacheItem != null) {
      const expired = Number(accessTokenCacheItem.value.expiresIn);
      // If expiration is within offset, it will force renew
      const offset = this.config.system.tokenRenewalOffsetSeconds || 300;
      if (expired && (expired > Utils.now() + offset)) {
        return {
          errorDesc: null,
          token: accessTokenCacheItem.value.accessToken,
          error: null
        };
      } else {
        this.cacheStorage.removeItem(JSON.stringify(filteredItems[0].key));
        return null;
      }
    } else {
      return null;
    }
  }

  /**
   * Used to get a unique list of authoritues from the cache
   * @param {Array<AccessTokenCacheItem>}  accessTokenCacheItems - accessTokenCacheItems saved in the cache
   * @ignore
   * @hidden
   */
  private getUniqueAuthority(accessTokenCacheItems: Array<AccessTokenCacheItem>, property: string): Array<string> {
    const authorityList: Array<string> = [];
    const flags: Array<string> = [];
    accessTokenCacheItems.forEach(element => {
      if (element.key.hasOwnProperty(property) && (flags.indexOf(element.key[property]) === -1)) {
        flags.push(element.key[property]);
        authorityList.push(element.key[property]);
      }
    });
    return authorityList;
  }

  /**
   * Check if ADAL id_token exists and return if exists.
   *
   * @hidden
   */
  private extractADALIdToken(): any {
    const adalIdToken = this.cacheStorage.getItem(Constants.adalIdToken);
    if (!Utils.isEmpty(adalIdToken)) {
        return Utils.extractIdToken(adalIdToken);
    }
    return null;
  }

  /**
   * Acquires access token using a hidden iframe.
   * @ignore
   * @hidden
   */
  private renewToken(scopes: Array<string>, resolve: Function, reject: Function, user: User, authenticationRequest: AuthenticationRequestParameters, extraQueryParameters?: string): void {
    const scope = scopes.join(" ").toLowerCase();
    this.logger.verbose("renewToken is called for scope:" + scope);
    const frameHandle = this.addAdalFrame("msalRenewFrame" + scope);
    if (extraQueryParameters) {
      authenticationRequest.extraQueryParameters = extraQueryParameters;
    }

    // Cache acquireTokenUserKey
    const userId = user ? user.userIdentifier : Constants.no_user;
<<<<<<< HEAD
    const acquireTokenUserKey = Storage.generateATUserKey(userId, authenticationRequest.state);

    this.cacheStorage.setItem(acquireTokenUserKey, JSON.stringify(user));

    // Cache authorityKey
    const authorityKey = Storage.generateAuthKey(authenticationRequest.state);
    this.cacheStorage.setItem(authorityKey, authenticationRequest.authority);
=======
    const acquireTokenUserKey = Storage.generateAcquireTokenUserKey(userId, authenticationRequest.state);

    this._cacheStorage.setItem(acquireTokenUserKey, JSON.stringify(user));

    // Cache authorityKey
    const authorityKey = Storage.generateAuthorityKey(authenticationRequest.state);
    this._cacheStorage.setItem(authorityKey, authenticationRequest.authority);
>>>>>>> 315793b7

    // renew happens in iframe, so it keeps javascript context
    this.cacheStorage.setItem(Constants.nonceIdToken, authenticationRequest.nonce);
    this.logger.verbose("Renew token Expected state: " + authenticationRequest.state);

    // Build urlNavigate with "prompt=none" and navigate to URL in hidden iFrame
    let urlNavigate = Utils.urlRemoveQueryStringParameter(authenticationRequest.createNavigateUrl(scopes), Constants.prompt) + Constants.prompt_none;
    urlNavigate = this.addHintParameters(urlNavigate, user);
    window.renewStates.push(authenticationRequest.state);
    window.requestType = Constants.renewToken;
    this.registerCallback(authenticationRequest.state, scope, resolve, reject);
    this.logger.infoPii("Navigate to:" + urlNavigate);
    frameHandle.src = "about:blank";
    this.loadIframeTimeout(urlNavigate, "msalRenewFrame" + scope, scope);
  }

  /**
   * Renews idtoken for app"s own backend when clientId is passed as a single scope in the scopes array.
   * @ignore
   * @hidden
   */
  private renewIdToken(scopes: Array<string>, resolve: Function, reject: Function, user: User, authenticationRequest: AuthenticationRequestParameters, extraQueryParameters?: string): void {

<<<<<<< HEAD
    this.logger.info("renewidToken is called");
=======
    this._logger.info("renewidToken is called");
>>>>>>> 315793b7
    const frameHandle = this.addAdalFrame("msalIdTokenFrame");

    // Populate extraQueryParameters in the request sent to the server
    if (extraQueryParameters) {
      authenticationRequest.extraQueryParameters = extraQueryParameters;
    }

    // Cache acquireTokenUserKey
    const userId = user ? user.userIdentifier : Constants.no_user;
<<<<<<< HEAD
    const acquireTokenUserKey = Storage.generateATUserKey(userId, authenticationRequest.state);

    this.cacheStorage.setItem(acquireTokenUserKey, JSON.stringify(user));

    // Cache authorityKey
    const authorityKey = Storage.generateAuthKey(authenticationRequest.state);
    this.cacheStorage.setItem(authorityKey, authenticationRequest.authority);
=======
    const acquireTokenUserKey = Storage.generateAcquireTokenUserKey(userId, authenticationRequest.state);

    this._cacheStorage.setItem(acquireTokenUserKey, JSON.stringify(user));

    // Cache authorityKey
    const authorityKey = Storage.generateAuthorityKey(authenticationRequest.state);
    this._cacheStorage.setItem(authorityKey, authenticationRequest.authority);
>>>>>>> 315793b7

    // Cache nonce
    this.cacheStorage.setItem(Constants.nonceIdToken, authenticationRequest.nonce);

    this.logger.verbose("Renew Idtoken Expected state: " + authenticationRequest.state);

    // Build urlNavigate with "prompt=none" and navigate to URL in hidden iFrame
    let urlNavigate = Utils.urlRemoveQueryStringParameter(authenticationRequest.createNavigateUrl(scopes), Constants.prompt) + Constants.prompt_none;
    urlNavigate = this.addHintParameters(urlNavigate, user);
    if (this.silentLogin) {
        window.requestType = Constants.login;
        this.silentAuthenticationState = authenticationRequest.state;
    } else {
        window.requestType = Constants.renewToken;
        window.renewStates.push(authenticationRequest.state);
    }

    // note: scope here is clientId
    this.registerCallback(authenticationRequest.state, this.clientId, resolve, reject);
    this.logger.infoPii("Navigate to:" + urlNavigate);
    frameHandle.src = "about:blank";
    this.loadIframeTimeout(urlNavigate, "msalIdTokenFrame", this.clientId);
  }

  /**
   * This method must be called for processing the response received from AAD. It extracts the hash, processes the token or error, saves it in the cache and calls the registered callbacks with the result.
   * @param {string} authority authority received in the redirect response from AAD.
   * @param {TokenResponse} requestInfo an object created from the redirect response from AAD comprising of the keys - parameters, requestType, stateMatch, stateResponse and valid.
   * @param {User} user user object for which scopes are consented for. The default user is the logged in user.
   * @param {ClientInfo} clientInfo clientInfo received as part of the response comprising of fields uid and utid.
   * @param {IdToken} idToken idToken received as part of the response.
   * @ignore
   * @private
   * @hidden
   */
  /* tslint:disable:no-string-literal */
  //TODO: Break this function - too long
  private saveAccessToken(authority: string, tokenResponse: TokenResponse, user: User, clientInfo: string, idToken: IdToken): void {
    let scope: string;
    const clientObj: ClientInfo = new ClientInfo(clientInfo);
    // if the response contains "scope"
    if (tokenResponse.parameters.hasOwnProperty("scope")) {
      // read the scopes
      scope = tokenResponse.parameters["scope"];
      const consentedScopes = scope.split(" ");
      // retrieve all access tokens from the cache, remove the dup scores
      const accessTokenCacheItems = this.cacheStorage.getAllAccessTokens(this.clientId, authority);
      for (let i = 0; i < accessTokenCacheItems.length; i++) {
        const accessTokenCacheItem = accessTokenCacheItems[i];
        if (accessTokenCacheItem.key.userIdentifier === user.userIdentifier) {
          const cachedScopes = accessTokenCacheItem.key.scopes.split(" ");
          if (Utils.isIntersectingScopes(cachedScopes, consentedScopes)) {
            this.cacheStorage.removeItem(JSON.stringify(accessTokenCacheItem.key));
          }
        }
      }

      // Generate and cache accessTokenKey and accessTokenValue
      const accessTokenKey = new AccessTokenKey(authority, this.clientId, scope, clientObj.uid, clientObj.utid);
      const accessTokenValue = new AccessTokenValue(tokenResponse.parameters[Constants.accessToken], idToken.rawIdToken, Utils.expiresIn(tokenResponse.parameters[Constants.expiresIn]).toString(), clientInfo);
      this.cacheStorage.setItem(JSON.stringify(accessTokenKey), JSON.stringify(accessTokenValue));
    }
    // if the response does not contain "scope" - scope is usually client_id and the token will be id_token
    else {
      scope = this.clientId;

      // Generate and cache accessTokenKey and accessTokenValue
      const accessTokenKey = new AccessTokenKey(authority, this.clientId, scope, clientObj.uid, clientObj.utid);
      // TODO: since there is no access_token, this is also set to id_token?
      const accessTokenValue = new AccessTokenValue(tokenResponse.parameters[Constants.idToken], tokenResponse.parameters[Constants.idToken], idToken.expiration, clientInfo);
      this.cacheStorage.setItem(JSON.stringify(accessTokenKey), JSON.stringify(accessTokenValue));
    }
  }

  /**
   * Saves token or error received in the response from AAD in the cache. In case of id_token, it also creates the user object.
   * @ignore
   * @hidden
   */
  // TODO: Break this function up - either into utils or token specific --- too long to be readable
  protected saveTokenFromHash(tokenResponse: TokenResponse): void {

<<<<<<< HEAD
    this.logger.info("State status:" + tokenResponse.stateMatch + "; Request type:" + tokenResponse.requestType);
    this.cacheStorage.setItem(Constants.msalError, "");
    this.cacheStorage.setItem(Constants.msalErrorDescription, "");
=======
    this._logger.info("State status:" + tokenResponse.stateMatch + "; Request type:" + tokenResponse.requestType);
    this._cacheStorage.setItem(Constants.msalError, "");
    this._cacheStorage.setItem(Constants.msalErrorDescription, "");
>>>>>>> 315793b7

    let authorityKey: string = "";
    let acquireTokenUserKey: string = "";

    // If server returns an error
    if (tokenResponse.parameters.hasOwnProperty(Constants.errorDescription) || tokenResponse.parameters.hasOwnProperty(Constants.error)) {
      this.logger.infoPii("Error :" + tokenResponse.parameters[Constants.error] + "; Error description:" + tokenResponse.parameters[Constants.errorDescription]);
      this.cacheStorage.setItem(Constants.msalError, tokenResponse.parameters["error"]);
      this.cacheStorage.setItem(Constants.msalErrorDescription, tokenResponse.parameters[Constants.errorDescription]);

      // login
      if (tokenResponse.requestType === Constants.login) {
<<<<<<< HEAD
        this.userLoginInProgress = false;
        this.cacheStorage.setItem(Constants.loginError, tokenResponse.parameters[Constants.errorDescription] + ":" + tokenResponse.parameters[Constants.error]);
        authorityKey = Storage.generateAuthKey(tokenResponse.stateResponse);
=======
        this._loginInProgress = false;
        this._cacheStorage.setItem(Constants.loginError, tokenResponse.parameters[Constants.errorDescription] + ":" + tokenResponse.parameters[Constants.error]);
        authorityKey = Storage.generateAuthorityKey(tokenResponse.stateResponse);
>>>>>>> 315793b7
      }

      // acquireToken
      if (tokenResponse.requestType === Constants.renewToken) {
<<<<<<< HEAD
        this.acquireTokenInProgress = false;
        authorityKey = Storage.generateAuthKey(tokenResponse.stateResponse);
        const userKey = this.getUser() !== null ? this.getUser().userIdentifier : "";
        acquireTokenUserKey = Constants.acquireTokenUser + Constants.resourceDelimeter + userKey + Constants.resourceDelimeter + tokenResponse.stateResponse;
=======
        this._acquireTokenInProgress = false;
        authorityKey = Storage.generateAuthorityKey(tokenResponse.stateResponse);
        var userKey = this.getUser() !== null ? this.getUser().userIdentifier : "";
        acquireTokenUserKey = Storage.generateAcquireTokenUserKey(userKey, tokenResponse.stateResponse);
>>>>>>> 315793b7
      }
    }
    // If the server returns "Success"
    else {
      // Verify the state from redirect and record tokens to storage if exists
      if (tokenResponse.stateMatch) {
        this.logger.info("State is right");
        if (tokenResponse.parameters.hasOwnProperty(Constants.sessionState)) {
            this.cacheStorage.setItem(Constants.msalSessionState, tokenResponse.parameters[Constants.sessionState]);
        }

        let idToken: IdToken;
        let clientInfo: string = "";

        // Process access_token
        if (tokenResponse.parameters.hasOwnProperty(Constants.accessToken)) {
          this.logger.info("Fragment has access token");
          this.acquireTokenInProgress = false;
          let user: User;

          // retrieve the id_token from response if present :
          // TODO: Is this the case of id_token_token??
          if (tokenResponse.parameters.hasOwnProperty(Constants.idToken)) {
            idToken = new IdToken(tokenResponse.parameters[Constants.idToken]);
          } else {
            idToken = new IdToken(this.cacheStorage.getItem(Constants.idTokenKey));
          }

          // retrieve the authority from cache and replace with tenantID
<<<<<<< HEAD
          authorityKey = Storage.generateAuthKey(tokenResponse.stateResponse);
          let authority: string = this.cacheStorage.getItem(authorityKey, this.inCookie);
=======
          const authorityKey = Storage.generateAuthorityKey(tokenResponse.stateResponse);
          let authority: string = this._cacheStorage.getItem(authorityKey, this.storeAuthStateInCookie);
>>>>>>> 315793b7
          if (!Utils.isEmpty(authority)) {
            authority = Utils.replaceFirstPath(authority, idToken.tenantId);
          }

          // retrieve client_info - if it is not found, generate the uid and utid from idToken
          if (tokenResponse.parameters.hasOwnProperty(Constants.clientInfo)) {
            clientInfo = tokenResponse.parameters[Constants.clientInfo];
            user = User.createUser(idToken, new ClientInfo(clientInfo));
          } else {
            this.logger.warning("ClientInfo not received in the response from AAD");
            user = User.createUser(idToken, new ClientInfo(clientInfo));
          }

<<<<<<< HEAD
          acquireTokenUserKey = Storage.generateATUserKey(user.userIdentifier, tokenResponse.stateResponse);
          const acquireTokenUserKey_nouser = Storage.generateATUserKey(Constants.no_user, tokenResponse.stateResponse);

          let cachedUser: string = this.cacheStorage.getItem(acquireTokenUserKey);
=======
          const acquireTokenUserKey = Storage.generateAcquireTokenUserKey(user.userIdentifier, tokenResponse.stateResponse);
          const acquireTokenUserKey_nouser = Storage.generateAcquireTokenUserKey(Constants.no_user, tokenResponse.stateResponse);

          let cachedUser: string = this._cacheStorage.getItem(acquireTokenUserKey);
>>>>>>> 315793b7
          let acquireTokenUser: User;

          // Check with the user in the Cache
          if (!Utils.isEmpty(cachedUser)) {
            acquireTokenUser = JSON.parse(cachedUser);
            if (user && acquireTokenUser && Utils.compareObjects(user, acquireTokenUser)) {
              this.saveAccessToken(authority, tokenResponse, user, clientInfo, idToken);
              this.logger.info("The user object received in the response is the same as the one passed in the acquireToken request");
            } else {
              this.logger.warning(
                "The user object created from the response is not the same as the one passed in the acquireToken request");
            }
          } else if (!Utils.isEmpty(this.cacheStorage.getItem(acquireTokenUserKey_nouser))) {
            this.saveAccessToken(authority, tokenResponse, user, clientInfo, idToken);
          }
        }

        // Process id_token
        if (tokenResponse.parameters.hasOwnProperty(Constants.idToken)) {
            this.logger.info("Fragment has id token");
            // login no longer in progress
            this.userLoginInProgress = false;
            idToken = new IdToken(tokenResponse.parameters[Constants.idToken]);
            if (tokenResponse.parameters.hasOwnProperty(Constants.clientInfo)) {
              clientInfo = tokenResponse.parameters[Constants.clientInfo];
            } else {
              this.logger.warning("ClientInfo not received in the response from AAD");
            }

<<<<<<< HEAD
            authorityKey = Storage.generateAuthKey(tokenResponse.stateResponse);
            let authority: string = this.cacheStorage.getItem(authorityKey, this.inCookie);
=======
            authorityKey = Storage.generateAuthorityKey(tokenResponse.stateResponse);
            let authority: string = this._cacheStorage.getItem(authorityKey, this.storeAuthStateInCookie);
>>>>>>> 315793b7
            if (!Utils.isEmpty(authority)) {
              authority = Utils.replaceFirstPath(authority, idToken.tenantId);
            }

            this.user = User.createUser(idToken, new ClientInfo(clientInfo));

            if (idToken && idToken.nonce) {
              // check nonce integrity if idToken has nonce - throw an error if not matched
              if (idToken.nonce !== this.cacheStorage.getItem(Constants.nonceIdToken, this.inCookie)) {
                this.user = null;
                // TODO: optimize this - may be combine if it is a string in both cases
                this.cacheStorage.setItem(Constants.loginError, "Nonce Mismatch. Expected Nonce: " + this.cacheStorage.getItem(Constants.nonceIdToken, this.inCookie) + "," + "Actual Nonce: " + idToken.nonce);
                this.logger.error("Nonce Mismatch.Expected Nonce: " + this.cacheStorage.getItem(Constants.nonceIdToken, this.inCookie) + "," + "Actual Nonce: " + idToken.nonce);
              }
              // Save the token
              else {
                this.cacheStorage.setItem(Constants.idTokenKey, tokenResponse.parameters[Constants.idToken]);
                this.cacheStorage.setItem(Constants.msalClientInfo, clientInfo);

                // Save idToken as access token for app itself
                this.saveAccessToken(authority, tokenResponse, this.user, clientInfo, idToken);
              }
            } else {
              // TODO: avoid repeated strings - will this be optimized with error handling?
              authorityKey = tokenResponse.stateResponse;
              acquireTokenUserKey = tokenResponse.stateResponse;
              this.logger.error("Invalid id_token received in the response");
              tokenResponse.parameters["error"] = "invalid idToken";
              tokenResponse.parameters["error_description"] = "Invalid idToken. idToken: " + tokenResponse.parameters[Constants.idToken];
              this.cacheStorage.setItem(Constants.msalError, "invalid idToken");
              this.cacheStorage.setItem(Constants.msalErrorDescription, "Invalid idToken. idToken: " + tokenResponse.parameters[Constants.idToken]);
            }
        }
      }
      // State mismatch - unexpected/invalid state
      else {
        authorityKey = tokenResponse.stateResponse;
        acquireTokenUserKey = tokenResponse.stateResponse;
        this.logger.error("State Mismatch.Expected State: " + this.cacheStorage.getItem(Constants.stateLogin, this.inCookie) + "," + "Actual State: " + tokenResponse.stateResponse);
        // TODO: avoid repeated strings - will this be optimized with error handling?
        tokenResponse.parameters["error"] = "Invalid_state";
        tokenResponse.parameters["error_description"] = "Invalid_state. state: " + tokenResponse.stateResponse;
        this.cacheStorage.setItem(Constants.msalError, "Invalid_state");
        this.cacheStorage.setItem(Constants.msalErrorDescription, "Invalid_state. state: " + tokenResponse.stateResponse);
      }
    }
    this.cacheStorage.setItem(Constants.renewStatus + tokenResponse.stateResponse, Constants.tokenRenewStatusCompleted);
    this.cacheStorage.removeAcquireTokenEntries(authorityKey, acquireTokenUserKey);
    // this is required if navigateToLoginRequestUrl=false
    if (this.inCookie) {
      this.cacheStorage.setItemCookie(authorityKey, "", -1);
      this.cacheStorage.clearCookie();
    }
  }
  /* tslint:enable:no-string-literal */

  //#endregion

  //#region Account

  // TODO: Change User to Account

  /**
   * Returns the signed in user (received from a user object created at the time of login) or null.
   */
  // TODO: Should there be a public function modifier here?
  getUser(): User {
    // if a session already exists, get the user from the session
    if (this.user) {
      return this.user;
    }

    // frame is used to get idToken and populate the user for the given session
    const rawIdToken = this.cacheStorage.getItem(Constants.idTokenKey);
    const rawClientInfo = this.cacheStorage.getItem(Constants.msalClientInfo);

    if (!Utils.isEmpty(rawIdToken) && !Utils.isEmpty(rawClientInfo)) {
      const idToken = new IdToken(rawIdToken);
      const clientInfo = new ClientInfo(rawClientInfo);
      this.user = User.createUser(idToken, clientInfo);
      return this.user;
    }

    // if login not yet done, return null
    // TODO: DEFER: Should we throw error instead of returning null? This is where folks not using the pattern keep looping!!
    // we need more clarity to make this change
    return null;
  }

  /**
   * Extracts state value from the userState sent with the authentication request.
   * @returns {string} scope.
   * @ignore
   * @hidden
   */
  getUserState (state: string) {
    if (state) {
      const splitIndex = state.indexOf("|");
      if (splitIndex > -1 && splitIndex + 1 < state.length) {
        return state.substring(splitIndex + 1);
      }
    }
    return "";
  }

  /**
   * Used to filter all cached items and return a list of unique users based on userIdentifier.
   * @param {Array<User>} Users - users saved in the cache.
   */
  getAllUsers(): Array<User> {
    const users: Array<User> = [];
    const accessTokenCacheItems = this.cacheStorage.getAllAccessTokens(Constants.clientId, Constants.userIdentifier);
    for (let i = 0; i < accessTokenCacheItems.length; i++) {
      const idToken = new IdToken(accessTokenCacheItems[i].value.idToken);
      const clientInfo = new ClientInfo(accessTokenCacheItems[i].value.clientInfo);
      const user = User.createUser(idToken, clientInfo);
      users.push(user);
    }

    return this.getUniqueUsers(users);
  }

  /**
   * Used to filter users based on userIdentifier
   * @param {Array<User>}  Users - users saved in the cache
   * @ignore
   * @hidden
   */
  private getUniqueUsers(users: Array<User>): Array<User> {
    if (!users || users.length <= 1) {
      return users;
    }

    const flags: Array<string> = [];
    const uniqueUsers: Array<User> = [];
    for (let index = 0; index < users.length; ++index) {
      if (users[index].userIdentifier && flags.indexOf(users[index].userIdentifier) === -1) {
        flags.push(users[index].userIdentifier);
        uniqueUsers.push(users[index]);
      }
    }

    return uniqueUsers;
  }

  //#endregion

  //#region Scopes (Extract to Scopes.ts)

  // TODO: "this" dependency in this section is minimal.
  // If pCacheStorage is separated from the class object, or passed as a fn param, scopesUtils.ts can be created

  /**
   * Used to validate the scopes input parameter requested  by the developer.
   * @param {Array<string>} scopes - Developer requested permissions. Not all scopes are guaranteed to be included in the access token returned.
   * @ignore
   * @hidden
   */
  // TODO: Check if this can be combined with filterScopes()
  private validateInputScope(scopes: Array<string>): string {
    // Check that scopes is not an empty array
    if (!scopes || scopes.length < 1) {
      return "Scopes cannot be passed as an empty array";
    }

    // Check that scopes is an array object
    if (!Array.isArray(scopes)) {
      throw new Error("API does not accept non-array scopes");
    }

    // Check that clientId is passed as single scope
    if (scopes.indexOf(this.clientId) > -1) {
      if (scopes.length > 1) {
        return "ClientId can only be provided as a single scope";
      }
    }
    return "";
  }

  /**
  * Used to remove openid and profile from the list of scopes passed by the developer.These scopes are added by default
  * @hidden
  */
  // TODO: Check if this can be combined with validateInputScope()
  private filterScopes(scopes: Array<string>): Array<string> {
    scopes = scopes.filter(function (element) {
      return element !== "openid";
    });

    scopes = scopes.filter(function (element) {
      return element !== "profile";
    });

    return scopes;
  }

  /**
  * Extracts scope value from the state sent with the authentication request.
  * @returns {string} scope.
  * @ignore
  * @hidden
  */
  // TODO: can this function be removed? not used.
  private getScopeFromState(state: string): string {
    if (state) {
      const splitIndex = state.indexOf("|");
      if (splitIndex > -1 && splitIndex + 1 < state.length) {
        return state.substring(splitIndex + 1);
      }
    }
    return "";
  }

  //#endregion

  //#region Angular

  /**
  * Broadcast messages - Used only for Angular?
  *
  * @param eventName
  * @param data
  */
  // TODO: Is there a better way to do this? At the least, sandbox this to the wrapper listening in to the core after the handshake
  private broadcast(eventName: string, data: string) {
    const evt = new CustomEvent(eventName, { detail: data });
    window.dispatchEvent(evt);
  }

  // TODO: All the below fns are used in msal-angular ONLY, refactor this, implement the bulk in angular if possible?
  /**
   * Helper function to retrieve the cached token
   *
   * @param scopes
   * @param user
   */
  protected getCachedTokenInternal(scopes : Array<string> , user: User): CacheResult {
    // Get the current session's user object
    const userObject = user ? user : this.getUser();
    if (!userObject) {
        return null;
    }

    // Construct AuthenticationRequest based on response type
<<<<<<< HEAD
    const newAuthority = this.authorityInstance ? this.authorityInstance : AuthorityFactory.CreateInstance(this.authority, this.config.auth.validateAuthority);
=======
    const newAuthority = this.authorityInstance ? this.authorityInstance : AuthorityFactory.CreateInstance(this.authority, this.validateAuthority);
>>>>>>> 315793b7
    const responseType = this.getTokenType(userObject, scopes, true);
    const authenticationRequest = new AuthenticationRequestParameters(
      newAuthority,
      this.clientId,
      scopes,
      responseType,
      this.getRedirectUri(),
<<<<<<< HEAD
      this.config.auth.state
=======
      this._state
>>>>>>> 315793b7
    );

    // get cached token
    return this.getCachedToken(authenticationRequest, user);
  }

  /**
   * Get scopes for the Endpoint - Used in Angular to track protected and unprotected resources without interaction from the developer app
   *
   * @param endpoint
   */
  protected getScopesForEndpoint(endpoint: string) : Array<string> {
    // if user specified list of unprotectedResources, no need to send token to these endpoints, return null.
<<<<<<< HEAD
    if (this.config.framework.unprotectedResources.length > 0) {
        for (let i = 0; i < this.config.framework.unprotectedResources.length; i++) {
            if (endpoint.indexOf(this.config.framework.unprotectedResources[i]) > -1) {
=======
    if (this._unprotectedResources.length > 0) {
        for (let i = 0; i < this._unprotectedResources.length; i++) {
            if (endpoint.indexOf(this._unprotectedResources[i]) > -1) {
>>>>>>> 315793b7
                return null;
            }
        }
    }

    // process all protected resources and send the matched one
    if (this.config.framework.protectedResourceMap.size > 0) {
        for (let key of Array.from(this.config.framework.protectedResourceMap.keys())) {
            // configEndpoint is like /api/Todo requested endpoint can be /api/Todo/1
            if (endpoint.indexOf(key) > -1) {
                return this.config.framework.protectedResourceMap.get(key);
            }
        }
    }

    // default resource will be clientid if nothing specified
    // App will use idtoken for calls to itself
    // check if it's staring from http or https, needs to match with app host
    if (endpoint.indexOf("http://") > -1 || endpoint.indexOf("https://") > -1) {
        if (this.getHostFromUri(endpoint) === this.getHostFromUri(this.getRedirectUri())) {
            return new Array<string>(this.clientId);
        }
    } else {
    // in angular level, the url for $http interceptor call could be relative url,
    // if it's relative call, we'll treat it as app backend call.
        return new Array<string>(this.clientId);
    }

    // if not the app's own backend or not a domain listed in the endpoints structure
    return null;
  }

  /**
   * tracks if login is in progress
   */
  loginInProgress(): boolean {
<<<<<<< HEAD
    const pendingCallback = this.cacheStorage.getItem(Constants.urlHash);
=======
    const pendingCallback = this._cacheStorage.getItem(Constants.urlHash);
>>>>>>> 315793b7
    if (pendingCallback) {
        return true;
    }
    return this.userLoginInProgress;
  }

  /**
   * @param userLoginInProgress
   */
  protected setuserLoginInProgress(userLoginInProgress : boolean) {
    this.userLoginInProgress = userLoginInProgress;
  }

  /**
   * returns the status of acquireTokenInProgress
   */
  protected getAcquireTokenInProgress(): boolean {
      return this.acquireTokenInProgress;
  }

  /**
   * @param acquireTokenInProgress
   */
  protected setAcquireTokenInProgress(acquireTokenInProgress : boolean) {
      this.acquireTokenInProgress = acquireTokenInProgress;
  }

  /**
   * returns the logger handle
   */
  protected getLogger() {
      return this.config.system.logger;
  }

  //#endregion

  //#region Getters and Setters

  /**
   * Used to get the redirect uri. Evaluates redirectUri if its a function, otherwise simply returns its value.
   * @ignore
   * @hidden
   */
  private getRedirectUri(): string {
    if (typeof this.config.auth.redirectUri === "function") {
      return this.config.auth.redirectUri();
    }
    return this.config.auth.redirectUri;
  }

  /**
   * Used to get the post logout redirect uri. Evaluates postLogoutredirectUri if its a function, otherwise simply returns its value.
   * @ignore
   * @hidden
   */
  private getPostLogoutRedirectUri(): string {
    if (typeof this.config.auth.postLogoutRedirectUri === "function") {
      return this.config.auth.postLogoutRedirectUri();
    }
    return this.config.auth.postLogoutRedirectUri;
  }

  //#endregion

  //#region String Util (Should be extracted to Utils.ts)

  /**
   * Checks if the authorization endpoint URL contains query string parameters
   * @ignore
   * @hidden
   */
  // TODO: Terrible name, rename it
  private urlContainsQueryStringParameter(name: string, url: string): boolean {
    // regex to detect pattern of a ? or & followed by the name parameter and an equals character
    const regex = new RegExp("[\\?&]" + name + "=");
    return regex.test(url);
  }

  /**
   * Returns the anchor part(#) of the URL
   * @ignore
   * @hidden
   */
  private getHash(hash: string): string {
    if (hash.indexOf("#/") > -1) {
      hash = hash.substring(hash.indexOf("#/") + 2);
    } else if (hash.indexOf("#") > -1) {
      hash = hash.substring(1);
    }

    return hash;
  }

  /**
   * extract URI from the host
   *
   * @param uri
   * @hidden
   */
  private getHostFromUri(uri: string): string {
    // remove http:// or https:// from uri
    // TODO: Test this:: return  extractedUri = String(uri).replace(/^(https?:)\/\//, "").split("/")[0];
    let extractedUri = String(uri).replace(/^(https?:)\/\//, "");
    extractedUri = extractedUri.split("/")[0];
    return extractedUri;
  }

  /**
   * Utils function to create the Authentication
   * @param userObject
   * @param scopes
   * @param silentCall
   */
<<<<<<< HEAD
  private getTokenType(userObject: User, scopes: string[], silentCall: boolean) {

    // if user is passed and matches the user object/or set to getUser() from cache
    // if client-id is passed as scope, get id_token else token/id_token_token (in case no session exists)
    let tokenType;
=======
  private getTokenType(userObject: User, scopes: string[], silentCall: boolean): string {

    // if user is passed and matches the user object/or set to getUser() from cache
    // if client-id is passed as scope, get id_token else token/id_token_token (in case no session exists)
    let tokenType: string;
>>>>>>> 315793b7

    // acquireTokenSilent
    if (silentCall) {
      if (Utils.compareObjects(userObject, this.getUser())) {
<<<<<<< HEAD
        tokenType = (scopes.indexOf(this.config.auth.clientId) > -1) ? ResponseTypes.id_token : ResponseTypes.token;
      }
      else {
        tokenType  = (scopes.indexOf(this.config.auth.clientId) > -1) ? ResponseTypes.id_token : ResponseTypes.id_token_token;
=======
        tokenType = (scopes.indexOf(this.clientId) > -1) ? ResponseTypes.id_token : ResponseTypes.token;
      }
      else {
        tokenType  = (scopes.indexOf(this.clientId) > -1) ? ResponseTypes.id_token : ResponseTypes.id_token_token;
>>>>>>> 315793b7
      }

      return tokenType;
    }
    // all other cases
    else {
      tokenType = Utils.compareObjects(userObject, this.getUser()) ? ResponseTypes.id_token : ResponseTypes.id_token_token;

      if (tokenType === ResponseTypes.id_token) {
<<<<<<< HEAD
        tokenType = (scopes.indexOf(this.config.auth.clientId) > -1) ? ResponseTypes.id_token : ResponseTypes.token;
=======
        tokenType = (scopes.indexOf(this.clientId) > -1) ? ResponseTypes.id_token : ResponseTypes.token;
>>>>>>> 315793b7
      }

      return tokenType;
    }

  }

 //#endregion
}<|MERGE_RESOLUTION|>--- conflicted
+++ resolved
@@ -165,7 +165,6 @@
    * @param {boolean} validateAuthority -  boolean to turn authority validation on/off.
    */
   // TODO: Update constructor to accept configuration object, success callback and error callback
-<<<<<<< HEAD
   constructor(configuration: Configuration, callback: tokenReceivedCallback) {
 
     // Set the Configuration
@@ -191,72 +190,6 @@
     } catch (e) {
         this.config.system.logger.error("CacheLocation can be set only to 'localStorage' or 'sessionStorage' ");
     }
-=======
-  constructor(
-    clientId: string,
-    authority: string | null,
-    tokenReceivedCallback: tokenReceivedCallback,
-    options:
-      {
-        validateAuthority?: boolean,
-        cacheLocation?: string,
-        redirectUri?: string | (() => string),
-        postLogoutRedirectUri?: string | (() => string),
-        logger?: Logger,
-        loadFrameTimeout?: number,
-        navigateToLoginRequestUrl?: boolean,
-        state?: string,
-        isAngular?: boolean,
-        unprotectedResources?: Array<string>
-        protectedResourceMap?: Map<string, Array<string>>,
-        storeAuthStateInCookie?: boolean
-      } = {}) {
-      const {
-          validateAuthority = true,
-          cacheLocation = "sessionStorage",
-          redirectUri = () => window.location.href.split("?")[0].split("#")[0],
-          postLogoutRedirectUri = () => window.location.href.split("?")[0].split("#")[0],
-          logger = new Logger(null),
-          loadFrameTimeout = 6000,
-          navigateToLoginRequestUrl = true,
-          state = "",
-          isAngular = false,
-          unprotectedResources = new Array<string>(),
-          protectedResourceMap = new Map<string, Array<string>>(),
-          storeAuthStateInCookie = false
-      } = options;
-
-    // TODO: The configuration object will take care of many of these assignments
-    this.loadFrameTimeout = loadFrameTimeout;
-    this.clientId = clientId;
-    this.validateAuthority = validateAuthority;
-
-    // TODO: Replace string with constant
-    this.authority = authority || "https://login.microsoftonline.com/common";
-    this._navigateToLoginRequestUrl = navigateToLoginRequestUrl;
-    this._state = state;
-    this._isAngular = isAngular;
-    this._unprotectedResources = unprotectedResources;
-    this._protectedResourceMap = protectedResourceMap;
-    this._redirectUri = redirectUri;
-    this._postLogoutredirectUri = postLogoutRedirectUri;
-    this._logger = logger;
-    this.storeAuthStateInCookie = storeAuthStateInCookie;
-
-    // TODO: This should be replaced with two different callbacks for success and error cases
-    this._tokenReceivedCallback = tokenReceivedCallback;
-
-    // Track login and acquireToken in progress
-    this._loginInProgress = false;
-    this._acquireTokenInProgress = false;
-
-    // TODO: This should be replaced with cache object, typescript checking for "localStorage" and "sessionStorage" values
-    this._cacheLocation = cacheLocation;
-    if (!this._cacheLocations[cacheLocation]) {
-      throw new Error("Cache Location is not valid. Provided value:" + this._cacheLocation + ".Possible values are: " + this._cacheLocations.localStorage + ", " + this._cacheLocations.sessionStorage);
-    }
-    this._cacheStorage = new Storage(this._cacheLocation); //cache keys msal
->>>>>>> 315793b7
 
     // Initialize window handling code
     window.openedWindows = [];
@@ -274,11 +207,7 @@
             this.handleAuthenticationResponse.call(this, urlHash);
         }
         else {
-<<<<<<< HEAD
             const pendingCallback = this.cacheStorage.getItem(Constants.urlHash);
-=======
-            const pendingCallback = this._cacheStorage.getItem(Constants.urlHash);
->>>>>>> 315793b7
             if (pendingCallback) {
                 this.processCallBack(pendingCallback);
             }
@@ -369,11 +298,7 @@
       }
 
       // if the user sets the login start page - angular only??
-<<<<<<< HEAD
       let loginStartPage = this.cacheStorage.getItem(Constants.angularLoginRequest);
-=======
-      let loginStartPage = this._cacheStorage.getItem(Constants.angularLoginRequest);
->>>>>>> 315793b7
       if (!loginStartPage || loginStartPage === "") {
         loginStartPage = window.location.href;
       } else {
@@ -381,7 +306,6 @@
       }
 
       // Cache the state, nonce, and login request data
-<<<<<<< HEAD
       this.cacheStorage.setItem(Constants.loginRequest, loginStartPage, this.inCookie);
       this.cacheStorage.setItem(Constants.loginError, "");
 
@@ -392,22 +316,8 @@
       this.cacheStorage.setItem(Constants.msalErrorDescription, "");
 
       // Cache authorityKey
-      const authorityKey = Storage.generateAuthKey(authenticationRequest.state);
+      const authorityKey = Storage.generateAuthorityKey(authenticationRequest.state);
       this.cacheStorage.setItem(authorityKey, this.authority, this.inCookie);
-=======
-      this._cacheStorage.setItem(Constants.loginRequest, loginStartPage, this.storeAuthStateInCookie);
-      this._cacheStorage.setItem(Constants.loginError, "");
-
-      this._cacheStorage.setItem(Constants.stateLogin, authenticationRequest.state, this.storeAuthStateInCookie);
-      this._cacheStorage.setItem(Constants.nonceIdToken, authenticationRequest.nonce, this.storeAuthStateInCookie);
-
-      this._cacheStorage.setItem(Constants.msalError, "");
-      this._cacheStorage.setItem(Constants.msalErrorDescription, "");
-
-      // Cache authorityKey
-      const authorityKey = Storage.generateAuthorityKey(authenticationRequest.state);
-      this._cacheStorage.setItem(authorityKey, this.authority, this.storeAuthStateInCookie);
->>>>>>> 315793b7
 
       // build URL to navigate to proceed with the login
       const urlNavigate = authenticationRequest.createNavigateUrl(scopes)  + Constants.response_mode_fragment;
@@ -473,11 +383,7 @@
     this.acquireTokenInProgress = true;
 
     let authenticationRequest: AuthenticationRequestParameters;
-<<<<<<< HEAD
     const acquireTokenAuthority = authority ? AuthorityFactory.CreateInstance(authority, this.config.auth.validateAuthority) : this.authorityInstance;
-=======
-    const acquireTokenAuthority = authority ? AuthorityFactory.CreateInstance(authority, this.validateAuthority) : this.authorityInstance;
->>>>>>> 315793b7
 
     // TODO: Set response type here
     acquireTokenAuthority.ResolveEndpointsAsync().then(() => {
@@ -489,11 +395,7 @@
         scopes,
         responseType,
         this.getRedirectUri(),
-<<<<<<< HEAD
         this.config.auth.state
-=======
-        this._state
->>>>>>> 315793b7
       );
 
       // Cache nonce
@@ -501,21 +403,12 @@
 
       // Cache acquireTokenUserKey
       const userId = userObject ? userObject.userIdentifier : Constants.no_user;
-<<<<<<< HEAD
-      const acquireTokenUserKey = Storage.generateATUserKey(userId, authenticationRequest.state);
+      const acquireTokenUserKey = Storage.generateAcquireTokenUserKey(userId, authenticationRequest.state);
       this.cacheStorage.setItem(acquireTokenUserKey, JSON.stringify(userObject));
-
-      // Cache authorityKey
-      const authorityKey = Storage.generateAuthKey(authenticationRequest.state);
-      this.cacheStorage.setItem(authorityKey, acquireTokenAuthority.CanonicalAuthority, this.inCookie);
-=======
-      const acquireTokenUserKey = Storage.generateAcquireTokenUserKey(userId, authenticationRequest.state);
-      this._cacheStorage.setItem(acquireTokenUserKey, JSON.stringify(userObject));
 
       // Cache authorityKey
       const authorityKey = Storage.generateAuthorityKey(authenticationRequest.state);
-      this._cacheStorage.setItem(authorityKey, acquireTokenAuthority.CanonicalAuthority, this.storeAuthStateInCookie);
->>>>>>> 315793b7
+      this.cacheStorage.setItem(authorityKey, acquireTokenAuthority.CanonicalAuthority, this.inCookie);
 
       // Set extraQueryParameters to be sent to the server
       if (extraQueryParameters) {
@@ -656,7 +549,6 @@
       }
 
       // Cache the state, nonce, and login request data
-<<<<<<< HEAD
       this.cacheStorage.setItem(Constants.loginRequest, window.location.href, this.inCookie);
       this.cacheStorage.setItem(Constants.loginError, "");
 
@@ -666,21 +558,8 @@
       this.cacheStorage.setItem(Constants.msalErrorDescription, "");
 
       // cache authorityKey
-      const authorityKey = Storage.generateAuthKey(authenticationRequest.state);
+      const authorityKey = Storage.generateAuthorityKey(authenticationRequest.state);
       this.cacheStorage.setItem(authorityKey, this.authority, this.inCookie);
-=======
-      this._cacheStorage.setItem(Constants.loginRequest, window.location.href, this.storeAuthStateInCookie);
-      this._cacheStorage.setItem(Constants.loginError, "");
-
-      this._cacheStorage.setItem(Constants.nonceIdToken, authenticationRequest.nonce, this.storeAuthStateInCookie);
-
-      this._cacheStorage.setItem(Constants.msalError, "");
-      this._cacheStorage.setItem(Constants.msalErrorDescription, "");
-
-      // cache authorityKey
-      const authorityKey = Storage.generateAuthorityKey(authenticationRequest.state);
-      this._cacheStorage.setItem(authorityKey, this.authority, this.storeAuthStateInCookie);
->>>>>>> 315793b7
 
       // Build the URL to navigate to in the popup window
       const urlNavigate = authenticationRequest.createNavigateUrl(scopes)  + Constants.response_mode_fragment;
@@ -764,13 +643,8 @@
 
       //if user is not currently logged in and no login_hint is passed
       if (!userObject && !(extraQueryParameters && (extraQueryParameters.indexOf(Constants.login_hint) !== -1))) {
-<<<<<<< HEAD
         this.logger.info("User login is required");
-        reject(ErrorCodes.userLoginError + Constants.resourceDelimeter + ErrorDescription.userLoginError);
-=======
-        this._logger.info("User login is required");
         reject(ErrorCodes.userLoginError + Constants.resourceDelimiter + ErrorDescription.userLoginError);
->>>>>>> 315793b7
         return;
       }
 
@@ -778,11 +652,7 @@
       this.acquireTokenInProgress = true;
 
       let authenticationRequest: AuthenticationRequestParameters;
-<<<<<<< HEAD
       const acquireTokenAuthority = authority ? AuthorityFactory.CreateInstance(authority, this.config.auth.validateAuthority) : this.authorityInstance;
-=======
-      const acquireTokenAuthority = authority ? AuthorityFactory.CreateInstance(authority, this.validateAuthority) : this.authorityInstance;
->>>>>>> 315793b7
 
       // Open the popup window
       const popUpWindow = this.openWindow("about:blank", "_blank", 1, this, resolve, reject);
@@ -800,11 +670,7 @@
           scopes,
           responseType,
           this.getRedirectUri(),
-<<<<<<< HEAD
           this.config.auth.state
-=======
-          this._state
->>>>>>> 315793b7
       );
 
         // Cache nonce
@@ -814,23 +680,13 @@
 
         // Cache acquireTokenUserKey
         const userId = userObject ? userObject.userIdentifier : Constants.no_user;
-<<<<<<< HEAD
-        const acquireTokenUserKey = Storage.generateATUserKey(userId, authenticationRequest.state);
+        const acquireTokenUserKey = Storage.generateAcquireTokenUserKey(userId, authenticationRequest.state);
 
         this.cacheStorage.setItem(acquireTokenUserKey, JSON.stringify(userObject));
-
-        // Cache authorityKey
-        const authorityKey = Storage.generateAuthKey(authenticationRequest.state);
-        this.cacheStorage.setItem(authorityKey, acquireTokenAuthority.CanonicalAuthority, this.inCookie);
-=======
-        const acquireTokenUserKey = Storage.generateAcquireTokenUserKey(userId, authenticationRequest.state);
-
-        this._cacheStorage.setItem(acquireTokenUserKey, JSON.stringify(userObject));
 
         // Cache authorityKey
         const authorityKey = Storage.generateAuthorityKey(authenticationRequest.state);
-        this._cacheStorage.setItem(authorityKey, acquireTokenAuthority.CanonicalAuthority, this.storeAuthStateInCookie);
->>>>>>> 315793b7
+        this.cacheStorage.setItem(authorityKey, acquireTokenAuthority.CanonicalAuthority, this.inCookie);
 
         // Set the extraQueryParameters
         if (extraQueryParameters) {
@@ -914,13 +770,8 @@
           reject(ErrorCodes.userCancelledError + Constants.resourceDelimiter + ErrorDescription.userCancelledError);
         }
         window.clearInterval(pollTimer);
-<<<<<<< HEAD
         if (this.config.framework.isAngular) {
-            this.broadcast("msal:popUpClosed", ErrorCodes.userCancelledError + Constants.resourceDelimeter + ErrorDescription.userCancelledError);
-=======
-        if (this._isAngular) {
             this.broadcast("msal:popUpClosed", ErrorCodes.userCancelledError + Constants.resourceDelimiter + ErrorDescription.userCancelledError);
->>>>>>> 315793b7
             return;
         }
         instance.userLoginInProgress = false;
@@ -1052,20 +903,12 @@
 
         const responseType = this.getTokenType(userObject, scopes, true);
         const authenticationRequest = new AuthenticationRequestParameters(
-<<<<<<< HEAD
           AuthorityFactory.CreateInstance(authority, this.config.auth.validateAuthority),
-=======
-          AuthorityFactory.CreateInstance(authority, this.validateAuthority),
->>>>>>> 315793b7
           this.clientId,
           scopes,
           responseType,
           this.getRedirectUri(),
-<<<<<<< HEAD
           this.config.auth.state
-=======
-          this._state
->>>>>>> 315793b7
         );
 
         const cacheResult = this.getCachedToken(authenticationRequest, userObject);
@@ -1077,13 +920,8 @@
             return null;
           }
           else if (cacheResult.errorDesc || cacheResult.error) {
-<<<<<<< HEAD
             this.logger.infoPii(cacheResult.errorDesc + ":" + cacheResult.error);
-            reject(cacheResult.errorDesc + Constants.resourceDelimeter + cacheResult.error);
-=======
-            this._logger.infoPii(cacheResult.errorDesc + ":" + cacheResult.error);
             reject(cacheResult.errorDesc + Constants.resourceDelimiter + cacheResult.error);
->>>>>>> 315793b7
             return null;
           }
         }
@@ -1172,11 +1010,7 @@
   private loadFrame(urlNavigate: string, frameName: string): void {
     // This trick overcomes iframe navigation in IE
     // IE does not load the page consistently in iframe
-<<<<<<< HEAD
     this.logger.info("LoadFrame: " + frameName);
-=======
-    this._logger.info("LoadFrame: " + frameName);
->>>>>>> 315793b7
     const frameCheck = frameName;
 
     // TODO: VSTS AI, work on either removing the 500ms timeout or making it optional for IE??
@@ -1395,11 +1229,7 @@
    */
   // TODO: Consider moving this to Storage.ts
   protected clearCacheForScope(accessToken: string) {
-<<<<<<< HEAD
     const accessTokenItems = this.cacheStorage.getAllAccessTokens(Constants.clientId, Constants.userIdentifier);
-=======
-    const accessTokenItems = this._cacheStorage.getAllAccessTokens(Constants.clientId, Constants.userIdentifier);
->>>>>>> 315793b7
     for (let i = 0; i < accessTokenItems.length; i++) {
         let token = accessTokenItems[i];
         if (token.value.accessToken === accessToken) {
@@ -1499,11 +1329,7 @@
     let tokenReceivedCallback: (errorDesc: string, token: string, error: string, tokenType: string) => void = null;
     let tokenType: string;
 
-<<<<<<< HEAD
     self.logger.info("Returned from redirect url");
-=======
-    self._logger.info("Returned from redirect url");
->>>>>>> 315793b7
     // If parent window is the msal instance which opened the current window
     if (window.parent !== window && window.parent.msal) {
         tokenReceivedCallback = window.parent.callBackMappedToRenewStates[requestInfo.stateResponse];
@@ -1810,23 +1636,13 @@
 
     // Cache acquireTokenUserKey
     const userId = user ? user.userIdentifier : Constants.no_user;
-<<<<<<< HEAD
-    const acquireTokenUserKey = Storage.generateATUserKey(userId, authenticationRequest.state);
+    const acquireTokenUserKey = Storage.generateAcquireTokenUserKey(userId, authenticationRequest.state);
 
     this.cacheStorage.setItem(acquireTokenUserKey, JSON.stringify(user));
-
-    // Cache authorityKey
-    const authorityKey = Storage.generateAuthKey(authenticationRequest.state);
-    this.cacheStorage.setItem(authorityKey, authenticationRequest.authority);
-=======
-    const acquireTokenUserKey = Storage.generateAcquireTokenUserKey(userId, authenticationRequest.state);
-
-    this._cacheStorage.setItem(acquireTokenUserKey, JSON.stringify(user));
 
     // Cache authorityKey
     const authorityKey = Storage.generateAuthorityKey(authenticationRequest.state);
-    this._cacheStorage.setItem(authorityKey, authenticationRequest.authority);
->>>>>>> 315793b7
+    this.cacheStorage.setItem(authorityKey, authenticationRequest.authority);
 
     // renew happens in iframe, so it keeps javascript context
     this.cacheStorage.setItem(Constants.nonceIdToken, authenticationRequest.nonce);
@@ -1850,11 +1666,7 @@
    */
   private renewIdToken(scopes: Array<string>, resolve: Function, reject: Function, user: User, authenticationRequest: AuthenticationRequestParameters, extraQueryParameters?: string): void {
 
-<<<<<<< HEAD
     this.logger.info("renewidToken is called");
-=======
-    this._logger.info("renewidToken is called");
->>>>>>> 315793b7
     const frameHandle = this.addAdalFrame("msalIdTokenFrame");
 
     // Populate extraQueryParameters in the request sent to the server
@@ -1864,23 +1676,13 @@
 
     // Cache acquireTokenUserKey
     const userId = user ? user.userIdentifier : Constants.no_user;
-<<<<<<< HEAD
-    const acquireTokenUserKey = Storage.generateATUserKey(userId, authenticationRequest.state);
+    const acquireTokenUserKey = Storage.generateAcquireTokenUserKey(userId, authenticationRequest.state);
 
     this.cacheStorage.setItem(acquireTokenUserKey, JSON.stringify(user));
-
-    // Cache authorityKey
-    const authorityKey = Storage.generateAuthKey(authenticationRequest.state);
-    this.cacheStorage.setItem(authorityKey, authenticationRequest.authority);
-=======
-    const acquireTokenUserKey = Storage.generateAcquireTokenUserKey(userId, authenticationRequest.state);
-
-    this._cacheStorage.setItem(acquireTokenUserKey, JSON.stringify(user));
 
     // Cache authorityKey
     const authorityKey = Storage.generateAuthorityKey(authenticationRequest.state);
-    this._cacheStorage.setItem(authorityKey, authenticationRequest.authority);
->>>>>>> 315793b7
+    this.cacheStorage.setItem(authorityKey, authenticationRequest.authority);
 
     // Cache nonce
     this.cacheStorage.setItem(Constants.nonceIdToken, authenticationRequest.nonce);
@@ -1963,15 +1765,9 @@
   // TODO: Break this function up - either into utils or token specific --- too long to be readable
   protected saveTokenFromHash(tokenResponse: TokenResponse): void {
 
-<<<<<<< HEAD
     this.logger.info("State status:" + tokenResponse.stateMatch + "; Request type:" + tokenResponse.requestType);
     this.cacheStorage.setItem(Constants.msalError, "");
     this.cacheStorage.setItem(Constants.msalErrorDescription, "");
-=======
-    this._logger.info("State status:" + tokenResponse.stateMatch + "; Request type:" + tokenResponse.requestType);
-    this._cacheStorage.setItem(Constants.msalError, "");
-    this._cacheStorage.setItem(Constants.msalErrorDescription, "");
->>>>>>> 315793b7
 
     let authorityKey: string = "";
     let acquireTokenUserKey: string = "";
@@ -1984,30 +1780,17 @@
 
       // login
       if (tokenResponse.requestType === Constants.login) {
-<<<<<<< HEAD
         this.userLoginInProgress = false;
         this.cacheStorage.setItem(Constants.loginError, tokenResponse.parameters[Constants.errorDescription] + ":" + tokenResponse.parameters[Constants.error]);
-        authorityKey = Storage.generateAuthKey(tokenResponse.stateResponse);
-=======
-        this._loginInProgress = false;
-        this._cacheStorage.setItem(Constants.loginError, tokenResponse.parameters[Constants.errorDescription] + ":" + tokenResponse.parameters[Constants.error]);
         authorityKey = Storage.generateAuthorityKey(tokenResponse.stateResponse);
->>>>>>> 315793b7
       }
 
       // acquireToken
       if (tokenResponse.requestType === Constants.renewToken) {
-<<<<<<< HEAD
         this.acquireTokenInProgress = false;
-        authorityKey = Storage.generateAuthKey(tokenResponse.stateResponse);
+        authorityKey = Storage.generateAuthorityKey(tokenResponse.stateResponse);
         const userKey = this.getUser() !== null ? this.getUser().userIdentifier : "";
-        acquireTokenUserKey = Constants.acquireTokenUser + Constants.resourceDelimeter + userKey + Constants.resourceDelimeter + tokenResponse.stateResponse;
-=======
-        this._acquireTokenInProgress = false;
-        authorityKey = Storage.generateAuthorityKey(tokenResponse.stateResponse);
-        var userKey = this.getUser() !== null ? this.getUser().userIdentifier : "";
         acquireTokenUserKey = Storage.generateAcquireTokenUserKey(userKey, tokenResponse.stateResponse);
->>>>>>> 315793b7
       }
     }
     // If the server returns "Success"
@@ -2037,13 +1820,8 @@
           }
 
           // retrieve the authority from cache and replace with tenantID
-<<<<<<< HEAD
-          authorityKey = Storage.generateAuthKey(tokenResponse.stateResponse);
+          const authorityKey = Storage.generateAuthorityKey(tokenResponse.stateResponse);
           let authority: string = this.cacheStorage.getItem(authorityKey, this.inCookie);
-=======
-          const authorityKey = Storage.generateAuthorityKey(tokenResponse.stateResponse);
-          let authority: string = this._cacheStorage.getItem(authorityKey, this.storeAuthStateInCookie);
->>>>>>> 315793b7
           if (!Utils.isEmpty(authority)) {
             authority = Utils.replaceFirstPath(authority, idToken.tenantId);
           }
@@ -2057,17 +1835,10 @@
             user = User.createUser(idToken, new ClientInfo(clientInfo));
           }
 
-<<<<<<< HEAD
-          acquireTokenUserKey = Storage.generateATUserKey(user.userIdentifier, tokenResponse.stateResponse);
-          const acquireTokenUserKey_nouser = Storage.generateATUserKey(Constants.no_user, tokenResponse.stateResponse);
-
-          let cachedUser: string = this.cacheStorage.getItem(acquireTokenUserKey);
-=======
           const acquireTokenUserKey = Storage.generateAcquireTokenUserKey(user.userIdentifier, tokenResponse.stateResponse);
           const acquireTokenUserKey_nouser = Storage.generateAcquireTokenUserKey(Constants.no_user, tokenResponse.stateResponse);
 
-          let cachedUser: string = this._cacheStorage.getItem(acquireTokenUserKey);
->>>>>>> 315793b7
+          let cachedUser: string = this.cacheStorage.getItem(acquireTokenUserKey);
           let acquireTokenUser: User;
 
           // Check with the user in the Cache
@@ -2097,13 +1868,8 @@
               this.logger.warning("ClientInfo not received in the response from AAD");
             }
 
-<<<<<<< HEAD
-            authorityKey = Storage.generateAuthKey(tokenResponse.stateResponse);
+            authorityKey = Storage.generateAuthorityKey(tokenResponse.stateResponse);
             let authority: string = this.cacheStorage.getItem(authorityKey, this.inCookie);
-=======
-            authorityKey = Storage.generateAuthorityKey(tokenResponse.stateResponse);
-            let authority: string = this._cacheStorage.getItem(authorityKey, this.storeAuthStateInCookie);
->>>>>>> 315793b7
             if (!Utils.isEmpty(authority)) {
               authority = Utils.replaceFirstPath(authority, idToken.tenantId);
             }
@@ -2348,11 +2114,7 @@
     }
 
     // Construct AuthenticationRequest based on response type
-<<<<<<< HEAD
     const newAuthority = this.authorityInstance ? this.authorityInstance : AuthorityFactory.CreateInstance(this.authority, this.config.auth.validateAuthority);
-=======
-    const newAuthority = this.authorityInstance ? this.authorityInstance : AuthorityFactory.CreateInstance(this.authority, this.validateAuthority);
->>>>>>> 315793b7
     const responseType = this.getTokenType(userObject, scopes, true);
     const authenticationRequest = new AuthenticationRequestParameters(
       newAuthority,
@@ -2360,11 +2122,7 @@
       scopes,
       responseType,
       this.getRedirectUri(),
-<<<<<<< HEAD
       this.config.auth.state
-=======
-      this._state
->>>>>>> 315793b7
     );
 
     // get cached token
@@ -2378,15 +2136,9 @@
    */
   protected getScopesForEndpoint(endpoint: string) : Array<string> {
     // if user specified list of unprotectedResources, no need to send token to these endpoints, return null.
-<<<<<<< HEAD
     if (this.config.framework.unprotectedResources.length > 0) {
         for (let i = 0; i < this.config.framework.unprotectedResources.length; i++) {
             if (endpoint.indexOf(this.config.framework.unprotectedResources[i]) > -1) {
-=======
-    if (this._unprotectedResources.length > 0) {
-        for (let i = 0; i < this._unprotectedResources.length; i++) {
-            if (endpoint.indexOf(this._unprotectedResources[i]) > -1) {
->>>>>>> 315793b7
                 return null;
             }
         }
@@ -2423,11 +2175,7 @@
    * tracks if login is in progress
    */
   loginInProgress(): boolean {
-<<<<<<< HEAD
     const pendingCallback = this.cacheStorage.getItem(Constants.urlHash);
-=======
-    const pendingCallback = this._cacheStorage.getItem(Constants.urlHash);
->>>>>>> 315793b7
     if (pendingCallback) {
         return true;
     }
@@ -2541,34 +2289,19 @@
    * @param scopes
    * @param silentCall
    */
-<<<<<<< HEAD
-  private getTokenType(userObject: User, scopes: string[], silentCall: boolean) {
-
-    // if user is passed and matches the user object/or set to getUser() from cache
-    // if client-id is passed as scope, get id_token else token/id_token_token (in case no session exists)
-    let tokenType;
-=======
   private getTokenType(userObject: User, scopes: string[], silentCall: boolean): string {
 
     // if user is passed and matches the user object/or set to getUser() from cache
     // if client-id is passed as scope, get id_token else token/id_token_token (in case no session exists)
     let tokenType: string;
->>>>>>> 315793b7
 
     // acquireTokenSilent
     if (silentCall) {
       if (Utils.compareObjects(userObject, this.getUser())) {
-<<<<<<< HEAD
         tokenType = (scopes.indexOf(this.config.auth.clientId) > -1) ? ResponseTypes.id_token : ResponseTypes.token;
       }
       else {
         tokenType  = (scopes.indexOf(this.config.auth.clientId) > -1) ? ResponseTypes.id_token : ResponseTypes.id_token_token;
-=======
-        tokenType = (scopes.indexOf(this.clientId) > -1) ? ResponseTypes.id_token : ResponseTypes.token;
-      }
-      else {
-        tokenType  = (scopes.indexOf(this.clientId) > -1) ? ResponseTypes.id_token : ResponseTypes.id_token_token;
->>>>>>> 315793b7
       }
 
       return tokenType;
@@ -2578,11 +2311,7 @@
       tokenType = Utils.compareObjects(userObject, this.getUser()) ? ResponseTypes.id_token : ResponseTypes.id_token_token;
 
       if (tokenType === ResponseTypes.id_token) {
-<<<<<<< HEAD
         tokenType = (scopes.indexOf(this.config.auth.clientId) > -1) ? ResponseTypes.id_token : ResponseTypes.token;
-=======
-        tokenType = (scopes.indexOf(this.clientId) > -1) ? ResponseTypes.id_token : ResponseTypes.token;
->>>>>>> 315793b7
       }
 
       return tokenType;
