/**
 * Copyright (c) Microsoft Corporation
 *  All Rights Reserved
 *  MIT License
 *
 * Permission is hereby granted, free of charge, to any person obtaining a copy of this
 * software and associated documentation files (the 'Software'), to deal in the Software
 * without restriction, including without limitation the rights to use, copy, modify,
 * merge, publish, distribute, sublicense, and/or sell copies of the Software, and to
 * permit persons to whom the Software is furnished to do so, subject to the following
 * conditions:
 *
 * The above copyright notice and this permission notice shall be
 * included in all copies or substantial portions of the Software.
 *
 * THE SOFTWARE IS PROVIDED 'AS IS', WITHOUT WARRANTY OF ANY KIND,
 * EXPRESS OR IMPLIED, INCLUDING BUT NOT LIMITED TO THE WARRANTIES OF MERCHANTABILITY,
 * FITNESS FOR A PARTICULAR PURPOSE AND NONINFRINGEMENT. IN NO EVENT SHALL THE AUTHORS
 * OR COPYRIGHT HOLDERS BE LIABLE FOR ANY CLAIM, DAMAGES OR OTHER LIABILITY,
 * WHETHER IN AN ACTION OF CONTRACT, TORT OR OTHERWISE, ARISING FROM, OUT
 * OF OR IN CONNECTION WITH THE SOFTWARE OR THE USE OR OTHER DEALINGS IN THE SOFTWARE.
 */

import { AccessTokenCacheItem } from "./AccessTokenCacheItem";
import { AccessTokenKey } from "./AccessTokenKey";
import { AccessTokenValue } from "./AccessTokenValue";
import { AuthenticationRequestParameters } from "./AuthenticationRequestParameters";
import { Authority } from "./Authority";
import { ClientInfo } from "./ClientInfo";
import { Constants, ErrorCodes, ErrorDescription } from "./Constants";
import { IdToken } from "./IdToken";
import { Logger } from "./Logger";
import { Storage } from "./Storage";
import { TokenResponse } from "./RequestInfo";
import { User } from "./User";
import { Utils } from "./Utils";
import { AuthorityFactory } from "./AuthorityFactory";
import { ClientConfigurationError } from "./error/ClientConfigurationError";
import { AuthError } from "./error/AuthError";
import { ClientAuthError } from "./error/ClientAuthError";

/**
 * Interface to handle iFrame generation, Popup Window creation and redirect handling
 */
// TODO: Add more accurate description and document the design choices made
declare global {
    interface Window {
        msal: Object;
        CustomEvent: CustomEvent;
        Event: Event;
        activeRenewals: {};
        renewStates: Array<string>;
        callBackMappedToRenewStates : {};
        callBacksMappedToRenewStates: {};
        openedWindows: Array<Window>;
        requestType: string;
    }
}

/**
 * response_type from OpenIDConnect
 * References: https://openid.net/specs/oauth-v2-multiple-response-types-1_0.html & https://tools.ietf.org/html/rfc6749#section-4.2.1
 * Since we support only implicit flow in this library, we restrict the response_type support to only 'token' and 'id_token'
 *
 * @hidden
 */
let ResponseTypes = {
  id_token: "id_token",
  token: "token",
  id_token_token: "id_token token"
};

/**
 *
 * @hidden
 */
// TODO: This will move to Response Object
export interface CacheResult {
  errorDesc: string;
  token: string;
  error: string;
}

/**
 * A type alias of for a tokenReceivedCallback function.
 * @param tokenReceivedCallback.errorDesc error description returned from the STS if API call fails.
 * @param tokenReceivedCallback.token token returned from STS if token request is successful.
 * @param tokenReceivedCallback.error error code returned from the STS if API call fails.
 * @param tokenReceivedCallback.tokenType tokenType returned from the STS if API call is successful. Possible values are: id_token OR access_token.
 */
// TODO: Rework the callback as per new design - handleRedirectCallbacks() implementation etc.
export type tokenReceivedCallback = (errorDesc: string, token: string, error: string, tokenType: string, userState: string ) => void;

// TODO: Add second callback for error cases

/**
 * A wrapper to handle the token response/error within the iFrame always
 *
 * @param target
 * @param propertyKey
 * @param descriptor
 */
// TODO: This functionality of wrapper around a function seem to be changing in the latest TS, check this while fixing npm issues
const resolveTokenOnlyIfOutOfIframe = (target: any, propertyKey: string, descriptor: PropertyDescriptor) => {
  const tokenAcquisitionMethod = descriptor.value;
  descriptor.value = function (...args: any[]) {
      return this.isInIframe()
          ? new Promise(() => {
            return;
          })
          : tokenAcquisitionMethod.apply(this, args);
  };
  return descriptor;
};

/**
 * UserAgentApplication class - Object Instance that the developer would need to make login/acquireToken calls
 */
export class UserAgentApplication {

  // TODO: Initialize configuration object
  // TODO: Many of these variables will be set in the configuration object

  /**
   * @hidden
   */
  private _cacheLocations = {
    localStorage: "localStorage",
    sessionStorage: "sessionStorage"
  };

  /**
   * @hidden
   */
  private _cacheLocation: string;

  /**
   * Used to get the cache location
   */
  get cacheLocation(): string {
    return this._cacheLocation;
  }

  /**
   * @hidden
   */
  protected _logger: Logger;

  /**
   * @hidden
   */
  private _loginInProgress: boolean;

  /**
   * @hidden
   */
  private _acquireTokenInProgress: boolean;

  /**
   * @hidden
   */
  private _clockSkew = 300;

  /**
   * @hidden
   */
  protected _cacheStorage: Storage;

  /**
   * @hidden
   */
  private _tokenReceivedCallback: tokenReceivedCallback = null;

  /**
   * @hidden
   */
  private _user: User;

  /**
   * Client ID assigned to your app by Azure Active Directory.
   */
  clientId: string;

  /**
   * @hidden
   */
  protected authorityInstance: Authority;

  /**
   * Used to set the authority.
   * @param {string} authority - A URL indicating a directory that MSAL can use to obtain tokens.
   * - In Azure AD, it is of the form https://&lt;tenant&gt;/&lt;tenant&gt;, where &lt;tenant&gt; is the directory host (e.g. https://login.microsoftonline.com) and &lt;tenant&gt; is a identifier within the directory itself (e.g. a domain associated to the tenant, such as contoso.onmicrosoft.com, or the GUID representing the TenantID property of the directory)
   * - In Azure B2C, it is of the form https://&lt;instance&gt;/tfp/&lt;tenant&gt;/<policyName>/
   * - Default value is: "https://login.microsoftonline.com/common"
   */
  // TODO: Setter and Getter for authority is used to set the authorityInstance.
  // Should we rework this as a part of pConfig.auth.authority or maintain this as a class variable?
  public set authority(val) {
    this.authorityInstance = AuthorityFactory.CreateInstance(val, this.validateAuthority);
  }

  /**
   * Used to get the authority.
   */
  public get authority(): string {
    return this.authorityInstance.CanonicalAuthority;
  }

  /**
   * Used to turn authority validation on/off.
   * When set to true (default), MSAL will compare the application"s authority against well-known URLs templates representing well-formed authorities. It is useful when the authority is obtained at run time to prevent MSAL from displaying authentication prompts from malicious pages.
   */
  validateAuthority: boolean;

  /**
   * The redirect URI of the application, this should be same as the value in the application registration portal.
   * Defaults to `window.location.href`.
   */
  private _redirectUri: string | (() => string);

    /**
     * Use to send the state parameter with authentication request
     */
    private _state: string;
  /**
   * Used to redirect the user to this location after logout.
   * Defaults to `window.location.href`.
   */
  private _postLogoutredirectUri: string | (() => string);

  loadFrameTimeout: number;

  protected _navigateToLoginRequestUrl: boolean;

  private _isAngular: boolean = false;

  private _protectedResourceMap: Map<string, Array<string>>;

  private _unprotectedResources: Array<string>;

  private storeAuthStateInCookie: boolean;

  private _silentAuthenticationState: string;

  private _silentLogin: boolean;

  /**
   * Initialize a UserAgentApplication with a given clientId and authority.
   * @constructor
   * @param {string} clientId - The clientID of your application, you should get this from the application registration portal.
   * @param {string} authority - A URL indicating a directory that MSAL can use to obtain tokens.
   * - In Azure AD, it is of the form https://&lt;instance>/&lt;tenant&gt;,\ where &lt;instance&gt; is the directory host (e.g. https://login.microsoftonline.com) and &lt;tenant&gt; is a identifier within the directory itself (e.g. a domain associated to the tenant, such as contoso.onmicrosoft.com, or the GUID representing the TenantID property of the directory)
   * - In Azure B2C, it is of the form https://&lt;instance&gt;/tfp/&lt;tenantId&gt;/&lt;policyName&gt;/
   * - Default value is: "https://login.microsoftonline.com/common"
   * @param _tokenReceivedCallback -  The function that will get the call back once this API is completed (either successfully or with a failure).
   * @param {boolean} validateAuthority -  boolean to turn authority validation on/off.
   */
  // TODO: Update constructor to accept configuration object, success callback and error callback
  constructor(
    clientId: string,
    authority: string | null,
    tokenReceivedCallback: tokenReceivedCallback,
    options:
      {
        validateAuthority?: boolean,
        cacheLocation?: string,
        redirectUri?: string | (() => string),
        postLogoutRedirectUri?: string | (() => string),
        logger?: Logger,
        loadFrameTimeout?: number,
        navigateToLoginRequestUrl?: boolean,
        state?: string,
        isAngular?: boolean,
        unprotectedResources?: Array<string>
        protectedResourceMap?: Map<string, Array<string>>,
        storeAuthStateInCookie?: boolean
      } = {}) {
      const {
          validateAuthority = true,
          cacheLocation = "sessionStorage",
          redirectUri = () => window.location.href.split("?")[0].split("#")[0],
          postLogoutRedirectUri = () => window.location.href.split("?")[0].split("#")[0],
          logger = new Logger(null),
          loadFrameTimeout = 6000,
          navigateToLoginRequestUrl = true,
          state = "",
          isAngular = false,
          unprotectedResources = new Array<string>(),
          protectedResourceMap = new Map<string, Array<string>>(),
          storeAuthStateInCookie = false
      } = options;

    // TODO: The configuration object will take care of many of these assignments
    this.loadFrameTimeout = loadFrameTimeout;
    this.clientId = clientId;
    this.validateAuthority = validateAuthority;
    // TODO: Replace string with constant
    this.authority = authority || "https://login.microsoftonline.com/common";
    this._navigateToLoginRequestUrl = navigateToLoginRequestUrl;
    this._state = state;
    this._isAngular = isAngular;
    this._unprotectedResources = unprotectedResources;
    this._protectedResourceMap = protectedResourceMap;
    this._redirectUri = redirectUri;
    this._postLogoutredirectUri = postLogoutRedirectUri;
    this._logger = logger;
    this.storeAuthStateInCookie = storeAuthStateInCookie;

    // TODO: This should be replaced with two different callbacks for success and error cases
    this._tokenReceivedCallback = tokenReceivedCallback;

    // Track login and acquireToken in progress
    this._loginInProgress = false;
    this._acquireTokenInProgress = false;

    // TODO: This should be replaced with cache object, typescript checking for "localStorage" and "sessionStorage" values
    this._cacheLocation = cacheLocation;
    if (!this._cacheLocations[cacheLocation]) {
      throw ClientConfigurationError.createInvalidCacheLocationConfigError(this._cacheLocation);
    }
    this._cacheStorage = new Storage(this._cacheLocation); //cache keys msal

    // Initialize window handling code
    // TODO: refactor - write a utility function
    window.openedWindows = [];
    window.activeRenewals = {};
    window.renewStates = [];
    window.callBackMappedToRenewStates = { };
    window.callBacksMappedToRenewStates = { };
    window.msal = this;
    var urlHash = window.location.hash;
    var isCallback = this.isCallback(urlHash);

    // On the server 302 - Redirect, handle this
    if (!this._isAngular) {
        if (isCallback) {
            this.handleAuthenticationResponse.call(this, urlHash);
        }
        else {
            var pendingCallback = this._cacheStorage.getItem(Constants.urlHash);
            if (pendingCallback) {
                this.processCallBack(pendingCallback);
            }
        }
    }
  }

  //#region Redirect Flow

  /**
   * Initiate the login process by redirecting the user to the STS authorization endpoint.
   * @param {Array.<string>} scopes - Permissions you want included in the access token. Not all scopes are guaranteed to be included in the access token returned.
   * @param {string} extraQueryParameters - Key-value pairs to pass to the authentication server during the interactive authentication flow.
   */
  // TODO: params to accept AuthRequest object instead
  loginRedirect(scopes?: Array<string>, extraQueryParameters?: string): void {
    /*
    1. Create navigate url
    2. saves value in cache
    3. redirect user to AAD
     */
    if (this._loginInProgress) {
      throw ClientAuthError.createLoginInProgressError();
    }

    // Validate and filter scopes (the validate function will throw if validation fails)
    try {
      this.validateInputScope(scopes, false);
    } catch (e) {
      // Rethrow for better error tracking
      throw e;
    }
    scopes = this.filterScopes(scopes);

    // extract ADAL id_token if exists
    var idTokenObject;
    idTokenObject = this.extractADALIdToken();

    // silent login if ADAL id_token is retrieved successfully - SSO
    if (idTokenObject && !scopes) {
      this._logger.info("ADAL's idToken exists. Extracting login information from ADAL's idToken ");
      extraQueryParameters = Utils.constructUnifiedCacheExtraQueryParameter(idTokenObject, extraQueryParameters);
      this._silentLogin = true;
      this.acquireTokenSilent([this.clientId], this.authority, this.getUser(), extraQueryParameters)
      .then((idToken) => {
        this._silentLogin = false;
        this._logger.info("Unified cache call is successful");
        // TODO: Change callback to return AuthResponse
        if (this._tokenReceivedCallback) {
          this._tokenReceivedCallback.call(this, null, idToken, null, Constants.idToken, this.getUserState(this._silentAuthenticationState));
        }
      }, (error) => {
        this._silentLogin = false;
        this._logger.error("Error occurred during unified cache ATS");
        this.loginRedirectHelper(scopes, extraQueryParameters);
      });
    }
    // else proceed to login
    else {
      this.loginRedirectHelper(scopes, extraQueryParameters);
    }
  }

  /**
   * Helper function to loginRedirect
   *
   * @hidden
   * @param scopes
   * @param extraQueryParameters
   */
  private loginRedirectHelper(scopes?: Array<string>, extraQueryParameters?: string) {
    // Track login in progress
    this._loginInProgress = true;

    // TODO: Make this more readable - is authorityInstance changed, what is happening with the return for AuthorityKey?
    this.authorityInstance.ResolveEndpointsAsync()
    .then(() => {
      const authenticationRequest = new AuthenticationRequestParameters(this.authorityInstance, this.clientId, scopes, ResponseTypes.id_token, this.getRedirectUri(), this._state);
      if (extraQueryParameters) {
        authenticationRequest.extraQueryParameters = extraQueryParameters;
      }

      // if the user sets the login start page - angular only??
      var loginStartPage = this._cacheStorage.getItem(Constants.angularLoginRequest);
      if (!loginStartPage || loginStartPage === "") {
        loginStartPage = window.location.href;
      } else {
        this._cacheStorage.setItem(Constants.angularLoginRequest, "");
      }

      // Cache the state, nonce, and login request data
      this._cacheStorage.setItem(Constants.loginRequest, loginStartPage, this.storeAuthStateInCookie);
      this._cacheStorage.setItem(Constants.loginError, "");
      this._cacheStorage.setItem(Constants.stateLogin, authenticationRequest.state, this.storeAuthStateInCookie);
      this._cacheStorage.setItem(Constants.nonceIdToken, authenticationRequest.nonce, this.storeAuthStateInCookie);
      this._cacheStorage.setItem(Constants.msalError, "");
      this._cacheStorage.setItem(Constants.msalErrorDescription, "");

      // Cache authorityKey
      const authorityKey = Storage.generateAuthorityKey(authenticationRequest.state);
      this._cacheStorage.setItem(authorityKey, this.authority, this.storeAuthStateInCookie);

      // build URL to navigate to proceed with the login
      const urlNavigate = authenticationRequest.createNavigateUrl(scopes)  + Constants.response_mode_fragment;

      // Redirect user to login URL
      this.promptUser(urlNavigate);
    });
  }

  /**
   * Used to obtain an access_token by redirecting the user to the authorization endpoint.
   * To renew idToken, clientId should be passed as the only scope in the scopes array.
   * @param {Array<string>} scopes - Permissions you want included in the access token. Not all scopes are  guaranteed to be included in the access token. Scopes like "openid" and "profile" are sent with every request.
   * @param {string} authority - A URL indicating a directory that MSAL can use to obtain tokens.
   * - In Azure AD, it is of the form https://{instance}/&lt;tenant&gt;, where &lt;tenant&gt; is the directory host (e.g. https://login.microsoftonline.com) and &lt;tenant&gt; is a identifier within the directory itself (e.g. a domain associated to the tenant, such as contoso.onmicrosoft.com, or the GUID representing the TenantID property of the directory)
   * - In Azure B2C, it is of the form https://{instance}/tfp/&lt;tenant&gt;/<policyName>
   * - Default value is: "https://login.microsoftonline.com/common"
   * @param {User} user - The user for which the scopes are requested.The default user is the logged in user.
   * @param {string} extraQueryParameters - Key-value pairs to pass to the STS during the  authentication flow.
   */
  // TODO: params to accept AuthRequest object instead
  acquireTokenRedirect(scopes: Array<string>): void;
  acquireTokenRedirect(scopes: Array<string>, authority: string): void;
  acquireTokenRedirect(scopes: Array<string>, authority: string, user: User): void;
  acquireTokenRedirect(scopes: Array<string>, authority: string, user: User, extraQueryParameters: string): void;
  acquireTokenRedirect(scopes: Array<string>, authority?: string, user?: User, extraQueryParameters?: string): void {
    // Validate and filter scopes (the validate function will throw if validation fails)
    try {
      this.validateInputScope(scopes, true);
    } catch (e) {
      // Rethrow for better error tracking
      throw e;
    }
    scopes = this.filterScopes(scopes);

    // Get the user object if a session exists
    const userObject = user ? user : this.getUser();

    // If already in progress, do not proceed
    if (this._acquireTokenInProgress) {
      throw ClientAuthError.createAcquireTokenInProgressError();
    }

    // If no session exists, prompt the user to login.
    const scope = scopes.join(" ").toLowerCase();
    if (!userObject && !(extraQueryParameters && (extraQueryParameters.indexOf(Constants.login_hint) !== -1 ))) {
      this._logger.info("User login is required");
      throw ClientAuthError.createUserLoginRequiredError();
    }

    // Track the acquireToken progress
    this._acquireTokenInProgress = true;

    let authenticationRequest: AuthenticationRequestParameters;
    let acquireTokenAuthority = authority ? AuthorityFactory.CreateInstance(authority, this.validateAuthority) : this.authorityInstance;

    // TODO: Set response type here
    acquireTokenAuthority.ResolveEndpointsAsync().then(() => {
      // On Fulfillment
      if (Utils.compareObjects(userObject, this.getUser())) {
        if (scopes.indexOf(this.clientId) > -1) {
          authenticationRequest = new AuthenticationRequestParameters(acquireTokenAuthority, this.clientId, scopes, ResponseTypes.id_token, this.getRedirectUri(), this._state);
        } else {
          authenticationRequest = new AuthenticationRequestParameters(acquireTokenAuthority, this.clientId, scopes, ResponseTypes.token, this.getRedirectUri(), this._state);
        }
      } else {
        authenticationRequest = new AuthenticationRequestParameters(acquireTokenAuthority, this.clientId, scopes, ResponseTypes.id_token_token, this.getRedirectUri(), this._state);
      }

      // Cache nonce
      this._cacheStorage.setItem(Constants.nonceIdToken, authenticationRequest.nonce, this.storeAuthStateInCookie);

      // Cache acquireTokenUserKey
      const userId = userObject ? userObject.userIdentifier : Constants.no_user;
      const acquireTokenUserKey = Storage.generateAcquireTokenUserKey(userId, authenticationRequest.state);
      this._cacheStorage.setItem(acquireTokenUserKey, JSON.stringify(userObject));

      // Cache authorityKey
      const authorityKey = Storage.generateAuthorityKey(authenticationRequest.state);
      this._cacheStorage.setItem(authorityKey, acquireTokenAuthority.CanonicalAuthority, this.storeAuthStateInCookie);

      // Set extraQueryParameters to be sent to the server
      if (extraQueryParameters) {
        authenticationRequest.extraQueryParameters = extraQueryParameters;
      }

      // Construct urlNavigate
      let urlNavigate = authenticationRequest.createNavigateUrl(scopes) + Constants.response_mode_fragment;
      urlNavigate = this.addHintParameters(urlNavigate, userObject);

      // set state in cache and redirect to urlNavigate
      if (urlNavigate) {
        this._cacheStorage.setItem(Constants.stateAcquireToken, authenticationRequest.state, this.storeAuthStateInCookie);
        window.location.replace(urlNavigate);
      }
    });
  }

  /**
   * Checks if the redirect response is received from the STS. In case of redirect, the url fragment has either id_token, access_token or error.
   * @param {string} hash - Hash passed from redirect page.
   * @returns {Boolean} - true if response contains id_token, access_token or error, false otherwise.
   * @hidden
   */
  // TODO - rename this, the name is confusing
  isCallback(hash: string): boolean {
    hash = this.getHash(hash);
    const parameters = Utils.deserialize(hash);
    return (
      parameters.hasOwnProperty(Constants.errorDescription) ||
      parameters.hasOwnProperty(Constants.error) ||
      parameters.hasOwnProperty(Constants.accessToken) ||
      parameters.hasOwnProperty(Constants.idToken)

    );
  }

  //#endregion

  //#region Popup Flow

  /**
   * Initiate the login process by opening a popup window.
   * @param {Array.<string>} scopes - Permissions you want included in the access token. Not all scopes are  guaranteed to be included in the access token returned.
   * @param {string} extraQueryParameters - Key-value pairs to pass to the STS during the interactive authentication flow.
   * @returns {Promise.<string>} - A Promise that is fulfilled when this function has completed, or rejected if an error was raised. Returns the token or error.
   */
  // TODO: params to accept AuthRequest object instead
  loginPopup(scopes ?: Array<string>, extraQueryParameters?: string): Promise<string> {
    /*
    1. Create navigate url
    2. saves value in cache
    3. redirect user to AAD
     */
    return new Promise<string>((resolve, reject) => {
      // Fail if login is already in progress
      if (this._loginInProgress) {
        reject(ClientAuthError.createLoginInProgressError());
      }
      // Validate and filter scopes (the validate function will throw if validation fails)
      try {
        this.validateInputScope(scopes, false);
      } catch (e) {
        // Rethrow for better error tracking
        reject(e);
      }
      scopes = this.filterScopes(scopes);

      // Extract ADAL id_token if it exists
      var idTokenObject;
      idTokenObject = this.extractADALIdToken();

      // silent login if ADAL id_token is retrieved successfully - SSO
      if (idTokenObject && !scopes) {
        this._logger.info("ADAL's idToken exists. Extracting login information from ADAL's idToken ");
        extraQueryParameters = Utils.constructUnifiedCacheExtraQueryParameter(idTokenObject, extraQueryParameters);

        this._silentLogin = true;
        this.acquireTokenSilent([this.clientId], this.authority, this.getUser(), extraQueryParameters)
        .then((idToken) => {
          this._silentLogin = false;
          this._logger.info("Unified cache call is successful");
          // TODO: Change resolve to return AuthResponse object
          resolve(idToken);
        }, (error) => {
          this._silentLogin = false;
          this._logger.error("Error occurred during unified cache ATS");
          this.loginPopupHelper(resolve, reject, scopes, extraQueryParameters);
        });
      }
      // else proceed with login
      else {
        this.loginPopupHelper(resolve, reject, scopes, extraQueryParameters );
      }
    });
  }

  /**
   * Helper function to loginPopup
   *
   * @hidden
   * @param resolve
   * @param reject
   * @param scopes
   * @param extraQueryParameters
   */
  private loginPopupHelper( resolve: any , reject: any, scopes: Array<string>, extraQueryParameters?: string) {
    if (!scopes) {
      scopes = [this.clientId];
    }
    const scope = scopes.join(" ").toLowerCase();

    // Generate a popup window
<<<<<<< HEAD
    var popUpWindow = this.openWindow("about:blank", "_blank", 1, this, resolve, reject);
=======
    // TODO: Refactor this so that openWindow throws an error, loginPopupHelper rejects or resolves based on that action
    var popUpWindow: Window;
    popUpWindow = this.openWindow("about:blank", "_blank", 1, this, resolve, reject);
>>>>>>> 9d9c421b
    if (!popUpWindow) {
      // We pass reject in openWindow, we reject there during an error
      return;
    }

    // Track login progress
    this._loginInProgress = true;

    // Resolve endpoint
    this.authorityInstance.ResolveEndpointsAsync().then(() => {
      const authenticationRequest = new AuthenticationRequestParameters(this.authorityInstance, this.clientId, scopes, ResponseTypes.id_token, this.getRedirectUri(), this._state);

      // set extraQueryParameters
      if (extraQueryParameters) {
        authenticationRequest.extraQueryParameters = extraQueryParameters;
      }

      // Cache the state, nonce, and login request data
      this._cacheStorage.setItem(Constants.loginRequest, window.location.href, this.storeAuthStateInCookie);
      this._cacheStorage.setItem(Constants.loginError, "");
      this._cacheStorage.setItem(Constants.nonceIdToken, authenticationRequest.nonce, this.storeAuthStateInCookie);
      this._cacheStorage.setItem(Constants.msalError, "");
      this._cacheStorage.setItem(Constants.msalErrorDescription, "");

      // cache authorityKey
      const authorityKey = Storage.generateAuthorityKey(authenticationRequest.state);
      this._cacheStorage.setItem(authorityKey, this.authority, this.storeAuthStateInCookie);

      // Build the URL to navigate to in the popup window
      const urlNavigate = authenticationRequest.createNavigateUrl(scopes) + Constants.response_mode_fragment;
      window.renewStates.push(authenticationRequest.state);
      window.requestType = Constants.login;

      // Register callback to capture results from server
      // TODO: Need to possible rework functionality here
      this.registerCallback(authenticationRequest.state, scope, resolve, reject);

      // Navigate url in popupWindow
      if (popUpWindow) {
        this._logger.infoPii("Navigated Popup window to:" + urlNavigate);
        popUpWindow.location.href = urlNavigate;
      }
    }, () => {
      // Endpoint resolution failure error
      this._logger.info(ErrorCodes.endpointResolutionError + ":" + ErrorDescription.endpointResolutionError);
      this._cacheStorage.setItem(Constants.msalError, ErrorCodes.endpointResolutionError);
      this._cacheStorage.setItem(Constants.msalErrorDescription, ErrorDescription.endpointResolutionError);

      // What is this? Is this the reject that is passed in?? -- REDO this in the subsequent refactor, passing reject is confusing
      if (reject) {
        reject(ClientAuthError.createEndpointResolutionError());
      }

      // Close the popup window
      if (popUpWindow) {
        popUpWindow.close();
      }
    }).catch((err) => {
      // All catch - when is this executed? Possibly when error is thrown, but not if previous function rejects instead of throwing
      this._logger.warning("could not resolve endpoints");
      reject(ClientAuthError.createEndpointResolutionError(err.toString));
    });
  }

  /**
   * Used to acquire an access token for a new user using interactive authentication via a popup Window.
   * To request an id_token, pass the clientId as the only scope in the scopes array.
   * @param {Array<string>} scopes - Permissions you want included in the access token. Not all scopes are  guaranteed to be included in the access token. Scopes like "openid" and "profile" are sent with every request.
   * @param {string} authority - A URL indicating a directory that MSAL can use to obtain tokens.
   * - In Azure AD, it is of the form https://&lt;tenant&gt;/&lt;tenant&gt;, where &lt;tenant&gt; is the directory host (e.g. https://login.microsoftonline.com) and &lt;tenant&gt; is a identifier within the directory itself (e.g. a domain associated to the tenant, such as contoso.onmicrosoft.com, or the GUID representing the TenantID property of the directory)
   * - In Azure B2C, it is of the form https://&lt;instance&gt;/tfp/&lt;tenant&gt;/<policyName>/
   * - Default value is: "https://login.microsoftonline.com/common".
   * @param {User} user - The user for which the scopes are requested.The default user is the logged in user.
   * @param {string} extraQueryParameters - Key-value pairs to pass to the STS during the  authentication flow.
   * @returns {Promise.<string>} - A Promise that is fulfilled when this function has completed, or rejected if an error was raised. Returns the token or error.
   */
  // TODO: params to accept AuthRequest object instead
  acquireTokenPopup(scopes: Array<string>): Promise<string>;
  acquireTokenPopup(scopes: Array<string>, authority: string): Promise<string>;
  acquireTokenPopup(scopes: Array<string>, authority: string, user: User): Promise<string>;
  acquireTokenPopup(scopes: Array<string>, authority: string, user: User, extraQueryParameters: string): Promise<string>;
  acquireTokenPopup(scopes: Array<string>, authority?: string, user?: User, extraQueryParameters?: string): Promise<string> {
    return new Promise<string>((resolve, reject) => {
      // Validate and filter scopes (the validate function will throw if validation fails)
      try {
        this.validateInputScope(scopes, true);
      } catch (e) {
        reject(e);
      }
      scopes = this.filterScopes(scopes);

      const scope = scopes.join(" ").toLowerCase();

      // Get the user object if session exists
      const userObject = user ? user : this.getUser();

      // If already in progress, throw an error and reject the request
      if (this._acquireTokenInProgress) {
        reject(ClientAuthError.createAcquireTokenInProgressError());
      }

      //if user is not currently logged in and no login_hint is passed
      if (!userObject && !(extraQueryParameters && (extraQueryParameters.indexOf(Constants.login_hint) !== -1))) {
        this._logger.info("User login is required");
<<<<<<< HEAD
        reject(ClientAuthError.createUserLoginRequiredError());
=======
        return reject(ClientAuthError.createUserLoginRequiredError());
>>>>>>> 9d9c421b
      }

      // track the acquireToken progress
      this._acquireTokenInProgress = true;

      let authenticationRequest: AuthenticationRequestParameters;
      let acquireTokenAuthority = authority ? AuthorityFactory.CreateInstance(authority, this.validateAuthority) : this.authorityInstance;

      // Open the popup window
      var popUpWindow = this.openWindow("about:blank", "_blank", 1, this, resolve, reject);
      if (!popUpWindow) {
        // We pass reject to openWindow, so we are rejecting there.
        return;
      }

      acquireTokenAuthority.ResolveEndpointsAsync().then(() => {
        // On fullfillment
        if (Utils.compareObjects(userObject, this.getUser())) {
          if (scopes.indexOf(this.clientId) > -1) {
            authenticationRequest = new AuthenticationRequestParameters(acquireTokenAuthority, this.clientId, scopes, ResponseTypes.id_token, this.getRedirectUri(), this._state);
          }
          else {
            authenticationRequest = new AuthenticationRequestParameters(acquireTokenAuthority, this.clientId, scopes, ResponseTypes.token, this.getRedirectUri(), this._state);
          }
        } else {
          authenticationRequest = new AuthenticationRequestParameters(acquireTokenAuthority, this.clientId, scopes, ResponseTypes.id_token_token, this.getRedirectUri(), this._state);
        }

        // Cache nonce
        // TODO: why is storeAuthStateInCookie not passed here?
        this._cacheStorage.setItem(Constants.nonceIdToken, authenticationRequest.nonce);
        authenticationRequest.state = authenticationRequest.state;

        // Cache acquireTokenUserKey
        const userId = userObject ? userObject.userIdentifier : Constants.no_user;
        const acquireTokenUserKey = Storage.generateAcquireTokenUserKey(userId, authenticationRequest.state);

        this._cacheStorage.setItem(acquireTokenUserKey, JSON.stringify(userObject));

        // Cache authorityKey
        const authorityKey = Storage.generateAuthorityKey(authenticationRequest.state);
        this._cacheStorage.setItem(authorityKey, acquireTokenAuthority.CanonicalAuthority, this.storeAuthStateInCookie);

        // Set the extraQueryParameters
        if (extraQueryParameters) {
          authenticationRequest.extraQueryParameters = extraQueryParameters;
        }

        // Construct the urlNavigate
        let urlNavigate = authenticationRequest.createNavigateUrl(scopes) + Constants.response_mode_fragment;
        urlNavigate = this.addHintParameters(urlNavigate, userObject);
        window.renewStates.push(authenticationRequest.state);
        window.requestType = Constants.renewToken;
        this.registerCallback(authenticationRequest.state, scope, resolve, reject);

        // open popup window to urlNavigate
        if (popUpWindow) {
          popUpWindow.location.href = urlNavigate;
        }

      }, () => {
        // On rejection
        // TODO: Is this always accessToken?
        this._logger.info(ErrorCodes.endpointResolutionError + ":" + ErrorDescription.endpointResolutionError);
        this._cacheStorage.setItem(Constants.msalError, ErrorCodes.endpointResolutionError);
        this._cacheStorage.setItem(Constants.msalErrorDescription, ErrorDescription.endpointResolutionError);
        if (reject) {
          reject(ClientAuthError.createEndpointResolutionError());
        }
        if (popUpWindow) {
            popUpWindow.close();
        }
      }).catch((err) => {
        this._logger.warning("could not resolve endpoints");
        reject(ClientAuthError.createEndpointResolutionError(err.toString()));
      });
    });
  }

  /**
   * Used to send the user to the redirect_uri after authentication is complete. The user's bearer token is attached to the URI fragment as an id_token/access_token field.
   * This function also closes the popup window after redirection.
   *
   * @param urlNavigate
   * @param title
   * @param interval
   * @param instance
   * @param resolve
   * @param reject
   * @hidden
   * @ignore
   */
  private openWindow(urlNavigate: string, title: string, interval: number, instance: this, resolve?: Function, reject?: Function): Window {
    // Generate a popup window
    var popupWindow: Window;
    try {
      popupWindow = this.openPopup(urlNavigate, title, Constants.popUpWidth, Constants.popUpHeight);
    } catch (e) {
      instance._loginInProgress = false;
      instance._acquireTokenInProgress = false;
      this._logger.info(ErrorCodes.popUpWindowError + ":" + ErrorDescription.popUpWindowError);
      this._cacheStorage.setItem(Constants.msalError, ErrorCodes.popUpWindowError);
      this._cacheStorage.setItem(Constants.msalErrorDescription, ErrorDescription.popUpWindowError);
      if (reject) {
        reject(ClientAuthError.createPopupWindowError());
      }
      return null;
    }

    // Push popup window handle onto stack for tracking
    window.openedWindows.push(popupWindow);

    var pollTimer = window.setInterval(() => {
      // If popup closed or login in progress, cancel login
      if (popupWindow && popupWindow.closed && instance._loginInProgress) {
        if (reject) {
          reject(ClientAuthError.createUserCancelledError());
        }
        window.clearInterval(pollTimer);
        if (this._isAngular) {
            this.broadcast("msal:popUpClosed", ErrorCodes.userCancelledError + Constants.resourceDelimiter + ErrorDescription.userCancelledError);
            return;
        }
        instance._loginInProgress = false;
        instance._acquireTokenInProgress = false;
      }

      try {
        var popUpWindowLocation = popupWindow.location;

        // If the popup hash changes, close the popup window
        if (popUpWindowLocation.href.indexOf(this.getRedirectUri()) !== -1) {
          window.clearInterval(pollTimer);
          instance._loginInProgress = false;
          instance._acquireTokenInProgress = false;
          this._logger.info("Closing popup window");
          // TODO: Why are we only closing for angular?
          if (this._isAngular) {
              this.broadcast("msal:popUpHashChanged", popUpWindowLocation.hash);
              for (var i = 0; i < window.openedWindows.length; i++) {
                  window.openedWindows[i].close();
              }
          }
        }
      } catch (e) {
        // Cross Domain url check error.
        // Will be thrown until AAD redirects the user back to the app"s root page with the token.
        // No need to log or throw this error as it will create unnecessary traffic.
      }
    },
    interval);

    return popupWindow;
  }

  /**
   * Configures popup window for login.
   *
   * @param urlNavigate
   * @param title
   * @param popUpWidth
   * @param popUpHeight
   * @ignore
   * @hidden
   */
  private openPopup(urlNavigate: string, title: string, popUpWidth: number, popUpHeight: number) {
    try {
      /**
       * adding winLeft and winTop to account for dual monitor
       * using screenLeft and screenTop for IE8 and earlier
       */
      const winLeft = window.screenLeft ? window.screenLeft : window.screenX;
      const winTop = window.screenTop ? window.screenTop : window.screenY;
      /**
       * window.innerWidth displays browser window"s height and width excluding toolbars
       * using document.documentElement.clientWidth for IE8 and earlier
       */
      const width = window.innerWidth || document.documentElement.clientWidth || document.body.clientWidth;
      const height = window.innerHeight || document.documentElement.clientHeight || document.body.clientHeight;
      const left = ((width / 2) - (popUpWidth / 2)) + winLeft;
      const top = ((height / 2) - (popUpHeight / 2)) + winTop;

      // open the window
      const popupWindow = window.open(urlNavigate, title, "width=" + popUpWidth + ", height=" + popUpHeight + ", top=" + top + ", left=" + left);
      if (!popupWindow) {
        throw ClientAuthError.createPopupWindowError();
      }
      if (popupWindow.focus) {
        popupWindow.focus();
      }

      return popupWindow;
    } catch (e) {
      this._logger.error("error opening popup " + e.message);
      this._loginInProgress = false;
      this._acquireTokenInProgress = false;
      throw ClientAuthError.createPopupWindowError(e.toString());
    }
  }

  //#endregion

  //#region Silent Flow

  /**
   * Used to get the token from cache.
   * MSAL will return the cached token if it is not expired.
   * Or it will send a request to the STS to obtain an access_token using a hidden iframe. To renew idToken, clientId should be passed as the only scope in the scopes array.
   * @param {Array<string>} scopes - Permissions you want included in the access token. Not all scopes are  guaranteed to be included in the access token. Scopes like "openid" and "profile" are sent with every request.
   * @param {string} authority - A URL indicating a directory that MSAL can use to obtain tokens.
   * - In Azure AD, it is of the form https://&lt;tenant&gt;/&lt;tenant&gt;, where &lt;tenant&gt; is the directory host (e.g. https://login.microsoftonline.com) and &lt;tenant&gt; is a identifier within the directory itself (e.g. a domain associated to the tenant, such as contoso.onmicrosoft.com, or the GUID representing the TenantID property of the directory)
   * - In Azure B2C, it is of the form https://&lt;instance&gt;/tfp/&lt;tenant&gt;/<policyName>/
   * - Default value is: "https://login.microsoftonline.com/common"
   * @param {User} user - The user for which the scopes are requested.The default user is the logged in user.
   * @param {string} extraQueryParameters - Key-value pairs to pass to the STS during the  authentication flow.
   * @returns {Promise.<string>} - A Promise that is fulfilled when this function has completed, or rejected if an error was raised. Resolved with token or rejected with error.
   */
  // TODO: params to accept AuthRequest object instead
  @resolveTokenOnlyIfOutOfIframe
  acquireTokenSilent(scopes: Array<string>, authority?: string, user?: User, extraQueryParameters?: string): Promise<string> {
    return new Promise<string>((resolve, reject) => {
      // Validate and filter scopes (the validate function will throw if validation fails)
      try {
        this.validateInputScope(scopes, true);
      } catch (e) {
        reject(e);
      }
      scopes = this.filterScopes(scopes);

      const scope = scopes.join(" ").toLowerCase();
      const userObject = user ? user : this.getUser();
      const adalIdToken = this._cacheStorage.getItem(Constants.adalIdToken);
      //if user is not currently logged in and no login_hint/sid is passed as an extraQueryParamater
      if (!userObject && Utils.checkSSO(extraQueryParameters) && Utils.isEmpty(adalIdToken) ) {
        this._logger.info("User login is required");
        reject(ClientAuthError.createUserLoginRequiredError());
      }
      //if user didn't passes the login_hint and adal's idtoken is present and no userobject, use the login_hint from adal's idToken
      else if (!userObject && !Utils.isEmpty(adalIdToken)) {
        const idTokenObject = Utils.extractIdToken(adalIdToken);
        console.log("ADAL's idToken exists. Extracting login information from ADAL's idToken ");
        extraQueryParameters = Utils.constructUnifiedCacheExtraQueryParameter(idTokenObject, extraQueryParameters);
      }

      let authenticationRequest: AuthenticationRequestParameters;
      if (Utils.compareObjects(userObject, this.getUser())) {
        if (scopes.indexOf(this.clientId) > -1) {
          authenticationRequest = new AuthenticationRequestParameters(AuthorityFactory.CreateInstance(authority, this.validateAuthority), this.clientId, scopes, ResponseTypes.id_token, this.getRedirectUri(), this._state);
        }
        else {
            authenticationRequest = new AuthenticationRequestParameters(AuthorityFactory.CreateInstance(authority, this.validateAuthority), this.clientId, scopes, ResponseTypes.token, this.getRedirectUri(), this._state);
        }
      } else {
          if (scopes.indexOf(this.clientId) > -1) {
              authenticationRequest = new AuthenticationRequestParameters(AuthorityFactory.CreateInstance(authority, this.validateAuthority), this.clientId, scopes, ResponseTypes.id_token, this.getRedirectUri(), this._state);
          }
          else {
              authenticationRequest = new AuthenticationRequestParameters(AuthorityFactory.CreateInstance(authority, this.validateAuthority), this.clientId, scopes, ResponseTypes.id_token_token, this.getRedirectUri(), this._state);
          }
      }

      const cacheResult = this.getCachedToken(authenticationRequest, userObject);
      // resolve/reject based on cacheResult
      if (cacheResult) {
        if (cacheResult.token) {
          this._logger.info("Token is already in cache for scope:" + scope);
          resolve(cacheResult.token);
          return null;
        }
        else if (cacheResult.errorDesc || cacheResult.error) {
          this._logger.infoPii(cacheResult.errorDesc + ":" + cacheResult.error);
          reject(cacheResult.errorDesc + Constants.resourceDelimiter + cacheResult.error);
          return null;
        }
      }
      // else proceed with login
      else {
        this._logger.verbose("Token is not in cache for scope:" + scope);
      }

      // Cache result can return null if cache is empty. In that case, set authority to default value if no authority is passed to the api.
      // TODO: Do we need to check if cache result is empty before calling this?
      if (!authenticationRequest.authorityInstance) {//Cache result can return null if cache is empty. In that case, set authority to default value if no authority is passed to the api.
          authenticationRequest.authorityInstance = authority ? AuthorityFactory.CreateInstance(authority, this.validateAuthority) : this.authorityInstance;
      }
      // cache miss
      return authenticationRequest.authorityInstance.ResolveEndpointsAsync()
      .then(() => {
        // refresh attept with iframe
        // Already renewing for this scope, callback when we get the token.
        if (window.activeRenewals[scope]) {
          this._logger.verbose("Renew token for scope: " + scope + " is in progress. Registering callback");
          // Active renewals contains the state for each renewal.
          this.registerCallback(window.activeRenewals[scope], scope, resolve, reject);
        }
        else {
          if (scopes && scopes.indexOf(this.clientId) > -1 && scopes.length === 1) {
            // App uses idToken to send to api endpoints
            // Default scope is tracked as clientId to store this token
            this._logger.verbose("renewing idToken");
            this.renewIdToken(scopes, resolve, reject, userObject, authenticationRequest, extraQueryParameters);
          } else {
            // renew access token
            this._logger.verbose("renewing accesstoken");
            this.renewToken(scopes, resolve, reject, userObject, authenticationRequest, extraQueryParameters);
          }
        }
      }).catch((err) => {
        this._logger.warning("could not resolve endpoints");
        reject(ClientAuthError.createEndpointResolutionError(err.toString()));
        return null;
      });
    });
  }

  /**
   * Returns whether current window is in ifram for token renewal
   * @ignore
   * @hidden
   */
  // TODO: can this function be removed? not used, or may be use this instead of if in iFrame APIs. Will there be a performance issue for fn calls?
  private isInIframe() {
      return window.parent !== window;
  }

  /**
   * Calling _loadFrame but with a timeout to signal failure in loadframeStatus. Callbacks are left.
   * registered when network errors occur and subsequent token requests for same resource are registered to the pending request.
   * @ignore
   * @hidden
   */
  private loadIframeTimeout(urlNavigate: string, frameName: string, scope: string): void {
    //set iframe session to pending
    const expectedState = window.activeRenewals[scope];
    this._logger.verbose("Set loading state to pending for: " + scope + ":" + expectedState);
    this._cacheStorage.setItem(Constants.renewStatus + expectedState, Constants.tokenRenewStatusInProgress);
    this.loadFrame(urlNavigate, frameName);
    setTimeout(() => {
      if (this._cacheStorage.getItem(Constants.renewStatus + expectedState) === Constants.tokenRenewStatusInProgress) {
        // fail the iframe session if it"s in pending state
        this._logger.verbose("Loading frame has timed out after: " + (this.loadFrameTimeout / 1000) + " seconds for scope " + scope + ":" + expectedState);
        // Error after timeout
        if (expectedState && window.callBackMappedToRenewStates[expectedState]) {
          window.callBackMappedToRenewStates[expectedState]("Token renewal operation failed due to timeout", null, "Token Renewal Failed", Constants.accessToken);
        }

        this._cacheStorage.setItem(Constants.renewStatus + expectedState, Constants.tokenRenewStatusCancelled);
      }
    }, this.loadFrameTimeout);
  }

  /**
   * Loads iframe with authorization endpoint URL
   * @ignore
   * @hidden
   */
  private loadFrame(urlNavigate: string, frameName: string): void {
    // This trick overcomes iframe navigation in IE
    // IE does not load the page consistently in iframe
    this._logger.info("LoadFrame: " + frameName);
    var frameCheck = frameName;

    // TODO: VSTS AI, work on either removing the 500ms timeout or making it optional for IE??
    setTimeout(() => {
      var frameHandle = this.addAdalFrame(frameCheck);
      if (frameHandle.src === "" || frameHandle.src === "about:blank") {
        frameHandle.src = urlNavigate;
        this._logger.infoPii("Frame Name : " + frameName + " Navigated to: " + urlNavigate);
      }
    },
    500);
  }

  /**
   * Adds the hidden iframe for silent token renewal.
   * @ignore
   * @hidden
   */
  // TODO: Should we rename this function as addHiddenIFrame??
  private addAdalFrame(iframeId: string): HTMLIFrameElement {
    if (typeof iframeId === "undefined") {
      return null;
    }

    this._logger.info("Add msal frame to document:" + iframeId);
    let adalFrame = document.getElementById(iframeId) as HTMLIFrameElement;
    if (!adalFrame) {
      if (document.createElement &&
        document.documentElement &&
        (window.navigator.userAgent.indexOf("MSIE 5.0") === -1)) {
        const ifr = document.createElement("iframe");
        ifr.setAttribute("id", iframeId);
        ifr.style.visibility = "hidden";
        ifr.style.position = "absolute";
        ifr.style.width = ifr.style.height = "0";
        ifr.style.border = "0";
        adalFrame = (document.getElementsByTagName("body")[0].appendChild(ifr) as HTMLIFrameElement);
      } else if (document.body && document.body.insertAdjacentHTML) {
          document.body.insertAdjacentHTML("beforeend", "<iframe name='" + iframeId + "' id='" + iframeId + "' style='display:none'></iframe>");
      }

      if (window.frames && window.frames[iframeId]) {
        adalFrame = window.frames[iframeId];
      }
    }

    return adalFrame;
  }

  //#endregion

  //#region General Helpers

  /**
   * Adds login_hint to authorization URL which is used to pre-fill the username field of sign in page for the user if known ahead of time
   * domain_hint can be one of users/organisations which when added skips the email based discovery process of the user
   * domain_req utid received as part of the clientInfo
   * login_req uid received as part of clientInfo
   * @param {string} urlNavigate - Authentication request url
   * @param {User} user - User for which the token is requested
   * @ignore
   * @hidden
   */
  private addHintParameters(urlNavigate: string, user: User): string {
    const userObject = user ? user : this.getUser();
    if (userObject) {
        const decodedClientInfo = userObject.userIdentifier.split(".");
        const uid = Utils.base64DecodeStringUrlSafe(decodedClientInfo[0]);
        const utid = Utils.base64DecodeStringUrlSafe(decodedClientInfo[1]);

        // sid - first preference to identify a session
        if (userObject.sid  && urlNavigate.indexOf(Constants.prompt_none) !== -1) {
            if (!this.urlContainsQueryStringParameter(Constants.sid, urlNavigate) && !this.urlContainsQueryStringParameter(Constants.login_hint, urlNavigate)) {
                urlNavigate += "&" + Constants.sid + "=" + encodeURIComponent(userObject.sid);
            }
        }
        // check for login_hint if sid is not passed
        else {
            if (!this.urlContainsQueryStringParameter(Constants.login_hint, urlNavigate) && userObject.displayableId && !Utils.isEmpty(userObject.displayableId)) {
                urlNavigate += "&" + Constants.login_hint + "=" + encodeURIComponent(userObject.displayableId);
            }
        }

        // client_info.utid = domain_req and client_info.uid = login_req
        if (!Utils.isEmpty(uid) && !Utils.isEmpty(utid)) {
            if (!this.urlContainsQueryStringParameter("domain_req", urlNavigate) && !Utils.isEmpty(utid)) {
                urlNavigate += "&domain_req=" + encodeURIComponent(utid);
            }

            if (!this.urlContainsQueryStringParameter("login_req", urlNavigate) && !Utils.isEmpty(uid)) {
                urlNavigate += "&login_req=" + encodeURIComponent(uid);
            }
        }

        // fill in the domain_hint
        if (!this.urlContainsQueryStringParameter(Constants.domain_hint, urlNavigate) && !Utils.isEmpty(utid)) {
            if (utid === Constants.consumersUtid) {
                urlNavigate += "&" +  Constants.domain_hint + "=" + encodeURIComponent(Constants.consumers);
            } else {
                urlNavigate += "&" + Constants.domain_hint + "=" + encodeURIComponent(Constants.organizations);
            }
        }

    }

    return urlNavigate;
  }

  /**
   * Used to redirect the browser to the STS authorization endpoint
   * @param {string} urlNavigate - URL of the authorization endpoint
   * @hidden
   */
  private promptUser(urlNavigate: string) {
    // Navigate if valid URL
    if (urlNavigate && !Utils.isEmpty(urlNavigate)) {
      this._logger.infoPii("Navigate to:" + urlNavigate);
      window.location.replace(urlNavigate);
    }

    // TODO: Log error on failure - we should be erroring out, unexpected library error
    else {
      this._logger.info("Navigate url is empty");
      throw AuthError.createUnexpectedError("Navigate url is empty");
    }
  }

  /**
   * Used to add the developer requested callback to the array of callbacks for the specified scopes. The updated array is stored on the window object
   * @param {string} scope - Developer requested permissions. Not all scopes are guaranteed to be included in the access token returned.
   * @param {string} expectedState - Unique state identifier (guid).
   * @param {Function} resolve - The resolve function of the promise object.
   * @param {Function} reject - The reject function of the promise object.
   * @ignore
   * @hidden
   */
  private registerCallback(expectedState: string, scope: string, resolve: Function, reject: Function): void {
    // track active renewals
    window.activeRenewals[scope] = expectedState;

    // initialize callbacks mapped array
    if (!window.callBacksMappedToRenewStates[expectedState]) {
        window.callBacksMappedToRenewStates[expectedState] = [];
    }
    // indexing on the current state, push the callback params to callbacks mapped
    window.callBacksMappedToRenewStates[expectedState].push({ resolve: resolve, reject: reject });

    // Store the server esponse in the current window??
    if (!window.callBackMappedToRenewStates[expectedState]) {
      window.callBackMappedToRenewStates[expectedState] =
      (errorDesc: string, token: string, error: string, tokenType: string) => {
        // reset active renewals
        window.activeRenewals[scope] = null;

        // for all callBacksMappedtoRenewStates for a given 'state' - call the reject/resolve with error/token respectively
        // TODO: understand where the error, token are coming from
        for (let i = 0; i < window.callBacksMappedToRenewStates[expectedState].length; ++i) {
          try {
            if (errorDesc || error) {
                window.callBacksMappedToRenewStates[expectedState][i].reject(errorDesc + Constants.resourceDelimiter + error);
            }
            else if (token) {
                window.callBacksMappedToRenewStates[expectedState][i].resolve(token);
            }
          } catch (e) {
            this._logger.warning(e);
          }
        }

        // reset
        window.callBacksMappedToRenewStates[expectedState] = null;
        window.callBackMappedToRenewStates[expectedState] = null;
      };
    }
  }

  //#endregion

  //#region Logout

  /**
   * Used to log out the current user, and redirect the user to the postLogoutRedirectUri.
   * Defaults behaviour is to redirect the user to `window.location.href`.
   */
  logout(): void {
    this.clearCache();
    this._user = null;
    let logout = "";
    if (this.getPostLogoutRedirectUri()) {
      logout = "post_logout_redirect_uri=" + encodeURIComponent(this.getPostLogoutRedirectUri());
    }

    const urlNavigate = this.authority + "/oauth2/v2.0/logout?" + logout;
    this.promptUser(urlNavigate);
  }

  /**
   * Clear all access tokens in the cache.
   * @ignore
   * @hidden
   */
  // TODO: Consider moving this to Storage.ts
  protected clearCache(): void {
    window.renewStates = [];
    const accessTokenItems = this._cacheStorage.getAllAccessTokens(Constants.clientId, Constants.userIdentifier);
    for (let i = 0; i < accessTokenItems.length; i++) {
      this._cacheStorage.removeItem(JSON.stringify(accessTokenItems[i].key));
    }
    this._cacheStorage.resetCacheItems();
    this._cacheStorage.clearCookie();
  }

  /**
   * Clear a given access token from the cache.
   *
   * @param accessToken
   */
  // TODO: Consider moving this to Storage.ts
  protected clearCacheForScope(accessToken: string) {
    const accessTokenItems = this._cacheStorage.getAllAccessTokens(Constants.clientId, Constants.userIdentifier);
    for (var i = 0; i < accessTokenItems.length; i++) {
        var token = accessTokenItems[i];
        if (token.value.accessToken === accessToken) {
            this._cacheStorage.removeItem(JSON.stringify(token.key));
        }
    }
  }

  //#endregion

  //#region Response

  /**
   * Used to call the constructor callback with the token/error
   * @param {string} [hash=window.location.hash] - Hash fragment of Url.
   * @hidden
   */
  private processCallBack(hash: string): void {
    this._logger.info("Processing the callback from redirect response");

    // get the request Info from the hash
    // TODO: Refactor this or saveTokenFromHash to return an AuthResponse object
    const requestInfo = this.getRequestInfo(hash);

    // Save the token info from the hash
    this.saveTokenFromHash(requestInfo);

    const token = requestInfo.parameters[Constants.accessToken] || requestInfo.parameters[Constants.idToken];
    const errorDesc = requestInfo.parameters[Constants.errorDescription];
    const error = requestInfo.parameters[Constants.error];

    var tokenType: string;
    if (requestInfo.parameters[Constants.accessToken]) {
      tokenType = Constants.accessToken;
    }
    else {
      tokenType = Constants.idToken;
    }

    // remove hash from the cache
    this._cacheStorage.removeItem(Constants.urlHash);

    try {
        if (this._tokenReceivedCallback) {
          // Clear the cookie in the hash
          this._cacheStorage.clearCookie();

          // Trigger callback
          // TODO: Refactor to new callback pattern
          this._tokenReceivedCallback.call(this, errorDesc, token, error, tokenType,  this.getUserState(this._cacheStorage.getItem(Constants.stateLogin, this.storeAuthStateInCookie)));
        }

    } catch (err) {
      this._logger.error("Error occurred in token received callback function: " + err);
      throw ClientAuthError.createErrorInCallbackFunction(err.toString());
    }
  }

  /**
   * This method must be called for processing the response received from the STS. It extracts the hash, processes the token or error information and saves it in the cache. It then
   * calls the registered callbacks in case of redirect or resolves the promises with the result.
   * @param {string} [hash=window.location.hash] - Hash fragment of Url.
   * @hidden
   */
  private handleAuthenticationResponse(hash: string): void {
    // retrieve the hash
    if (hash == null) {
      hash = window.location.hash;
    }

    var self = null;
    var isPopup: boolean = false;
    var isWindowOpenerMsal = false;

    // Check if the current window opened the iFrame/popup
    try {
      isWindowOpenerMsal = window.opener && window.opener.msal && window.opener.msal !== window.msal;
    } catch (err) {
      // err = SecurityError: Blocked a frame with origin "[url]" from accessing a cross-origin frame.
      isWindowOpenerMsal = false;
    }

    // Set the self to the window that created the popup/iframe
    if (isWindowOpenerMsal) {
      self = window.opener.msal;
      isPopup = true;
    }
    else if (window.parent && window.parent.msal) {
      self = window.parent.msal;
    }

    // if (window.parent !== window), by using self, window.parent becomes equal to window in getRequestInfo method specifically
    // TODO: Refactor so that this or saveTokenFromHash function returns a response object
    const requestInfo = self.getRequestInfo(hash);

    let token: string = null, tokenReceivedCallback: (errorDesc: string, token: string, error: string, tokenType: string) => void = null, tokenType: string, saveToken: boolean = true;
    self._logger.info("Returned from redirect url");
    // If parent window is the msal instance which opened the current window
    if (window.parent !== window && window.parent.msal) {
        tokenReceivedCallback = window.parent.callBackMappedToRenewStates[requestInfo.stateResponse];
    }
    // Current window is window opener
    else if (isWindowOpenerMsal) {
        tokenReceivedCallback = window.opener.callBackMappedToRenewStates[requestInfo.stateResponse];
    }
    // Other cases
    else {
      // if set to navigate to loginRequest page post login
      if (self._navigateToLoginRequestUrl) {
        tokenReceivedCallback = null;
        self._cacheStorage.setItem(Constants.urlHash, hash);
        saveToken = false;
        if (window.parent === window && !isPopup) {
          window.location.href = self._cacheStorage.getItem(Constants.loginRequest, this.storeAuthStateInCookie);
        }
        return;
      }
      // Close current window??
      else {
        tokenReceivedCallback = self._tokenReceivedCallback;
        window.location.hash = "";
      }
    }

    // Save token from hash (TODO: Possibly refactor to return AuthResponse)
    self.saveTokenFromHash(requestInfo);

    // Acquire token request
    if ((requestInfo.requestType === Constants.renewToken) && window.parent) {
      // Log whether silent or interactive
      if (window.parent !== window) {
        self._logger.verbose("Window is in iframe, acquiring token silently");
      } else {
        self._logger.verbose("acquiring token interactive in progress");
      }

      // retrieve id_token or access_token, in case of response_type = id_token_token, retrieve only access_token
      token = requestInfo.parameters[Constants.accessToken] || requestInfo.parameters[Constants.idToken];
      tokenType = Constants.accessToken;
    }
    // login request
    else if (requestInfo.requestType === Constants.login) {
      token = requestInfo.parameters[Constants.idToken];
      tokenType = Constants.idToken;
    }

    var errorDesc = requestInfo.parameters[Constants.errorDescription];
    var error = requestInfo.parameters[Constants.error];

    try {
      // We should only send the state back to the developer if it matches with what we received from the server
      // TODO: Change this so that it sends back response object or error object based on what is returned from getRequestInfo()
      if (tokenReceivedCallback) {
        //We should only send the stae back to the developer if it matches with what we received from the server
        if (requestInfo.stateMatch) {
          tokenReceivedCallback.call(self, errorDesc, token, error, tokenType, this.getUserState(requestInfo.stateResponse));
        }
        else {
          tokenReceivedCallback.call(self, errorDesc, token, error, tokenType, null);
        }
      }
    } catch (err) {
      self._logger.error("Error occurred in token received callback function: " + err);
      throw ClientAuthError.createErrorInCallbackFunction(err.toString());
    }

    // If current window is opener, close all windows
    if (isWindowOpenerMsal) {
      for (var i = 0; i < window.opener.openedWindows.length; i++) {
        window.opener.openedWindows[i].close();
      }
    }
  }

  /**
   * Creates a requestInfo object from the URL fragment and returns it.
   * @param {string} hash  -  Hash passed from redirect page
   * @returns {TokenResponse} an object created from the redirect response from AAD comprising of the keys - parameters, requestType, stateMatch, stateResponse and valid.
   * @ignore
   * @hidden
   */
  // TODO: Change to return AuthResponse object, rename this, it is not request but response
  protected getRequestInfo(hash: string): TokenResponse {
    hash = this.getHash(hash);
    const parameters = Utils.deserialize(hash);
    const tokenResponse = new TokenResponse();

    // If there is a hash with parameters in the redirect response
    if (parameters) {
      tokenResponse.parameters = parameters;

      // Check for error or tokens
      if (parameters.hasOwnProperty(Constants.errorDescription) ||
        parameters.hasOwnProperty(Constants.error) ||
        parameters.hasOwnProperty(Constants.accessToken) ||
        parameters.hasOwnProperty(Constants.idToken)
      ) {
        tokenResponse.valid = true;

        // Identify the callback based on the state
        let stateResponse: string;
        if (parameters.hasOwnProperty("state")) {
          stateResponse = parameters.state;
        } else {
          return tokenResponse;
        }

        tokenResponse.stateResponse = stateResponse;
        // async calls can fire iframe and login request at the same time if developer does not use the API as expected
        // incoming callback needs to be looked up to find the request type

        // loginRedirect
        if (stateResponse === this._cacheStorage.getItem(Constants.stateLogin, this.storeAuthStateInCookie) || stateResponse === this._silentAuthenticationState) { // loginRedirect
          tokenResponse.requestType = Constants.login;
          tokenResponse.stateMatch = true;
          return tokenResponse;
        }
        // acquireTokenRedirect
        else if (stateResponse === this._cacheStorage.getItem(Constants.stateAcquireToken, this.storeAuthStateInCookie)) { //acquireTokenRedirect
          tokenResponse.requestType = Constants.renewToken;
          tokenResponse.stateMatch = true;
          return tokenResponse;
        }

        // external api requests may have many renewtoken requests for different resource
        if (!tokenResponse.stateMatch) {
          tokenResponse.requestType = window.requestType;
          const statesInParentContext = window.renewStates;
          for (let i = 0; i < statesInParentContext.length; i++) {
            if (statesInParentContext[i] === tokenResponse.stateResponse) {
              tokenResponse.stateMatch = true;
              break;
            }
          }
        }
      } // hash processing ends
    }
    return tokenResponse;
  }

  //#endregion

  //#region Token Processing (Extract to TokenProcessing.ts)

  /**
   * Used to get token for the specified set of scopes from the cache
   * @param {AuthenticationRequestParameters} authenticationRequest - Request sent to the STS to obtain an id_token/access_token
   * @param {User} user - User for which the scopes were requested
   * @hidden
   */
  // TODO: There is a lot of duplication code in this function, rework this sooner than later, may be as a part of Error??
  // TODO: Only used in ATS - we should separate this
  private getCachedToken(authenticationRequest: AuthenticationRequestParameters, user: User): CacheResult {
    let accessTokenCacheItem: AccessTokenCacheItem = null;
    const scopes = authenticationRequest.scopes;

    // filter by clientId and user
    const tokenCacheItems = this._cacheStorage.getAllAccessTokens(this.clientId, user ? user.userIdentifier : null);

    // No match found after initial filtering
    if (tokenCacheItems.length === 0) {
      return null;
    }

    const filteredItems: Array<AccessTokenCacheItem> = [];

    // if no authority passed
    if (!authenticationRequest.authority) {
      // filter by scope
      for (let i = 0; i < tokenCacheItems.length; i++) {
        const cacheItem = tokenCacheItems[i];
        const cachedScopes = cacheItem.key.scopes.split(" ");
        if (Utils.containsScope(cachedScopes, scopes)) {
          filteredItems.push(cacheItem);
        }
      }

      // if only one cached token found
      if (filteredItems.length === 1) {
        accessTokenCacheItem = filteredItems[0];
        authenticationRequest.authorityInstance = AuthorityFactory.CreateInstance(accessTokenCacheItem.key.authority, this.validateAuthority);
      }
      // if more than one cached token is found
      // TODO: Return custom error here
      // TODO: Check that accessToken is only possible tokenType for this error type
      else if (filteredItems.length > 1) {
        return {
          errorDesc: "The cache contains multiple tokens satisfying the requirements. Call AcquireToken again providing more requirements like authority",
          token: null,
          error: "multiple_matching_tokens_detected"
        };
      }
      // if no match found, check if there was a single authority used
      else {
        const authorityList = this.getUniqueAuthority(tokenCacheItems, "authority");
        if (authorityList.length > 1) {
          // TODO: Return custom error here
          // TODO: Check that accessToken is only possible tokenType for this error type
          return {
            errorDesc: "Multiple authorities found in the cache. Pass authority in the API overload.",
            token: null,
            error: "multiple_matching_tokens_detected"
          };
        }

        authenticationRequest.authorityInstance = AuthorityFactory.CreateInstance(authorityList[0], this.validateAuthority);
      }
    }
    // if an authority is passed in the API
    else {
      // filter by authority and scope
      for (let i = 0; i < tokenCacheItems.length; i++) {
        const cacheItem = tokenCacheItems[i];
        const cachedScopes = cacheItem.key.scopes.split(" ");
        if (Utils.containsScope(cachedScopes, scopes) && cacheItem.key.authority === authenticationRequest.authority) {
          filteredItems.push(cacheItem);
        }
      }

      // no match
      if (filteredItems.length === 0) {
        return null;
      }
      // if only one cachedToken Found
      else if (filteredItems.length === 1) {
        accessTokenCacheItem = filteredItems[0];
      }
      else {
        // if more than cached token is found
        // TODO: Return custom error here
        // TODO: Check that accessToken is only possible tokenType for this error type
        return {
          errorDesc: "The cache contains multiple tokens satisfying the requirements.Call AcquireToken again providing more requirements like authority",
          token: null,
          error: "multiple_matching_tokens_detected"
        };
      }
    }

    if (accessTokenCacheItem != null) {
      const expired = Number(accessTokenCacheItem.value.expiresIn);
      // If expiration is within offset, it will force renew
      const offset = this._clockSkew || 300;
      if (expired && (expired > Utils.now() + offset)) {
        return {
          errorDesc: null,
          token: accessTokenCacheItem.value.accessToken,
          error: null
        };
      } else {
        this._cacheStorage.removeItem(JSON.stringify(filteredItems[0].key));
        return null;
      }
    } else {
      return null;
    }
  }

  /**
   * Used to get a unique list of authoritues from the cache
   * @param {Array<AccessTokenCacheItem>}  accessTokenCacheItems - accessTokenCacheItems saved in the cache
   * @ignore
   * @hidden
   */
  private getUniqueAuthority(accessTokenCacheItems: Array<AccessTokenCacheItem>, property: string): Array<string> {
    const authorityList: Array<string> = [];
    const flags: Array<string> = [];
    accessTokenCacheItems.forEach(element => {
      if (element.key.hasOwnProperty(property) && (flags.indexOf(element.key[property]) === -1)) {
        flags.push(element.key[property]);
        authorityList.push(element.key[property]);
      }
    });
    return authorityList;
  }

  /**
   * Check if ADAL id_token exists and return if exists.
   *
   * @hidden
   */
  private extractADALIdToken(): any {
    const adalIdToken = this._cacheStorage.getItem(Constants.adalIdToken);
    if (!Utils.isEmpty(adalIdToken)) {
        return Utils.extractIdToken(adalIdToken);
    }
    return null;
  }

  /**
   * Acquires access token using a hidden iframe.
   * @ignore
   * @hidden
   */
  private renewToken(scopes: Array<string>, resolve: Function, reject: Function, user: User, authenticationRequest: AuthenticationRequestParameters, extraQueryParameters?: string): void {
    const scope = scopes.join(" ").toLowerCase();
    this._logger.verbose("renewToken is called for scope:" + scope);
    const frameHandle = this.addAdalFrame("msalRenewFrame" + scope);
    if (extraQueryParameters) {
      authenticationRequest.extraQueryParameters = extraQueryParameters;
    }

    // Cache acquireTokenUserKey
    const userId = user ? user.userIdentifier : Constants.no_user;
    const acquireTokenUserKey = Storage.generateAcquireTokenUserKey(userId, authenticationRequest.state);

    this._cacheStorage.setItem(acquireTokenUserKey, JSON.stringify(user));

    // Cache authorityKey
    const authorityKey = Storage.generateAuthorityKey(authenticationRequest.state);
    this._cacheStorage.setItem(authorityKey, authenticationRequest.authority);

    // renew happens in iframe, so it keeps javascript context
    this._cacheStorage.setItem(Constants.nonceIdToken, authenticationRequest.nonce);
    this._logger.verbose("Renew token Expected state: " + authenticationRequest.state);

    // Build urlNavigate with "prompt=none" and navigate to URL in hidden iFrame
    let urlNavigate = Utils.urlRemoveQueryStringParameter(authenticationRequest.createNavigateUrl(scopes), Constants.prompt) + Constants.prompt_none;
    urlNavigate = this.addHintParameters(urlNavigate, user);
    window.renewStates.push(authenticationRequest.state);
    window.requestType = Constants.renewToken;
    this.registerCallback(authenticationRequest.state, scope, resolve, reject);
    this._logger.infoPii("Navigate to:" + urlNavigate);
    frameHandle.src = "about:blank";
    this.loadIframeTimeout(urlNavigate, "msalRenewFrame" + scope, scope);
  }

  /**
   * Renews idtoken for app"s own backend when clientId is passed as a single scope in the scopes array.
   * @ignore
   * @hidden
   */
  private renewIdToken(scopes: Array<string>, resolve: Function, reject: Function, user: User, authenticationRequest: AuthenticationRequestParameters, extraQueryParameters?: string): void {
    // TODO: Do we need this const? Never used.
    const scope = scopes.join(" ").toLowerCase();
    this._logger.info("renewidToken is called");
    const frameHandle = this.addAdalFrame("msalIdTokenFrame");

    // Populate extraQueryParameters in the request sent to the server
    if (extraQueryParameters) {
      authenticationRequest.extraQueryParameters = extraQueryParameters;
    }

    // Cache acquireTokenUserKey
    const userId = user ? user.userIdentifier : Constants.no_user;
    const acquireTokenUserKey = Storage.generateAcquireTokenUserKey(userId, authenticationRequest.state);

    this._cacheStorage.setItem(acquireTokenUserKey, JSON.stringify(user));

    // Cache authorityKey
    const authorityKey = Storage.generateAuthorityKey(authenticationRequest.state);
    this._cacheStorage.setItem(authorityKey, authenticationRequest.authority);

    // Cache nonce
    this._cacheStorage.setItem(Constants.nonceIdToken, authenticationRequest.nonce);

    this._logger.verbose("Renew Idtoken Expected state: " + authenticationRequest.state);

    // Build urlNavigate with "prompt=none" and navigate to URL in hidden iFrame
    let urlNavigate = Utils.urlRemoveQueryStringParameter(authenticationRequest.createNavigateUrl(scopes), Constants.prompt) + Constants.prompt_none;
    urlNavigate = this.addHintParameters(urlNavigate, user);
    if (this._silentLogin) {
        window.requestType = Constants.login;
        this._silentAuthenticationState = authenticationRequest.state;
    } else {
        window.requestType = Constants.renewToken;
        window.renewStates.push(authenticationRequest.state);
    }

    // note: scope here is clientId
    this.registerCallback(authenticationRequest.state, this.clientId, resolve, reject);
    this._logger.infoPii("Navigate to:" + urlNavigate);
    frameHandle.src = "about:blank";
    this.loadIframeTimeout(urlNavigate, "msalIdTokenFrame", this.clientId);
  }

  /**
   * This method must be called for processing the response received from AAD. It extracts the hash, processes the token or error, saves it in the cache and calls the registered callbacks with the result.
   * @param {string} authority authority received in the redirect response from AAD.
   * @param {TokenResponse} requestInfo an object created from the redirect response from AAD comprising of the keys - parameters, requestType, stateMatch, stateResponse and valid.
   * @param {User} user user object for which scopes are consented for. The default user is the logged in user.
   * @param {ClientInfo} clientInfo clientInfo received as part of the response comprising of fields uid and utid.
   * @param {IdToken} idToken idToken received as part of the response.
   * @ignore
   * @private
   * @hidden
   */
  /* tslint:disable:no-string-literal */
  private saveAccessToken(authority: string, tokenResponse: TokenResponse, user: User, clientInfo: string, idToken: IdToken): void {
    let scope: string;
    let clientObj: ClientInfo = new ClientInfo(clientInfo);
    // if the response contains "scope"
    if (tokenResponse.parameters.hasOwnProperty("scope")) {
      // read the scopes
      scope = tokenResponse.parameters["scope"];
      const consentedScopes = scope.split(" ");
      // retrieve all access tokens from the cache, remove the dup scores
      const accessTokenCacheItems = this._cacheStorage.getAllAccessTokens(this.clientId, authority);
      for (let i = 0; i < accessTokenCacheItems.length; i++) {
        const accessTokenCacheItem = accessTokenCacheItems[i];
        if (accessTokenCacheItem.key.userIdentifier === user.userIdentifier) {
          const cachedScopes = accessTokenCacheItem.key.scopes.split(" ");
          if (Utils.isIntersectingScopes(cachedScopes, consentedScopes)) {
            this._cacheStorage.removeItem(JSON.stringify(accessTokenCacheItem.key));
          }
        }
      }

      // Generate and cache accessTokenKey and accessTokenValue
      const accessTokenKey = new AccessTokenKey(authority, this.clientId, scope, clientObj.uid, clientObj.utid);
      const accessTokenValue = new AccessTokenValue(tokenResponse.parameters[Constants.accessToken], idToken.rawIdToken, Utils.expiresIn(tokenResponse.parameters[Constants.expiresIn]).toString(), clientInfo);
      this._cacheStorage.setItem(JSON.stringify(accessTokenKey), JSON.stringify(accessTokenValue));
    }
    // if the response does not contain "scope" - scope is usually client_id and the token will be id_token
    else {
      scope = this.clientId;

      // Generate and cache accessTokenKey and accessTokenValue
      const accessTokenKey = new AccessTokenKey(authority, this.clientId, scope, clientObj.uid, clientObj.utid);
      // TODO: since there is no access_token, this is also set to id_token?
      const accessTokenValue = new AccessTokenValue(tokenResponse.parameters[Constants.idToken], tokenResponse.parameters[Constants.idToken], idToken.expiration, clientInfo);
      this._cacheStorage.setItem(JSON.stringify(accessTokenKey), JSON.stringify(accessTokenValue));
    }
  }

  /**
   * Saves token or error received in the response from AAD in the cache. In case of id_token, it also creates the user object.
   * @ignore
   * @hidden
   */
  // TODO: Break this function up - either into utils or token specific --- too long to be readable
  protected saveTokenFromHash(tokenResponse: TokenResponse): void {
    this._logger.info("State status:" + tokenResponse.stateMatch + "; Request type:" + tokenResponse.requestType);
    this._cacheStorage.setItem(Constants.msalError, "");
    this._cacheStorage.setItem(Constants.msalErrorDescription, "");
    var scope: string = "";
    var authorityKey: string = "";
    var acquireTokenUserKey: string = "";
    // if response has "scope" set it, else set the scope to client_id
    if (tokenResponse.parameters.hasOwnProperty("scope")) {
      scope = tokenResponse.parameters["scope"].toLowerCase();
    }
    else {
      scope = this.clientId;
    }

    // If server returns an error
    if (tokenResponse.parameters.hasOwnProperty(Constants.errorDescription) || tokenResponse.parameters.hasOwnProperty(Constants.error)) {
      this._logger.infoPii("Error :" + tokenResponse.parameters[Constants.error] + "; Error description:" + tokenResponse.parameters[Constants.errorDescription]);
      this._cacheStorage.setItem(Constants.msalError, tokenResponse.parameters["error"]);
      this._cacheStorage.setItem(Constants.msalErrorDescription, tokenResponse.parameters[Constants.errorDescription]);

      // login
      if (tokenResponse.requestType === Constants.login) {
        this._loginInProgress = false;
        this._cacheStorage.setItem(Constants.loginError, tokenResponse.parameters[Constants.errorDescription] + ":" + tokenResponse.parameters[Constants.error]);
        authorityKey = Storage.generateAuthorityKey(tokenResponse.stateResponse);
      }

      // acquireToken
      if (tokenResponse.requestType === Constants.renewToken) {
        this._acquireTokenInProgress = false;
        authorityKey = Storage.generateAuthorityKey(tokenResponse.stateResponse);
        var userKey = this.getUser() !== null ? this.getUser().userIdentifier : "";
        acquireTokenUserKey = Storage.generateAcquireTokenUserKey(userKey, tokenResponse.stateResponse);
      }
    }
    // If the server returns "Success"
    else {
      // Verify the state from redirect and record tokens to storage if exists
      if (tokenResponse.stateMatch) {
        this._logger.info("State is right");
        if (tokenResponse.parameters.hasOwnProperty(Constants.sessionState)) {
            this._cacheStorage.setItem(Constants.msalSessionState, tokenResponse.parameters[Constants.sessionState]);
        }
        var idToken: IdToken;
        var clientInfo: string = "";

        // Process access_token
        if (tokenResponse.parameters.hasOwnProperty(Constants.accessToken)) {
          this._logger.info("Fragment has access token");
          this._acquireTokenInProgress = false;
          let user: User;

          // retrieve the id_token from response if present :
          // TODO: Is this the case of id_token_token??
          if (tokenResponse.parameters.hasOwnProperty(Constants.idToken)) {
            idToken = new IdToken(tokenResponse.parameters[Constants.idToken]);
          } else {
            idToken = new IdToken(this._cacheStorage.getItem(Constants.idTokenKey));
          }

          // retrieve the authority from cache and replace with tenantID
          const authorityKey = Storage.generateAuthorityKey(tokenResponse.stateResponse);
          let authority: string = this._cacheStorage.getItem(authorityKey, this.storeAuthStateInCookie);
          if (!Utils.isEmpty(authority)) {
            authority = Utils.replaceFirstPath(authority, idToken.tenantId);
          }

          // retrieve client_info - if it is not found, generate the uid and utid from idToken
          if (tokenResponse.parameters.hasOwnProperty(Constants.clientInfo)) {
            clientInfo = tokenResponse.parameters[Constants.clientInfo];
            user = User.createUser(idToken, new ClientInfo(clientInfo));
          } else {
            this._logger.warning("ClientInfo not received in the response from AAD");
            user = User.createUser(idToken, new ClientInfo(clientInfo));
          }

          const acquireTokenUserKey = Storage.generateAcquireTokenUserKey(user.userIdentifier, tokenResponse.stateResponse);
          const acquireTokenUserKey_nouser = Storage.generateAcquireTokenUserKey(Constants.no_user, tokenResponse.stateResponse);

          let cachedUser: string = this._cacheStorage.getItem(acquireTokenUserKey);
          let acquireTokenUser: User;

          // Check with the user in the Cache
          if (!Utils.isEmpty(cachedUser)) {
            acquireTokenUser = JSON.parse(cachedUser);
            if (user && acquireTokenUser && Utils.compareObjects(user, acquireTokenUser)) {
              this.saveAccessToken(authority, tokenResponse, user, clientInfo, idToken);
              this._logger.info("The user object received in the response is the same as the one passed in the acquireToken request");
            } else {
              this._logger.warning(
                "The user object created from the response is not the same as the one passed in the acquireToken request");
            }
          } else if (!Utils.isEmpty(this._cacheStorage.getItem(acquireTokenUserKey_nouser))) {
            this.saveAccessToken(authority, tokenResponse, user, clientInfo, idToken);
          }
        }

        // Process id_token
        if (tokenResponse.parameters.hasOwnProperty(Constants.idToken)) {
            this._logger.info("Fragment has id token");
            // login no longer in progress
            this._loginInProgress = false;
            idToken = new IdToken(tokenResponse.parameters[Constants.idToken]);
            if (tokenResponse.parameters.hasOwnProperty(Constants.clientInfo)) {
              clientInfo = tokenResponse.parameters[Constants.clientInfo];
            } else {
              this._logger.warning("ClientInfo not received in the response from AAD");
            }

            authorityKey = Storage.generateAuthorityKey(tokenResponse.stateResponse);
            let authority: string = this._cacheStorage.getItem(authorityKey, this.storeAuthStateInCookie);
            if (!Utils.isEmpty(authority)) {
              authority = Utils.replaceFirstPath(authority, idToken.tenantId);
            }

            this._user = User.createUser(idToken, new ClientInfo(clientInfo));

            if (idToken && idToken.nonce) {
              // check nonce integrity if idToken has nonce - throw an error if not matched
              if (idToken.nonce !== this._cacheStorage.getItem(Constants.nonceIdToken, this.storeAuthStateInCookie)) {
                this._user = null;
                // TODO: optimize this - may be combine if it is a string in both cases
                this._cacheStorage.setItem(Constants.loginError, "Nonce Mismatch. Expected Nonce: " + this._cacheStorage.getItem(Constants.nonceIdToken, this.storeAuthStateInCookie) + "," + "Actual Nonce: " + idToken.nonce);
                this._logger.error("Nonce Mismatch.Expected Nonce: " + this._cacheStorage.getItem(Constants.nonceIdToken, this.storeAuthStateInCookie) + "," + "Actual Nonce: " + idToken.nonce);
              }
              // Save the token
              else {
                this._cacheStorage.setItem(Constants.idTokenKey, tokenResponse.parameters[Constants.idToken]);
                this._cacheStorage.setItem(Constants.msalClientInfo, clientInfo);

                // Save idToken as access token for app itself
                this.saveAccessToken(authority, tokenResponse, this._user, clientInfo, idToken);
              }
            } else {
              // TODO: avoid repeated strings - will this be optimized with error handling?
              authorityKey = tokenResponse.stateResponse;
              acquireTokenUserKey = tokenResponse.stateResponse;
              this._logger.error("Invalid id_token received in the response");
              tokenResponse.parameters["error"] = "invalid idToken";
              tokenResponse.parameters["error_description"] = "Invalid idToken. idToken: " + tokenResponse.parameters[Constants.idToken];
              this._cacheStorage.setItem(Constants.msalError, "invalid idToken");
              this._cacheStorage.setItem(Constants.msalErrorDescription, "Invalid idToken. idToken: " + tokenResponse.parameters[Constants.idToken]);
            }
        }
      }
      // State mismatch - unexpected/invalid state
      else {
        authorityKey = tokenResponse.stateResponse;
        acquireTokenUserKey = tokenResponse.stateResponse;
        this._logger.error("State Mismatch.Expected State: " + this._cacheStorage.getItem(Constants.stateLogin, this.storeAuthStateInCookie) + "," + "Actual State: " + tokenResponse.stateResponse);
        // TODO: avoid repeated strings - will this be optimized with error handling?
        tokenResponse.parameters["error"] = "Invalid_state";
        tokenResponse.parameters["error_description"] = "Invalid_state. state: " + tokenResponse.stateResponse;
        this._cacheStorage.setItem(Constants.msalError, "Invalid_state");
        this._cacheStorage.setItem(Constants.msalErrorDescription, "Invalid_state. state: " + tokenResponse.stateResponse);
      }
    }
    this._cacheStorage.setItem(Constants.renewStatus + tokenResponse.stateResponse, Constants.tokenRenewStatusCompleted);
    this._cacheStorage.removeAcquireTokenEntries(authorityKey, acquireTokenUserKey);
    // this is required if navigateToLoginRequestUrl=false
    if (this.storeAuthStateInCookie) {
      this._cacheStorage.setItemCookie(authorityKey, "", -1);
      this._cacheStorage.clearCookie();
    }
  }
  /* tslint:enable:no-string-literal */

  //#endregion

  //#region Account

  // TODO: Change User to Account

  /**
   * Returns the signed in user (received from a user object created at the time of login) or null.
   */
  // TODO: Should there be a public function modifier here?
  getUser(): User {
    // if a session already exists, get the user from the session
    if (this._user) {
      return this._user;
    }

    // frame is used to get idToken and populate the user for the given session
    const rawIdToken = this._cacheStorage.getItem(Constants.idTokenKey);
    const rawClientInfo = this._cacheStorage.getItem(Constants.msalClientInfo);

    if (!Utils.isEmpty(rawIdToken) && !Utils.isEmpty(rawClientInfo)) {
      const idToken = new IdToken(rawIdToken);
      const clientInfo = new ClientInfo(rawClientInfo);
      this._user = User.createUser(idToken, clientInfo);
      return this._user;
    }
<<<<<<< HEAD

=======
>>>>>>> 9d9c421b
    // if login not yet done, return null
    return null;
  }

  /**
   * Extracts state value from the userState sent with the authentication request.
   * @returns {string} scope.
   * @ignore
   * @hidden
   */
  getUserState (state: string) {
    if (state) {
      const splitIndex = state.indexOf("|");
      if (splitIndex > -1 && splitIndex + 1 < state.length) {
        return state.substring(splitIndex + 1);
      }
    }
    return "";
  }

  /**
   * Used to filter all cached items and return a list of unique users based on userIdentifier.
   * @param {Array<User>} Users - users saved in the cache.
   */
  getAllUsers(): Array<User> {
    const users: Array<User> = [];
    const accessTokenCacheItems = this._cacheStorage.getAllAccessTokens(Constants.clientId, Constants.userIdentifier);
    for (let i = 0; i < accessTokenCacheItems.length; i++) {
      const idToken = new IdToken(accessTokenCacheItems[i].value.idToken);
      const clientInfo = new ClientInfo(accessTokenCacheItems[i].value.clientInfo);
      const user = User.createUser(idToken, clientInfo);
      users.push(user);
    }

    return this.getUniqueUsers(users);
  }

  /**
   * Used to filter users based on userIdentifier
   * @param {Array<User>}  Users - users saved in the cache
   * @ignore
   * @hidden
   */
  private getUniqueUsers(users: Array<User>): Array<User> {
    if (!users || users.length <= 1) {
      return users;
    }

    const flags: Array<string> = [];
    const uniqueUsers: Array<User> = [];
    for (let index = 0; index < users.length; ++index) {
      if (users[index].userIdentifier && flags.indexOf(users[index].userIdentifier) === -1) {
        flags.push(users[index].userIdentifier);
        uniqueUsers.push(users[index]);
      }
    }

    return uniqueUsers;
  }

  //#endregion

  //#region Scopes (Extract to Scopes.ts)

  // TODO: "this" dependency in this section is minimal.
  // If pCacheStorage is separated from the class object, or passed as a fn param, scopesUtils.ts can be created

  /**
   * Used to validate the scopes input parameter requested  by the developer.
   *
   * @param {Array<string>} scopes - Developer requested permissions. Not all scopes are guaranteed to be included in the access token returned.
   * @param {boolean} scopesRequired - Boolean indicating whether the scopes array is required or not
   * @ignore
   * @hidden
   */
  private validateInputScope(scopes: Array<string>, scopesRequired: boolean): void {
    if (!scopes) {
      if (scopesRequired) {
        throw ClientConfigurationError.createScopesRequiredError(scopes);
      } else {
        return;
      }
    }

    // Check that scopes is an array object (also throws error if scopes == null)
    if (!Array.isArray(scopes)) {
      throw ClientConfigurationError.createScopesNonArrayError(scopes);
    }

    // Check that scopes is not an empty array
    if (scopes.length < 1) {
      throw ClientConfigurationError.createEmptyScopesArrayError(scopes.toString());
    }

    // Check that clientId is passed as single scope
    if (scopes.indexOf(this.clientId) > -1) {
      if (scopes.length > 1) {
        throw ClientConfigurationError.createClientIdSingleScopeError(scopes.toString());
      }
    }
  }

  /**
  * Used to remove openid and profile from the list of scopes passed by the developer.These scopes are added by default
  * @hidden
  */
  private filterScopes(scopes: Array<string>): Array<string> {
    if (scopes) {
      scopes = scopes.filter(function (element) {
        return element !== Constants.openidScope;
      });

      scopes = scopes.filter(function (element) {
        return element !== Constants.profileScope;
      });
    }

    return scopes;
  }

  /**
  * Extracts scope value from the state sent with the authentication request.
  * @returns {string} scope.
  * @ignore
  * @hidden
  */
  // TODO: can this function be removed? not used.
  private getScopeFromState(state: string): string {
    if (state) {
      const splitIndex = state.indexOf("|");
      if (splitIndex > -1 && splitIndex + 1 < state.length) {
        return state.substring(splitIndex + 1);
      }
    }
    return "";
  }

  //#endregion

  //#region Angular

  /**
  * Broadcast messages - Used only for Angular?
  *
  * @param eventName
  * @param data
  */
  // TODO: Is there a better way to do this? At the least, sandbox this to the wrapper listening in to the core after the handshake
  private broadcast(eventName: string, data: string) {
    var evt = new CustomEvent(eventName, { detail: data });
    window.dispatchEvent(evt);
  }

  // TODO: All the below fns are used in msal-angular ONLY, refactor this, implement the bulk in angular if possible?
  /**
   * Helper function to retrieve the cached token
   *
   * @param scopes
   * @param user
   */
  protected getCachedTokenInternal(scopes : Array<string> , user: User): CacheResult {
    // Get the current session's user object
    const userObject = user ? user : this.getUser();
    if (!userObject) {
        return null;
    }
    let authenticationRequest: AuthenticationRequestParameters;
    let newAuthority = this.authorityInstance ? this.authorityInstance : AuthorityFactory.CreateInstance(this.authority, this.validateAuthority);

    // Construct AuthenticationRequest based on response type
    if (Utils.compareObjects(userObject, this.getUser())) {
      if (scopes.indexOf(this.clientId) > -1) {
        authenticationRequest = new AuthenticationRequestParameters(newAuthority, this.clientId, scopes, ResponseTypes.id_token, this.getRedirectUri(), this._state);
      }
      else {
        authenticationRequest = new AuthenticationRequestParameters(newAuthority, this.clientId, scopes, ResponseTypes.token, this.getRedirectUri(), this._state);
      }
    } else {
      authenticationRequest = new AuthenticationRequestParameters(newAuthority, this.clientId, scopes, ResponseTypes.id_token_token, this.getRedirectUri(), this._state);
    }

    // get cached token
    return this.getCachedToken(authenticationRequest, user);
  }

  /**
   * Get scopes for the Endpoint - Used in Angular to track protected and unprotected resources without interaction from the developer app
   *
   * @param endpoint
   */
  protected getScopesForEndpoint(endpoint: string) : Array<string> {
    // if user specified list of unprotectedResources, no need to send token to these endpoints, return null.
    if (this._unprotectedResources.length > 0) {
        for (var i = 0; i < this._unprotectedResources.length; i++) {
            if (endpoint.indexOf(this._unprotectedResources[i]) > -1) {
                return null;
            }
        }
    }

    // process all protected resources and send the matched one
    if (this._protectedResourceMap.size > 0) {
        for (let key of Array.from(this._protectedResourceMap.keys())) {
            // configEndpoint is like /api/Todo requested endpoint can be /api/Todo/1
            if (endpoint.indexOf(key) > -1) {
                return this._protectedResourceMap.get(key);
            }
        }
    }

    // default resource will be clientid if nothing specified
    // App will use idtoken for calls to itself
    // check if it's staring from http or https, needs to match with app host
    if (endpoint.indexOf("http://") > -1 || endpoint.indexOf("https://") > -1) {
        if (this.getHostFromUri(endpoint) === this.getHostFromUri(this.getRedirectUri())) {
            return new Array<string>(this.clientId);
        }
    } else {
    // in angular level, the url for $http interceptor call could be relative url,
    // if it's relative call, we'll treat it as app backend call.
        return new Array<string>(this.clientId);
    }

    // if not the app's own backend or not a domain listed in the endpoints structure
    return null;
  }

  /**
   * tracks if login is in progress
   */
  loginInProgress(): boolean {
    var pendingCallback = this._cacheStorage.getItem(Constants.urlHash);
    if (pendingCallback) {
        return true;
    }
    return this._loginInProgress;
  }

  /**
   * @param loginInProgress
   */
  protected setloginInProgress(loginInProgress : boolean) {
    this._loginInProgress = loginInProgress;
  }

  /**
   * returns the status of acquireTokenInProgress
   */
  protected getAcquireTokenInProgress(): boolean {
      return this._acquireTokenInProgress;
  }

  /**
   * @param acquireTokenInProgress
   */
  protected setAcquireTokenInProgress(acquireTokenInProgress : boolean) {
      this._acquireTokenInProgress = acquireTokenInProgress;
  }

  /**
   * returns the logger handle
   */
  protected getLogger() {
      return this._logger;
  }

  //#endregion

  //#region Getters and Setters

  /**
   * Used to get the redirect uri. Evaluates redirectUri if its a function, otherwise simply returns its value.
   * @ignore
   * @hidden
   */
  private getRedirectUri(): string {
    if (typeof this._redirectUri === "function") {
      return this._redirectUri();
    }
    return this._redirectUri;
  }

  /**
   * Used to get the post logout redirect uri. Evaluates postLogoutredirectUri if its a function, otherwise simply returns its value.
   * @ignore
   * @hidden
   */
  private getPostLogoutRedirectUri(): string {
    if (typeof this._postLogoutredirectUri === "function") {
      return this._postLogoutredirectUri();
    }
    return this._postLogoutredirectUri;
  }

  //#endregion

  //#region String Util (Should be extracted to Utils.ts)

  /**
   * Checks if the authorization endpoint URL contains query string parameters
   * @ignore
   * @hidden
   */
  // TODO: Terrible name, rename it
  private urlContainsQueryStringParameter(name: string, url: string): boolean {
    // regex to detect pattern of a ? or & followed by the name parameter and an equals character
    const regex = new RegExp("[\\?&]" + name + "=");
    return regex.test(url);
  }

  /**
   * Returns the anchor part(#) of the URL
   * @ignore
   * @hidden
   */
  private getHash(hash: string): string {
    if (hash.indexOf("#/") > -1) {
      hash = hash.substring(hash.indexOf("#/") + 2);
    } else if (hash.indexOf("#") > -1) {
      hash = hash.substring(1);
    }

    return hash;
  }

  /**
   * extract URI from the host
   *
   * @param uri
   * @hidden
   */
  private getHostFromUri(uri: string): string {
    // remove http:// or https:// from uri
    var extractedUri = String(uri).replace(/^(https?:)\/\//, "");
    extractedUri = extractedUri.split("/")[0];
    return extractedUri;
  }

 //#endregion
}<|MERGE_RESOLUTION|>--- conflicted
+++ resolved
@@ -632,13 +632,7 @@
     const scope = scopes.join(" ").toLowerCase();
 
     // Generate a popup window
-<<<<<<< HEAD
     var popUpWindow = this.openWindow("about:blank", "_blank", 1, this, resolve, reject);
-=======
-    // TODO: Refactor this so that openWindow throws an error, loginPopupHelper rejects or resolves based on that action
-    var popUpWindow: Window;
-    popUpWindow = this.openWindow("about:blank", "_blank", 1, this, resolve, reject);
->>>>>>> 9d9c421b
     if (!popUpWindow) {
       // We pass reject in openWindow, we reject there during an error
       return;
@@ -743,11 +737,7 @@
       //if user is not currently logged in and no login_hint is passed
       if (!userObject && !(extraQueryParameters && (extraQueryParameters.indexOf(Constants.login_hint) !== -1))) {
         this._logger.info("User login is required");
-<<<<<<< HEAD
-        reject(ClientAuthError.createUserLoginRequiredError());
-=======
         return reject(ClientAuthError.createUserLoginRequiredError());
->>>>>>> 9d9c421b
       }
 
       // track the acquireToken progress
@@ -2053,10 +2043,6 @@
       this._user = User.createUser(idToken, clientInfo);
       return this._user;
     }
-<<<<<<< HEAD
-
-=======
->>>>>>> 9d9c421b
     // if login not yet done, return null
     return null;
   }
