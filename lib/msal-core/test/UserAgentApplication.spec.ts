import * as Mocha from "mocha";
import { expect } from "chai";
import {
    UserAgentApplication,
    Constants,
    AuthenticationParameters,
    Account,
    Configuration,
    AuthError,
    ClientAuthError,
    ClientConfigurationError,
    ServerError,
    Authority,
    AuthResponse
} from '../src/index';
import sinon from "sinon";
import { ITenantDiscoveryResponse } from "../src/ITenantDiscoveryResponse";
import { Storage } from "../src/Storage";
import { AccessTokenKey } from "../src/AccessTokenKey";
import { AccessTokenValue } from "../src/AccessTokenValue";
import { Utils } from "../src/Utils";
import { SSOTypes } from "../src/Constants";
import { ClientAuthErrorMessage } from "../src/error/ClientAuthError";
import { ClientConfigurationErrorMessage } from "../src/error/ClientConfigurationError";

type kv = {
    [key: string]: string;
}

describe("UserAgentApplication", function () {

    const DEFAULT_INSTANCE = "https://login.microsoftonline.com/";
    const ALTERNATE_INSTANCE = "https://login.windows.net/"
    const TEST_REDIR_URI = "https://localhost:8081/redirect.html";
    const TEST_LOGOUT_URI = "https://localhost:8081/logout.html";
    const TEST_ERROR_HASH = "#error=error_code&error_description=msal+error+description";
    const TEST_ERROR_CODE = "error_code";
    const TEST_ERROR_DESC = "msal error description"
    const TEST_USER_STATE_NUM = "1234";
    const TEST_USER_STATE_URL = "https://docs.microsoft.com/en-us/azure/active-directory/develop/v2-oauth2-implicit-grant-flow/scope1";
    const TEST_STATE = "6789|" + TEST_USER_STATE_NUM;
    const TEST_CLIENT_INFO_B64ENCODED = "eyJ1aWQiOiIxMjM0NSIsInV0aWQiOiI2Nzg5MCJ9";
    const TENANT = 'common';
    const MSAL_CLIENT_ID = "0813e1d1-ad72-46a9-8665-399bba48c201";
    const validAuthority = DEFAULT_INSTANCE + TENANT;
    const alternateValidAuthority = ALTERNATE_INSTANCE + TENANT;
    const validOpenIdConfigString = `{"authorization_endpoint":"${validAuthority}/oauth2/v2.0/authorize","token_endpoint":"https://token_endpoint","issuer":"https://fakeIssuer", "end_session_endpoint":"https://end_session_endpoint"}`;
    const validOpenIdConfigurationResponse: ITenantDiscoveryResponse = {
        AuthorizationEndpoint: `${validAuthority}/oauth2/v2.0/authorize`,
        EndSessionEndpoint: `https://end_session_endpoint`,
        Issuer: `https://fakeIssuer`
    }

    let msal: UserAgentApplication;

    let successCallback = function(response) {
        console.log("Response: " + response);
    };

    let errCallback = function (error, state) {
        console.log("Error: " + error);
        console.log("State: " + state);
    };

    let setAuthInstanceStubs = function () {
        sinon.stub(msal.getAuthorityInstance(), "resolveEndpointsAsync").callsFake(function () : Promise<Authority> {
            return new Promise((resolve, reject) => {
                return resolve(msal.getAuthorityInstance());
            });
        });
        sinon.stub(msal.getAuthorityInstance(), "AuthorizationEndpoint").value(validOpenIdConfigurationResponse.AuthorizationEndpoint);
        sinon.stub(msal.getAuthorityInstance(), "EndSessionEndpoint").value(validOpenIdConfigurationResponse.EndSessionEndpoint);
        sinon.stub(msal.getAuthorityInstance(), "SelfSignedJwtAudience").value(validOpenIdConfigurationResponse.Issuer);
        sinon.stub(msal, "isInIframe").returns(false);
    };

    let setUtilUnifiedCacheQPStubs = function (params: kv) {
        sinon.stub(Utils, "constructUnifiedCacheQueryParameter").returns(params);
        sinon.stub(Utils, "addSSOParameter").returns(params);
    };

    let cacheStorage: Storage;
    let accessTokenKey : AccessTokenKey;
    let accessTokenValue : AccessTokenValue;
    let account : Account;

    let setTestCacheItems = function () {
        accessTokenKey = {
            authority: validAuthority,
            clientId: "0813e1d1-ad72-46a9-8665-399bba48c201",
            scopes: "S1",
            homeAccountIdentifier: "1234"
        };
        accessTokenValue = {
            accessToken: "accessToken1",
            idToken: "idToken",
            expiresIn: "150000000000000",
            homeAccountIdentifier: ""
        };
        account = {
            accountIdentifier: "1234",
            environment: "js",
            homeAccountIdentifier: "1234",
            idToken: "idToken",
            name: "Test Account",
            sid: "123451435",
            userName: "TestAccount"
        };
    };

    describe("Redirect Flow Unit Tests", function () {
        beforeEach(function() {
            const config: Configuration = {
                auth: {
                    clientId: MSAL_CLIENT_ID,
                    redirectUri: TEST_REDIR_URI
                }
            };
            msal = new UserAgentApplication(config);
            setAuthInstanceStubs();
        });

        afterEach(function () {
            sinon.restore();
        });

        it("throws error if loginRedirect is called without calling setRedirectCallbacks", function (done) {
            expect(msal.getRedirectUri()).to.be.equal(TEST_REDIR_URI);
            expect(msal.loginRedirect.bind(msal)).to.throw(ClientConfigurationError);
            done();
        });

        it('throws error if null argument is passed to either argument of setRedirectCallbacks', (done) => {
            expect(() => msal.handleRedirectCallbacks(successCallback, null)).to.throw(ClientConfigurationError);
            expect(() => msal.handleRedirectCallbacks(null, errCallback)).to.throw(ClientConfigurationError);
            done();
        });

        it('navigates user to login and prompt parameter is not passed by default', (done) => {
            sinon.stub(window.location, "replace").callsFake(function (url) {
                expect(url).to.include(DEFAULT_INSTANCE + TENANT + '/oauth2/v2.0/authorize?response_type=id_token&scope=openid%20profile');
                expect(url).to.include('&client_id=' + MSAL_CLIENT_ID);
                expect(url).to.include('&redirect_uri=' + encodeURIComponent(msal.getRedirectUri()));
                expect(url).to.include('&state');
                expect(url).to.include('&client_info=1');
                expect(url).not.to.include(Constants.prompt_select_account);
                expect(url).not.to.include(Constants.prompt_none);
                done();
            });
            msal.handleRedirectCallbacks(successCallback, errCallback);
            expect(msal.getRedirectUri()).to.be.equal(TEST_REDIR_URI);
            msal.loginRedirect({});
        });

        it('navigates user to login and prompt=select_account parameter is passed in request', (done) => {
            sinon.stub(window.location, "replace").callsFake(function (url) {
                expect(url).to.include(DEFAULT_INSTANCE + TENANT + '/oauth2/v2.0/authorize?response_type=id_token&scope=openid%20profile');
                expect(url).to.include('&client_id=' + MSAL_CLIENT_ID);
                expect(url).to.include('&redirect_uri=' + encodeURIComponent(msal.getRedirectUri()));
                expect(url).to.include('&state');
                expect(url).to.include('&client_info=1');
                expect(url).to.include(Constants.prompt_select_account);
                expect(url).not.to.include(Constants.prompt_none);
                done();
            });
            msal.handleRedirectCallbacks(successCallback, errCallback);
            expect(msal.getRedirectUri()).to.be.equal(TEST_REDIR_URI);

            let request: AuthenticationParameters = { prompt: "select_account" };
            msal.loginRedirect(request);
        });

        it('navigates user to login and prompt=none parameter is passed in request', (done) => {
            sinon.stub(window.location, "replace").callsFake(function (url) {
                expect(url).to.include(DEFAULT_INSTANCE + TENANT + '/oauth2/v2.0/authorize?response_type=id_token&scope=openid%20profile');
                expect(url).to.include('&client_id=' + MSAL_CLIENT_ID);
                expect(url).to.include('&redirect_uri=' + encodeURIComponent(msal.getRedirectUri()));
                expect(url).to.include('&state');
                expect(url).to.include('&client_info=1');
                expect(url).not.to.include(Constants.prompt_select_account);
                expect(url).to.include(Constants.prompt_none);
                done();
            });
            msal.handleRedirectCallbacks(successCallback, errCallback);
            expect(msal.getRedirectUri()).to.be.equal(TEST_REDIR_URI);

            let request: AuthenticationParameters = { prompt: "none" };
            msal.loginRedirect(request);
        });

        it("tests if hint parameters are added when account object is passed in request", function (done) {
            let accountObj: Account = {
                homeAccountIdentifier: 'MTIzNA==.NTY3OA==',
                accountIdentifier: '1234',
                userName: 'some_id',
                name: null,
                idToken: null,
                sid: null,
                environment: null
            };
            sinon.stub(window.location, "replace").callsFake(function (url) {
                expect(url).to.include(DEFAULT_INSTANCE + TENANT + '/oauth2/v2.0/authorize?response_type=id_token&scope=openid%20profile');
                expect(url).to.include('&client_id=' + MSAL_CLIENT_ID);
                expect(url).to.include('&redirect_uri=' + encodeURIComponent(msal.getRedirectUri()));
                expect(url).to.include('&state');
                expect(url).to.include('&client_info=1');
                expect(url).to.include("&login_hint=" + 'some_id');
                expect(url).to.include("&login_req=1234");
                expect(url).to.include("&domain_req=5678");
                expect(url).to.include("&domain_hint");
                expect(url).to.include(Constants.prompt_select_account);
                expect(url).to.not.include(Constants.prompt_none);
                done();
            });
            msal.handleRedirectCallbacks(successCallback, errCallback);
            expect(msal.getRedirectUri()).to.be.equal(TEST_REDIR_URI);
            let tokenRequest: AuthenticationParameters = {
                prompt: "select_account",
                account: accountObj
            };
            msal.loginRedirect(tokenRequest);
        });

        it('navigates user to redirectURI passed in constructor config', (done) => {
            sinon.stub(window.location, "replace").callsFake(function (url) {
                expect(url).to.include(DEFAULT_INSTANCE + TENANT + '/oauth2/v2.0/authorize?response_type=id_token&scope=openid%20profile');
                expect(url).to.include('&client_id=' + MSAL_CLIENT_ID);
                expect(url).to.include('&redirect_uri=' + encodeURIComponent(msal.getRedirectUri()));
                expect(url).to.include('&state');
                expect(url).to.include('&client_info=1');
                done();
            });
            msal.handleRedirectCallbacks(successCallback, errCallback);
            expect(msal.getRedirectUri()).to.be.equal(TEST_REDIR_URI);

            msal.loginRedirect({});
        });

        it('uses current location.href as redirectUri default value, even if location changed after UserAgentApplication was instantiated', (done) => {
            const config: Configuration = {
                auth: {
                    clientId: MSAL_CLIENT_ID
                }
            };
            msal = new UserAgentApplication(config);
            history.pushState(null, null, '/new_pushstate_uri');
            sinon.stub(window.location, "replace").callsFake(function (url) {
                expect(url).to.include('&redirect_uri=' + encodeURIComponent('http://localhost:8080/new_pushstate_uri'));
                done();
            });
            msal.handleRedirectCallbacks(successCallback, errCallback);
            msal.loginRedirect({});
        });

        it('exits login function with error if loginInProgress is true', function (done) {
            sinon.stub(msal, <any>"loginInProgress").value(true);
            let checkErrorFromLibrary = function (authErr: AuthError, state: string) {
                expect(authErr instanceof ClientAuthError).to.be.true;
                expect(authErr.errorCode).to.equal(ClientAuthErrorMessage.loginProgressError.code);
                expect(authErr.errorMessage).to.equal(ClientAuthErrorMessage.loginProgressError.desc);
                expect(authErr.message).to.equal(ClientAuthErrorMessage.loginProgressError.desc);
                expect(authErr.name).to.equal("ClientAuthError");
                expect(authErr.stack).to.be.undefined;
                done();
            }
            msal.handleRedirectCallbacks(successCallback, checkErrorFromLibrary);
            msal.loginRedirect();
        });

        it('exits login function with error if invalid prompt parameter is passed', function (done) {
            // TODO: We need to perform upfront parameter validation in order for this test to pass
            // let tokenRequest = {
            //     prompt: "random"
            // };
            // msal.handleRedirectCallbacks(successCallback, errCallback);
            // let authErr: AuthError;
            // try {
            //     msal.loginRedirect(tokenRequest);
            // } catch (e) {
            //     authErr = e;
            // }
            // console.log(authErr);

            // expect(authErr.errorCode).to.equal(ClientConfigurationErrorMessage.invalidPrompt.code);
            // expect(authErr.errorMessage).to.contain(ClientConfigurationErrorMessage.invalidPrompt.desc);
            // expect(authErr.errorMessage).to.contain(tokenRequest.prompt);
            // expect(authErr.message).to.contain(ClientConfigurationErrorMessage.invalidPrompt.desc);
            // expect(authErr.name).to.equal("ClientConfigurationError");
            // expect(authErr.stack).to.include("UserAgentApplication.spec.js");
            done();
        });

        it("tests if error is thrown when null scopes are passed", function (done) {
            msal.handleRedirectCallbacks(successCallback, errCallback);
            var authErr: AuthError;
            try {
                msal.acquireTokenRedirect({});
            } catch (e) {
                authErr = e;
            };
            expect(authErr.errorCode).to.equal(ClientConfigurationErrorMessage.scopesRequired.code);
            expect(authErr.errorMessage).to.contain(ClientConfigurationErrorMessage.scopesRequired.desc);
            expect(authErr.message).to.contain(ClientConfigurationErrorMessage.scopesRequired.desc);
            expect(authErr.name).to.equal("ClientConfigurationError");
            expect(authErr.stack).to.include("UserAgentApplication.spec.js");
            done();
        });

        it("tests if error is thrown when empty array of scopes are passed", function (done) {
            msal.handleRedirectCallbacks(successCallback, errCallback);
            var authErr: AuthError;
            try {
                msal.acquireTokenRedirect({
                    scopes: []
                });
            } catch (e) {
                authErr = e;
            };
            expect(authErr.errorCode).to.equal(ClientConfigurationErrorMessage.emptyScopes.code);
            expect(authErr.errorMessage).to.contain(ClientConfigurationErrorMessage.emptyScopes.desc);
            expect(authErr.message).to.contain(ClientConfigurationErrorMessage.emptyScopes.desc);
            expect(authErr.name).to.equal("ClientConfigurationError");
            expect(authErr.stack).to.include("UserAgentApplication.spec.js");
            done();
        });

        it("tests if error is thrown when client id is not passed as single scope", function (done) {
            msal.handleRedirectCallbacks(successCallback, errCallback);
            var authErr: AuthError;
            try {
                msal.acquireTokenRedirect({
                    scopes: [MSAL_CLIENT_ID, "S1"]
                });
            } catch (e) {
                authErr = e;
            };
            expect(authErr.errorCode).to.equal(ClientConfigurationErrorMessage.clientScope.code);
            expect(authErr.errorMessage).to.contain(ClientConfigurationErrorMessage.clientScope.desc);
            expect(authErr.message).to.contain(ClientConfigurationErrorMessage.clientScope.desc);
            expect(authErr.name).to.equal("ClientConfigurationError");
            expect(authErr.stack).to.include("UserAgentApplication.spec.js");
            done();
        });
    });

    describe("Cache Storage Unit Tests", function () {

        beforeEach(function () {
            cacheStorage = new Storage("sessionStorage");
            const config: Configuration = {
                auth: {
                    clientId: MSAL_CLIENT_ID,
                    redirectUri: TEST_REDIR_URI
                }
            };
            msal = new UserAgentApplication(config);
            setAuthInstanceStubs();
            setTestCacheItems();
        });

        afterEach(function() {
            cacheStorage.clear();
            sinon.restore();
        });

        it('tests getCachedToken when authority is not passed and single accessToken is present in the cache for a set of scopes', function (done) {
            let tokenRequest : AuthenticationParameters = {
                scopes: ["S1"],
                account: account
            };
            let params: kv = {  };
            params[SSOTypes.SID] = account.sid;
            setUtilUnifiedCacheQPStubs(params);

            cacheStorage.setItem(JSON.stringify(accessTokenKey), JSON.stringify(accessTokenValue));
            msal.acquireTokenSilent(tokenRequest).then(function(response) {
                expect(response.idToken.rawIdToken).to.include("idToken");
                expect(response.accessToken).to.include('accessToken1');
                expect(response.account).to.be.eq(account);
                expect(response.scopes).to.be.deep.eq(tokenRequest.scopes);
                expect(response.tokenType).to.be.eq(Constants.accessToken);
                done();
            }).catch(function(err) {
                // Won't happen
                console.error("Shouldn't have error here. Data: " + JSON.stringify(err));
            });
        });

        it('tests getCachedToken when authority is not passed and multiple accessTokens are present in the cache for a set of scopes', function (done) {
            let tokenRequest : AuthenticationParameters = {
                scopes: ["S1"],
                account: account
            };
            let params: kv = {  };
            params[SSOTypes.SID] = account.sid;
            setUtilUnifiedCacheQPStubs(params);

            cacheStorage.setItem(JSON.stringify(accessTokenKey), JSON.stringify(accessTokenValue));
            accessTokenKey.scopes = "S1 S2";
            accessTokenKey.authority = alternateValidAuthority;
            cacheStorage.setItem(JSON.stringify(accessTokenKey), JSON.stringify(accessTokenValue));

            msal.acquireTokenSilent(tokenRequest).then(function(response) {
                // Won't happen
                console.error("Shouldn't have response here. Data: " + JSON.stringify(response));
            }).catch(function(err: AuthError) {
                expect(err.errorCode).to.include(ClientAuthErrorMessage.multipleMatchingTokens.code);
                expect(err.errorMessage).to.include(ClientAuthErrorMessage.multipleMatchingTokens.desc);
                expect(err.message).to.contain(ClientAuthErrorMessage.multipleMatchingTokens.desc);
                expect(err.name).to.equal("ClientAuthError");
                expect(err.stack).to.include("UserAgentApplication.spec.js");
                done();
            });
        });

        it('tests getCachedToken without sending authority when no matching accesstoken is found and multiple authorities exist', function (done) {
            let tokenRequest : AuthenticationParameters = {
                scopes: ["S3"],
                account: account
            };
            let params: kv = {  };
            params[SSOTypes.SID] = account.sid;
            setUtilUnifiedCacheQPStubs(params);

            cacheStorage.setItem(JSON.stringify(accessTokenKey), JSON.stringify(accessTokenValue));
            accessTokenKey.scopes = 'S2';
            accessTokenKey.authority = alternateValidAuthority;
            cacheStorage.setItem(JSON.stringify(accessTokenKey), JSON.stringify(accessTokenValue));

            msal.acquireTokenSilent(tokenRequest).then(function(response) {
                // Won't happen
                console.error("Shouldn't have response here. Data: " + JSON.stringify(response));
            }).catch(function(err: AuthError) {
                expect(err.errorCode).to.include(ClientAuthErrorMessage.multipleCacheAuthorities.code);
                expect(err.errorMessage).to.include(ClientAuthErrorMessage.multipleCacheAuthorities.desc);
                expect(err.message).to.contain(ClientAuthErrorMessage.multipleCacheAuthorities.desc);
                expect(err.name).to.equal("ClientAuthError");
                expect(err.stack).to.include("UserAgentApplication.spec.js");
                done();
            });
        });

        it('tests getCachedToken when authority is passed and single matching accessToken is found', function (done) {
            let tokenRequest : AuthenticationParameters = {
                authority: validAuthority,
                scopes: ["S1"],
                account: account
            };
            let tokenRequest2 : AuthenticationParameters = {
                authority: alternateValidAuthority,
                scopes: ["S1"],
                account: account
            };
            let params: kv = {  };
            params[SSOTypes.SID] = account.sid;
            setUtilUnifiedCacheQPStubs(params);

            accessTokenKey.authority = accessTokenKey.authority + "/";
            cacheStorage.setItem(JSON.stringify(accessTokenKey), JSON.stringify(accessTokenValue));
            accessTokenKey.authority = alternateValidAuthority + "/";
            accessTokenValue.accessToken = "accessToken2";
            cacheStorage.setItem(JSON.stringify(accessTokenKey), JSON.stringify(accessTokenValue));

            msal.acquireTokenSilent(tokenRequest).then(function(response) {
                expect(response.scopes).to.be.deep.eq(tokenRequest.scopes);
                expect(response.account).to.be.eq(account);
                expect(response.idToken.rawIdToken).to.include("idToken");
                expect(response.accessToken).to.include('accessToken1');
                expect(response.tokenType).to.be.eq(Constants.accessToken);
            }).catch(function(err: AuthError) {
                // Won't happen
                console.error("Shouldn't have error here. Data: " + JSON.stringify(err));
            });

            msal.acquireTokenSilent(tokenRequest2).then(function(response) {
                expect(response.scopes).to.be.deep.eq(tokenRequest2.scopes);
                expect(response.account).to.be.eq(account);
                expect(response.idToken.rawIdToken).to.include("idToken");
                expect(response.accessToken).to.include('accessToken2');
                expect(response.tokenType).to.be.eq(Constants.accessToken);
                done();
            }).catch(function(err: AuthError) {
                // Won't happen
                console.error("Shouldn't have error here. Data: " + JSON.stringify(err));
            });
        });

        it('tests getCachedToken when authority is passed and multiple matching accessTokens are found', function (done) {
            let tokenRequest : AuthenticationParameters = {
                authority: validAuthority,
                scopes: ["S1"],
                account: account
            };
            let params: kv = {  };
            params[SSOTypes.SID] = account.sid;
            setUtilUnifiedCacheQPStubs(params);
            accessTokenKey.authority = accessTokenKey.authority + "/";
            cacheStorage.setItem(JSON.stringify(accessTokenKey), JSON.stringify(accessTokenValue));
            accessTokenKey.scopes = "S1 S2";
            cacheStorage.setItem(JSON.stringify(accessTokenKey), JSON.stringify(accessTokenValue));

            msal.acquireTokenSilent(tokenRequest).then(function(response) {
                console.error("Shouldn't have response here. Data: " + JSON.stringify(response));
            }).catch(function(err: AuthError) {
                expect(err.errorCode).to.include(ClientAuthErrorMessage.multipleMatchingTokens.code);
                expect(err.errorMessage).to.include(ClientAuthErrorMessage.multipleMatchingTokens.desc);
                expect(err.message).to.contain(ClientAuthErrorMessage.multipleMatchingTokens.desc);
                expect(err.name).to.equal("ClientAuthError");
                expect(err.stack).to.include("UserAgentApplication.spec.js");
                done();
            });
        });

        it('tests getCachedToken when authority is passed and no matching accessToken is found', function (done) {
            let tokenRequest : AuthenticationParameters = {
                authority: alternateValidAuthority,
                scopes: ["S1"],
                account: account
            };
            let params: kv = {  };
            params[SSOTypes.SID] = account.sid;
            setUtilUnifiedCacheQPStubs(params);

            sinon.stub(msal, <any>"loadIframeTimeout").callsFake(function (url: string, frameName: string) {
                expect(url).to.include(alternateValidAuthority + '/oauth2/v2.0/authorize?response_type=id_token token&scope=S1%20openid%20profile');
                expect(url).to.include('&client_id=' + MSAL_CLIENT_ID);
                expect(url).to.include('&redirect_uri=' + encodeURIComponent(msal.getRedirectUri()));
                expect(url).to.include('&state');
                expect(url).to.include('&client_info=1');
                done();
                return {};
            });

            cacheStorage.setItem(JSON.stringify(accessTokenKey), JSON.stringify(accessTokenValue));

            msal.acquireTokenSilent(tokenRequest).then(function(response) {
                // Won't happen - we are not testing response here
                console.error("Shouldn't have response here. Data: " + JSON.stringify(response));
            }).catch(function(err: AuthError) {
                // Failure will be caught here since the tests are being run within the stub.
                console.error("Error in assertion: " + JSON.stringify(err));
            });
        });

        it('tests getCachedToken when authority is passed and single matching accessToken is found which is expired', function (done) {
            let tokenRequest : AuthenticationParameters = {
                authority: alternateValidAuthority,
                scopes: ["S1"],
                account: account
            };
            let params: kv = {  };
            params[SSOTypes.SID] = account.sid;
            setUtilUnifiedCacheQPStubs(params);

            sinon.stub(msal, <any>"loadIframeTimeout").callsFake(function (url: string, frameName: string) {
                expect(cacheStorage.getItem(JSON.stringify(accessTokenKey))).to.be.null;
                expect(url).to.include(alternateValidAuthority + '/oauth2/v2.0/authorize?response_type=id_token token&scope=S1%20openid%20profile');
                expect(url).to.include('&client_id=' + MSAL_CLIENT_ID);
                expect(url).to.include('&redirect_uri=' + encodeURIComponent(msal.getRedirectUri()));
                expect(url).to.include('&state');
                expect(url).to.include('&client_info=1');
                done();
                return {};
            });

            accessTokenValue.expiresIn = "1300";
            accessTokenKey.authority = alternateValidAuthority + "/";
            cacheStorage.setItem(JSON.stringify(accessTokenKey), JSON.stringify(accessTokenValue));

            msal.acquireTokenSilent(tokenRequest).then(function(response) {
                // Won't happen - we are not testing response here
                console.error("Shouldn't have response here. Data: " + JSON.stringify(response));
            }).catch(function(err: AuthError) {
                // Failure will be caught here since the tests are being run within the stub.
                console.error("Error in assertion: " + JSON.stringify(err));
            });
        });
    });

    describe("Processing Authentication Responses", function() {

        beforeEach(function () {
            cacheStorage = new Storage("sessionStorage");
            const config: Configuration = {
                auth: {
                    clientId: MSAL_CLIENT_ID,
                    redirectUri: TEST_REDIR_URI
                }
            };
            msal = new UserAgentApplication(config);
            setAuthInstanceStubs();
            setTestCacheItems();
        });

        afterEach(function() {
            cacheStorage.clear();
            sinon.restore();
        });

        it("tests saveTokenForHash in case of error", function(done) {
            let errHash = TEST_ERROR_HASH + "&state=RANDOM-GUID-HERE|" + TEST_USER_STATE_NUM;
            cacheStorage.setItem(Constants.urlHash, errHash);
            let checkErrorFromServer = function(error: AuthError, accountState: string) {
                expect(accountState).to.be.eq(TEST_USER_STATE_NUM);
                expect(cacheStorage.getItem(Constants.urlHash)).to.be.null;
                expect(error instanceof ServerError).to.be.true;
                expect(error.name).to.include("ServerError");
                expect(error.errorCode).to.include(TEST_ERROR_CODE);
                expect(error.errorMessage).to.include(TEST_ERROR_DESC);
                expect(error.message).to.include(TEST_ERROR_DESC);
                expect(error.stack).to.include("UserAgentApplication.spec.js");
                done();
            };
            msal.handleRedirectCallbacks(successCallback, checkErrorFromServer);
        });

<<<<<<< HEAD
        it.only("tests if you get the state back in errorReceived callback, if state is a number", function (done) {
            cacheStorage.setItem(Constants.urlHash, TEST_ERROR_HASH);
            cacheStorage.setItem(Constants.stateLogin, "RANDOM-GUID-HERE|" + TEST_USER_STATE_NUM);
=======
        it("tests if you get the state back in errorReceived callback, if state is a number", function (done) {
            let errHash = TEST_ERROR_HASH + "&state=RANDOM-GUID-HERE|" + TEST_USER_STATE_NUM;
            cacheStorage.setItem(Constants.urlHash, errHash);
>>>>>>> 325abf19
            let checkErrorHasState = function(error: AuthError, accountState: string) {
                expect(accountState).to.include(TEST_USER_STATE_NUM);
                done();
            };
            msal.handleRedirectCallbacks(successCallback, checkErrorHasState);
        });

        it("tests if you get the state back in errorReceived callback, if state is a url", function (done) {
            let errHash = TEST_ERROR_HASH + "&state=RANDOM-GUID-HERE|" + TEST_USER_STATE_URL;
            cacheStorage.setItem(Constants.urlHash, errHash);
            let checkErrorHasState = function(error: AuthError, accountState: string) {
                expect(accountState).to.include(TEST_USER_STATE_URL);
                done();
            };
            msal.handleRedirectCallbacks(successCallback, checkErrorHasState);
        });

        it("tests that isCallback correctly identifies url hash", function (done) {
            expect(msal.isCallback("not a callback")).to.be.false;
            expect(msal.isCallback("#error_description=someting_wrong")).to.be.true;
            expect(msal.isCallback("#/error_description=someting_wrong")).to.be.true;
            expect(msal.isCallback("#access_token=token123")).to.be.true;
            expect(msal.isCallback("#id_token=idtoken234")).to.be.true;
            done();
        });
    });

    describe("Logout functionality", function () {

        beforeEach(function () {
            cacheStorage = new Storage("sessionStorage");
            const config: Configuration = {
                auth: {
                    clientId: MSAL_CLIENT_ID,
                    redirectUri: TEST_REDIR_URI,
                    postLogoutRedirectUri: TEST_LOGOUT_URI
                }
            };
            msal = new UserAgentApplication(config);
            setAuthInstanceStubs();
            setTestCacheItems();
        });

        afterEach(function() {
            cacheStorage.clear();
            sinon.restore();
        });

        it("clears cache and account object", function (done) {
            cacheStorage.setItem(JSON.stringify(accessTokenKey), JSON.stringify(accessTokenValue));
            cacheStorage.setItem(Constants.idTokenKey, "idTokenKey");
            cacheStorage.setItem(Constants.msalClientInfo, TEST_CLIENT_INFO_B64ENCODED);
            sinon.stub(Account, "createAccount").returns(account);
            sinon.stub(window.location, "replace").callsFake(function (url) {
                done();
            });
            let clearCacheSpy = sinon.spy(msal, <any>"clearCache");
            expect(msal.getAccount()).to.not.be.null;
            msal.logout();
            expect(msal.getAccount()).to.be.null;
            expect(clearCacheSpy.calledOnce).to.be.true;
        });

        it("adds postLogoutRedirectUri to logout URI", function (done) {
            // TODO: This test fails because we are appending a '/' character too many times. Will push a fix for this soon.
            // sinon.stub(window.location, "replace").callsFake(function (url) {
            //     expect(url).to.include(DEFAULT_INSTANCE + TENANT + '/oauth2/v2.0/logout?');
            //     expect(url).to.include(TEST_LOGOUT_URI);
                done();
            // });
            // msal.logout();
        });
    });

    describe("State Handling", function () {

        beforeEach(function () {
            cacheStorage = new Storage("sessionStorage");
            const config: Configuration = {
                auth: {
                    clientId: MSAL_CLIENT_ID,
                    redirectUri: TEST_REDIR_URI
                }
            };
            msal = new UserAgentApplication(config);
            setAuthInstanceStubs();
            setTestCacheItems();
        });

        afterEach(function() {
            cacheStorage.clear();
            sinon.restore();
        });

        it("tests getAccountState with a user passed state", function () {
            var result = msal.getAccountState("123465464565|91111");
            expect(result).to.be.eq("91111");
        });

        it('test getAccountState when there is no user state', function () {
            var result = msal.getAccountState("123465464565");
            expect(result).to.be.eq("123465464565");
        });

        it('test getAccountState when there is no state', function () {
            var result =msal.getAccountState("");
            expect(result).to.be.eq("");
        });
    });

    describe("Cache Location", function () {

        beforeEach(function () {
            cacheStorage = new Storage("sessionStorage");
            setAuthInstanceStubs();
            setTestCacheItems();
        });

        afterEach(function() {
            cacheStorage.clear();
            sinon.restore();
        });

        it("tests cacheLocation functionality defaults to sessionStorage", function () {
            const config: Configuration = {
                auth: {
                    clientId: MSAL_CLIENT_ID,
                    redirectUri: TEST_REDIR_URI
                }
            };
            msal = new UserAgentApplication(config);
            const checkConfig = msal.getCurrentConfiguration();
            expect(checkConfig.cache.cacheLocation).to.be.eq("sessionStorage");
        });

        it("tests cacheLocation functionality sets to localStorage when passed as a parameter", function () {
            const config: Configuration = {
                auth: {
                    clientId: MSAL_CLIENT_ID,
                    redirectUri: TEST_REDIR_URI
                },
                cache: {
                    cacheLocation: "localStorage"
                }
            };
            msal = new UserAgentApplication(config);
            const checkConfig = msal.getCurrentConfiguration();
            expect(checkConfig.cache.cacheLocation).to.be.eq(config.cache.cacheLocation);
        });
    });

    describe("Popup Flow", function () {

        beforeEach(function() {
            const config: Configuration = {
                auth: {
                    clientId: MSAL_CLIENT_ID,
                    redirectUri: TEST_REDIR_URI
                }
            };
            msal = new UserAgentApplication(config);
            setAuthInstanceStubs();
        });

        afterEach(function() {
            cacheStorage.clear();
            sinon.restore();
        });

        it("returns a promise from loginPopup", function () {
            let loginPopupPromise : Promise<AuthResponse>;
            loginPopupPromise = msal.loginPopup({});
            expect(loginPopupPromise instanceof Promise).to.be.true;
        });

        it("returns a promise from acquireTokenPopup", function () {
            let acquireTokenPromise : Promise<AuthResponse>;
            acquireTokenPromise = msal.acquireTokenPopup({scopes: [MSAL_CLIENT_ID]});
            expect(acquireTokenPromise instanceof Promise).to.be.true;
        });
    });

    describe("Silent Flow", function () {

        beforeEach(function() {
            const config: Configuration = {
                auth: {
                    clientId: MSAL_CLIENT_ID,
                    redirectUri: TEST_REDIR_URI
                }
            };
            msal = new UserAgentApplication(config);
            setAuthInstanceStubs();
        });

        afterEach(function() {
            cacheStorage.clear();
            sinon.restore();
        });

        it("returns a promise from acquireTokenSilent", function () {
            let acquireTokenSilentPromise : Promise<AuthResponse>;
            acquireTokenSilentPromise = msal.acquireTokenSilent({scopes: [MSAL_CLIENT_ID]});
            expect(acquireTokenSilentPromise instanceof Promise).to.be.true;
        });

    });
});<|MERGE_RESOLUTION|>--- conflicted
+++ resolved
@@ -614,15 +614,9 @@
             msal.handleRedirectCallbacks(successCallback, checkErrorFromServer);
         });
 
-<<<<<<< HEAD
-        it.only("tests if you get the state back in errorReceived callback, if state is a number", function (done) {
-            cacheStorage.setItem(Constants.urlHash, TEST_ERROR_HASH);
-            cacheStorage.setItem(Constants.stateLogin, "RANDOM-GUID-HERE|" + TEST_USER_STATE_NUM);
-=======
         it("tests if you get the state back in errorReceived callback, if state is a number", function (done) {
             let errHash = TEST_ERROR_HASH + "&state=RANDOM-GUID-HERE|" + TEST_USER_STATE_NUM;
             cacheStorage.setItem(Constants.urlHash, errHash);
->>>>>>> 325abf19
             let checkErrorHasState = function(error: AuthError, accountState: string) {
                 expect(accountState).to.include(TEST_USER_STATE_NUM);
                 done();
