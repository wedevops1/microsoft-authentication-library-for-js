--- conflicted
+++ resolved
@@ -8,12 +8,8 @@
 
 describe("Account.ts Class", function() {
 
-<<<<<<< HEAD
-    const idToken: IdToken = new IdToken(TEST_TOKENS.IDTOKEN_V2);
-    const clientInfo: ClientInfo = new ClientInfo(TEST_DATA_CLIENT_INFO.TEST_RAW_CLIENT_INFO, TEST_CONFIG.validAuthority);
-=======
     let idToken: IdToken = new IdToken(TEST_TOKENS.IDTOKEN_V2);
-    let clientInfo: ClientInfo = new ClientInfo(TEST_DATA_CLIENT_INFO.TEST_RAW_CLIENT_INFO);
+    let clientInfo: ClientInfo = new ClientInfo(TEST_DATA_CLIENT_INFO.TEST_RAW_CLIENT_INFO, TEST_CONFIG.validAuthority);
 
     describe("createAccount", () => {
         it("verifies account object is created", () => {
@@ -59,7 +55,6 @@
             expect(account.homeAccountIdentifier).to.be.undefined;
         });
     });
->>>>>>> 5f10555e
 
     describe("compareAccounts", () => {
         it("returns false if a1 is null", () => {
