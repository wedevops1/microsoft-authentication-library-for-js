--- conflicted
+++ resolved
@@ -29,11 +29,7 @@
   },
   "devDependencies": {
     "@types/handlebars": "4.0.33",
-<<<<<<< HEAD
-    "@types/jasmine": "2.5.38",
-=======
     "@types/jasmine": "2.5.41",
->>>>>>> 1a6bb2e8
     "@types/jasmine-ajax": "^3.1.35",
     "atob": "~2.1.1",
     "awesome-typescript-loader": "^3.2.3",
