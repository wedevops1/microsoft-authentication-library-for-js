--- conflicted
+++ resolved
@@ -45,11 +45,8 @@
     "@types/mocha": "^5.2.6",
     "@types/node": "^11.13.4",
     "@types/sinon": "^7.0.11",
-<<<<<<< HEAD
     "@types/uuid": "^3.4.4",
-=======
     "@types/js-base64": "^2.3.1",
->>>>>>> bf2606bf
     "ajv": "6.6.1",
     "awesome-typescript-loader": "^3.2.3",
     "babel-polyfill": "^6.26.0",
