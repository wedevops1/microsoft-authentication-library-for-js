// Copyright (c) Microsoft Corporation. All rights reserved.
// Licensed under the MIT License.

import { AuthCodeListener } from '../../AuthCodeListener/AuthCodeListener';
import { CustomFileProtocolListener } from '../../AuthCodeListener/CustomFileProtocolListener';
import { CryptoUtils } from '../../Utils/CryptoUtils';
import { AuthenticationParameters } from '../AuthenticationParameters';
import { AuthOptions } from '../AuthOptions';
import { AadAuthority } from '../Authority/AadAuthority';
import { Authority } from '../Authority/Authority';
import { DEFAULT_POPUP_HEIGHT, DEFAULT_POPUP_WIDTH } from '../DefaultConstants';
import { ClientConfigurationError } from '../Error/ClientConfigurationError';
import { AuthorizationCodeRequestParameters } from '../ServerRequest/AuthorizationCodeRequestParameters';
import { TokenRequestParameters } from '../ServerRequest/TokenRequestParameters';
import { AuthCodeReponse } from '../ServerResponse/AuthCodeResponse';
import { TokenResponse } from '../ServerResponse/TokenResponse';
import { ClientApplication } from './ClientApplication';

import { strict as assert } from 'assert';
import { BrowserWindow } from 'electron';
import * as rp from 'request-promise';
<<<<<<< HEAD
=======
import { TokenRequestError } from '../Error/TokenRequestError';
>>>>>>> 9994dc8b
/**
 * PublicClientApplication class
 *
 * This class can be instantiated into objects that the developer
 * can use in order to acquire tokens.
 */
export class PublicClientApplication extends ClientApplication {
    private authWindow: BrowserWindow;
    private authCodeListener: AuthCodeListener;

    constructor(authOptions: AuthOptions) {
        super(authOptions);
    }

    /**
     * The acquireToken async method uses the Authorization Code
     * Grant to retrieve an access token from the AAD authorization server,
     * which can be used to make authenticated calls to an resource server
     * such as MS Graph.
     */
    public async acquireToken(request: AuthenticationParameters): Promise<string> {
        return new Promise<string>((resolve, reject) => {
            try {
                // Validate and filter scopes
                this.validateInputScopes(request.scopes);
                // Set Authority URL from developer input or default if not in request
                const authorityUrl = request.authority ? request.authority : this.authorityUrl;
                // Create Authority Instance
                const authorityInstance = new AadAuthority(authorityUrl);
                // Get AccessToken
                const accessToken = this.acquireTokenWithAuthCode(authorityInstance, request.scopes);
                resolve(accessToken);
            } catch (error) {
                return reject(error);
            }
        });
    }

    /**
     * Executes a series of checks and validations on the scopes array
     * that was sent in the PublicClientApplication's constructor.
     * @param scopes
     */
    private validateInputScopes(scopes: string[]): void {
        // Throws if scopes object is not truthy
        assert(scopes, ClientConfigurationError.createScopesRequiredError(scopes));

        // Throws if scopes object is not an array.
        if (!Array.isArray(scopes)) {
            throw ClientConfigurationError.createScopesNonArrayError(scopes);
        }

        // Throws if scopes array is empty.
        if (scopes.length < 1) {
            throw ClientConfigurationError.createEmptyScopesArrayError(scopes);
        }
    }

    /**
     * This method is responsible for getting an authorization code
     * from the authorization endpoint of the authorization server
     * and exchanging it for an access token with the token endpoint.
     * @param authorityInstance
     * @param scopes
     */
    private async acquireTokenWithAuthCode(authorityInstance: Authority, scopes: string[]): Promise<string> {
        // Register custom protocol to listen for auth code response
        this.authCodeListener = new CustomFileProtocolListener('msal');
        this.authCodeListener.start();

<<<<<<< HEAD
        // Generate State ID
        const stateId = CryptoUtils.generateStateId();

        // Build navigate URL for Auth Code request
        const navigateUrl = this.buildAuthCodeUrl(authorityInstance, scopes, stateId);

        try {
            const authCode = await this.listenForAuthCode(navigateUrl);
            return await this.tradeAuthCodeForAccessToken(authorityInstance, scopes, authCode);
        } catch (error) {
            throw error;
        }
=======
        // Build navigate URL for auth code request
        const navigateUrl = this.buildAuthCodeUrl(authorityInstance, scopes);
        // Retrieve auth code
        const authCode = await this.listenForAuthCode(navigateUrl);
        // Get and return access token
        return await this.tradeAuthCodeForAccessToken(authorityInstance, scopes, authCode);
    }

    /**
     * Trades authorization code for an access token
     * with the token endpoint of the authorization server
     * @param authorityInstance
     * @param scopes
     * @param authCode
     */
    private tradeAuthCodeForAccessToken(authorityInstance: Authority, scopes: string[], authCode: string): Promise<string> {
        // Build token request URL
        const tokenRequest = this.buildTokenRequest(authorityInstance, scopes, authCode);
        return rp(tokenRequest.body).then((body) => {
            const tokenResponse = new TokenResponse(body);
            return tokenResponse.accessToken;
        }).catch((responseError) => {
            const tokenError = JSON.parse(responseError.error);
            throw new TokenRequestError(tokenError.error, tokenError.error_description);
        });
    }

    /**
     * Builds request options for a token endpoint request
     * @param authorityInstance
     * @param scopes
     * @param authCode
     */
    private buildTokenRequest(authorityInstance: Authority, scopes: string[], authCode: string): TokenRequestParameters {
        // Build Server Token Request
        const tokenRequestParameters = new TokenRequestParameters(
            authorityInstance,
            this.clientId,
            this.redirectUri,
            scopes,
            authCode
        );

        // Create request URI string from request parameters
        return tokenRequestParameters;
>>>>>>> 9994dc8b
    }

    /**
     * Trades authorization code for an access token
     * with the token endpoint of the authorization server
     * @param authorityInstance
     * @param scopes
     * @param authCode
     */
    private async tradeAuthCodeForAccessToken(authorityInstance: Authority, scopes: string[], authCode: string): Promise<string> {
        // Build token request URL
        const tokenRequest = this.buildTokenRequest(authorityInstance, scopes, authCode);
        try {
            const tokenResponse = await rp(tokenRequest.body);
            return JSON.parse(tokenResponse).access_token;
        } catch (error) {
            throw error;
        }
    }

    private buildTokenRequest(authorityInstance: Authority, scopes: string[], authCode: string): TokenRequestParameters {
        // Build Server Token Request
        const tokenRequestParameters = new TokenRequestParameters(
            authorityInstance,
            this.clientId,
            this.redirectUri,
            scopes,
            authCode
        );

        // Create request URI string from request parameters
        return tokenRequestParameters;
    }

    /**
     * Builds URL for auth code authorization request
     * @param authorityInstance
     * @param scopes
     */
<<<<<<< HEAD
    private buildAuthCodeUrl(authorityInstance: Authority, scopes: string[], state: string): string {
=======
    private buildAuthCodeUrl(authorityInstance: Authority, scopes: string[]): string {
>>>>>>> 9994dc8b
        // Build Server Authorization Request
        const authCodeRequestParameters = new AuthorizationCodeRequestParameters(
            authorityInstance,
            this.clientId,
            this.redirectUri,
            scopes,
            state
        );

        // Create navigate URL string from request parameters
        return authCodeRequestParameters.buildRequestUrl();
    }

    /**
     * Creates a listener for 'will-redirect' event on the
     * auth window and returns the authorization code from the
     * server's response.
     */
    private async listenForAuthCode(navigateUrl: string): Promise<string> {
        // Open PopUp window and load the navigate URL
        this.openAuthWindow();
        this.authWindow.loadURL(navigateUrl);

        // Listen for 'will-redirect' BrowserWindow event
        return new Promise((resolve, reject) => {
            this.authWindow.webContents.on('will-redirect', (event, responseUrl) => {
                const authCodeResponse = new AuthCodeReponse(responseUrl);
                if (authCodeResponse.error) {
                    reject(authCodeResponse.error);
                } else {
                    resolve(authCodeResponse.code);
                }
                // Close authWindow and Auth Code Listener
                this.authWindow.close();
                this.authCodeListener.close();
            });
        });
    }

    /**
     * This method opens a PopUp browser window that will
     * be used to authenticate the user.
     */
    private openAuthWindow(): void {
        this.authWindow = new BrowserWindow({
            height: DEFAULT_POPUP_HEIGHT,
            width: DEFAULT_POPUP_WIDTH,
            alwaysOnTop: true,
            webPreferences: {
                contextIsolation: true,
            },
        });

        // Nullify the authWindow member when the browser window is closed
        this.authWindow.on('closed', () => {
            this.authWindow = null;
        });
    }
}<|MERGE_RESOLUTION|>--- conflicted
+++ resolved
@@ -10,6 +10,7 @@
 import { Authority } from '../Authority/Authority';
 import { DEFAULT_POPUP_HEIGHT, DEFAULT_POPUP_WIDTH } from '../DefaultConstants';
 import { ClientConfigurationError } from '../Error/ClientConfigurationError';
+import { TokenRequestError } from '../Error/TokenRequestError';
 import { AuthorizationCodeRequestParameters } from '../ServerRequest/AuthorizationCodeRequestParameters';
 import { TokenRequestParameters } from '../ServerRequest/TokenRequestParameters';
 import { AuthCodeReponse } from '../ServerResponse/AuthCodeResponse';
@@ -19,10 +20,7 @@
 import { strict as assert } from 'assert';
 import { BrowserWindow } from 'electron';
 import * as rp from 'request-promise';
-<<<<<<< HEAD
-=======
-import { TokenRequestError } from '../Error/TokenRequestError';
->>>>>>> 9994dc8b
+
 /**
  * PublicClientApplication class
  *
@@ -93,110 +91,22 @@
         this.authCodeListener = new CustomFileProtocolListener('msal');
         this.authCodeListener.start();
 
-<<<<<<< HEAD
         // Generate State ID
         const stateId = CryptoUtils.generateStateId();
-
-        // Build navigate URL for Auth Code request
+        // Build navigate URL for auth code request
         const navigateUrl = this.buildAuthCodeUrl(authorityInstance, scopes, stateId);
-
-        try {
-            const authCode = await this.listenForAuthCode(navigateUrl);
-            return await this.tradeAuthCodeForAccessToken(authorityInstance, scopes, authCode);
-        } catch (error) {
-            throw error;
-        }
-=======
-        // Build navigate URL for auth code request
-        const navigateUrl = this.buildAuthCodeUrl(authorityInstance, scopes);
         // Retrieve auth code
-        const authCode = await this.listenForAuthCode(navigateUrl);
+        const authCode = await this.listenForAuthCode(navigateUrl, stateId);
         // Get and return access token
         return await this.tradeAuthCodeForAccessToken(authorityInstance, scopes, authCode);
     }
 
     /**
-     * Trades authorization code for an access token
-     * with the token endpoint of the authorization server
-     * @param authorityInstance
-     * @param scopes
-     * @param authCode
-     */
-    private tradeAuthCodeForAccessToken(authorityInstance: Authority, scopes: string[], authCode: string): Promise<string> {
-        // Build token request URL
-        const tokenRequest = this.buildTokenRequest(authorityInstance, scopes, authCode);
-        return rp(tokenRequest.body).then((body) => {
-            const tokenResponse = new TokenResponse(body);
-            return tokenResponse.accessToken;
-        }).catch((responseError) => {
-            const tokenError = JSON.parse(responseError.error);
-            throw new TokenRequestError(tokenError.error, tokenError.error_description);
-        });
-    }
-
-    /**
-     * Builds request options for a token endpoint request
-     * @param authorityInstance
-     * @param scopes
-     * @param authCode
-     */
-    private buildTokenRequest(authorityInstance: Authority, scopes: string[], authCode: string): TokenRequestParameters {
-        // Build Server Token Request
-        const tokenRequestParameters = new TokenRequestParameters(
-            authorityInstance,
-            this.clientId,
-            this.redirectUri,
-            scopes,
-            authCode
-        );
-
-        // Create request URI string from request parameters
-        return tokenRequestParameters;
->>>>>>> 9994dc8b
-    }
-
-    /**
-     * Trades authorization code for an access token
-     * with the token endpoint of the authorization server
-     * @param authorityInstance
-     * @param scopes
-     * @param authCode
-     */
-    private async tradeAuthCodeForAccessToken(authorityInstance: Authority, scopes: string[], authCode: string): Promise<string> {
-        // Build token request URL
-        const tokenRequest = this.buildTokenRequest(authorityInstance, scopes, authCode);
-        try {
-            const tokenResponse = await rp(tokenRequest.body);
-            return JSON.parse(tokenResponse).access_token;
-        } catch (error) {
-            throw error;
-        }
-    }
-
-    private buildTokenRequest(authorityInstance: Authority, scopes: string[], authCode: string): TokenRequestParameters {
-        // Build Server Token Request
-        const tokenRequestParameters = new TokenRequestParameters(
-            authorityInstance,
-            this.clientId,
-            this.redirectUri,
-            scopes,
-            authCode
-        );
-
-        // Create request URI string from request parameters
-        return tokenRequestParameters;
-    }
-
-    /**
      * Builds URL for auth code authorization request
      * @param authorityInstance
      * @param scopes
      */
-<<<<<<< HEAD
     private buildAuthCodeUrl(authorityInstance: Authority, scopes: string[], state: string): string {
-=======
-    private buildAuthCodeUrl(authorityInstance: Authority, scopes: string[]): string {
->>>>>>> 9994dc8b
         // Build Server Authorization Request
         const authCodeRequestParameters = new AuthorizationCodeRequestParameters(
             authorityInstance,
@@ -215,7 +125,7 @@
      * auth window and returns the authorization code from the
      * server's response.
      */
-    private async listenForAuthCode(navigateUrl: string): Promise<string> {
+    private async listenForAuthCode(navigateUrl: string, state: string): Promise<string> {
         // Open PopUp window and load the navigate URL
         this.openAuthWindow();
         this.authWindow.loadURL(navigateUrl);
@@ -237,6 +147,45 @@
     }
 
     /**
+     * Trades authorization code for an access token
+     * with the token endpoint of the authorization server
+     * @param authorityInstance
+     * @param scopes
+     * @param authCode
+     */
+    private tradeAuthCodeForAccessToken(authorityInstance: Authority, scopes: string[], authCode: string): Promise<string> {
+        // Build token request URL
+        const tokenRequest = this.buildTokenRequest(authorityInstance, scopes, authCode);
+        return rp(tokenRequest.body).then((body) => {
+            const tokenResponse = new TokenResponse(body);
+            return tokenResponse.accessToken;
+        }).catch((responseError) => {
+            const tokenError = JSON.parse(responseError.error);
+            throw new TokenRequestError(tokenError.error, tokenError.error_description);
+        });
+    }
+
+    /**
+     * Builds request options for a token endpoint request
+     * @param authorityInstance
+     * @param scopes
+     * @param authCode
+     */
+    private buildTokenRequest(authorityInstance: Authority, scopes: string[], authCode: string): TokenRequestParameters {
+        // Build Server Token Request
+        const tokenRequestParameters = new TokenRequestParameters(
+            authorityInstance,
+            this.clientId,
+            this.redirectUri,
+            scopes,
+            authCode
+        );
+
+        // Create request URI string from request parameters
+        return tokenRequestParameters;
+    }
+
+    /**
      * This method opens a PopUp browser window that will
      * be used to authenticate the user.
      */
