--- conflicted
+++ resolved
@@ -335,22 +335,12 @@
                 authenticationScheme: AuthenticationScheme.BEARER
             };
 
-<<<<<<< HEAD
-            expect(() => popupHandler.initiateAuthRequest("http://localhost/#/code=hello", testRequest, {
-                popup: null,
-                popupName: "popup"
-            })).to.throw(BrowserAuthErrorMessage.emptyWindowError.desc);
-            expect(() => popupHandler.initiateAuthRequest("http://localhost/#/code=hello", testRequest, {
-                popup: null,
-                popupName: "popup"
-=======
             const popupHandler = new PopupHandler(authCodeModule, browserStorage, testRequest);
             expect(() => popupHandler.initiateAuthRequest("http://localhost/#/code=hello", {
                 popup: null
             })).to.throw(BrowserAuthErrorMessage.emptyWindowError.desc);
             expect(() => popupHandler.initiateAuthRequest("http://localhost/#/code=hello", {
                 popup: null
->>>>>>> 02fdb108
             })).to.throw(BrowserAuthError);
         });
     });
