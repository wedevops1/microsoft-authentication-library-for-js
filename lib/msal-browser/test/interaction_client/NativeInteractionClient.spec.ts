/*
 * Copyright (c) Microsoft Corporation. All rights reserved.
 * Licensed under the MIT License.
 */

import { AuthenticationScheme, AccountInfo, PromptValue, AuthenticationResult, AccountEntity, IdTokenEntity, AccessTokenEntity, CredentialType, TimeUtils, CacheManager} from "@azure/msal-common";
import sinon from "sinon";
import { NativeMessageHandler } from "../../src/broker/nativeBroker/NativeMessageHandler";
import { ApiId } from "../../src/utils/BrowserConstants";
import { NativeInteractionClient } from "../../src/interaction_client/NativeInteractionClient";
import { PublicClientApplication } from "../../src/app/PublicClientApplication";
import { ID_TOKEN_CLAIMS, RANDOM_TEST_GUID, TEST_CONFIG, TEST_DATA_CLIENT_INFO, TEST_TOKENS } from "../utils/StringConstants";
import { NavigationClient } from "../../src/navigation/NavigationClient";
import { BrowserAuthErrorMessage } from "../../src/error/BrowserAuthError";
import { NativeAuthError, NativeAuthErrorMessage } from "../../src/error/NativeAuthError";

const networkInterface = {
    sendGetRequestAsync<T>(): T {
        return {} as T;
    },
    sendPostRequestAsync<T>(): T {
        return {} as T;
    },
};

const testAccountEntity: AccountEntity = new AccountEntity();
testAccountEntity.homeAccountId = `${ID_TOKEN_CLAIMS.oid}.${ID_TOKEN_CLAIMS.tid}`;
testAccountEntity.localAccountId = ID_TOKEN_CLAIMS.oid;
testAccountEntity.environment = "login.microsoftonline.com";
testAccountEntity.realm = ID_TOKEN_CLAIMS.tid;
testAccountEntity.username = ID_TOKEN_CLAIMS.preferred_username;
testAccountEntity.name = ID_TOKEN_CLAIMS.name;
testAccountEntity.authorityType = "MSSTS";
testAccountEntity.nativeAccountId = "myNativeAccountId";

const testIdToken: IdTokenEntity = new IdTokenEntity();
testIdToken.homeAccountId = `${ID_TOKEN_CLAIMS.oid}.${ID_TOKEN_CLAIMS.tid}`;
testIdToken.clientId = TEST_CONFIG.MSAL_CLIENT_ID;
testIdToken.environment = testAccountEntity.environment;
testIdToken.realm = ID_TOKEN_CLAIMS.tid;
testIdToken.secret = TEST_TOKENS.IDTOKEN_V2;
testIdToken.credentialType = CredentialType.ID_TOKEN;

const testAccessTokenEntity: AccessTokenEntity = new AccessTokenEntity();
testAccessTokenEntity.homeAccountId = `${ID_TOKEN_CLAIMS.oid}.${ID_TOKEN_CLAIMS.tid}`;
testAccessTokenEntity.clientId = TEST_CONFIG.MSAL_CLIENT_ID;
testAccessTokenEntity.environment = testAccountEntity.environment;
testAccessTokenEntity.realm = ID_TOKEN_CLAIMS.tid;
testAccessTokenEntity.secret = TEST_TOKENS.ACCESS_TOKEN;
testAccessTokenEntity.target = TEST_CONFIG.DEFAULT_SCOPES.join(" ");
testAccessTokenEntity.credentialType = CredentialType.ACCESS_TOKEN;
testAccessTokenEntity.expiresOn = `${TimeUtils.nowSeconds() + 3600}`;
testAccessTokenEntity.cachedAt = `${TimeUtils.nowSeconds()}`;
testAccessTokenEntity.tokenType = AuthenticationScheme.BEARER;

describe("NativeInteractionClient Tests", () => {
    globalThis.MessageChannel = require("worker_threads").MessageChannel; // jsdom does not include an implementation for MessageChannel

    const pca = new PublicClientApplication({
        auth: {
            clientId: TEST_CONFIG.MSAL_CLIENT_ID
        }
    });
    const wamProvider = new NativeMessageHandler(pca.getLogger(), 2000);
    // @ts-ignore
    const nativeInteractionClient = new NativeInteractionClient(pca.config, pca.browserStorage, pca.browserCrypto, pca.getLogger(), pca.eventHandler, pca.navigationClient, ApiId.acquireTokenRedirect, pca.performanceClient, wamProvider, "nativeAccountId", RANDOM_TEST_GUID);
    let postMessageSpy: sinon.SinonSpy;
    let mcPort: MessagePort;

    beforeEach(() => {
        postMessageSpy = sinon.spy(window, "postMessage");
        sinon.stub(MessageEvent.prototype, "source").get(() => window); // source property not set by jsdom window messaging APIs
    });

    afterEach(() => {
        mcPort && mcPort.close();
        sinon.restore();
        sessionStorage.clear();
        localStorage.clear();
    });

    describe("acquireTokensFromInternalCache Tests", () => {

        sinon.stub(CacheManager.prototype, "readAccountFromCache").returns(testAccountEntity);
        sinon.stub(CacheManager.prototype, "readIdTokenFromCache").returns(testIdToken);
        sinon.stub(CacheManager.prototype, "readAccessTokenFromCache").returns(testAccessTokenEntity);

        it("Tokens found in cache", async () => {
            const response = await nativeInteractionClient.acquireToken({ scopes: ["User.Read"] });
            expect(response.accessToken).toEqual(testAccessTokenEntity.secret);
            expect(response.idToken).toEqual(testIdToken.secret);
            expect(response.uniqueId).toEqual(ID_TOKEN_CLAIMS.oid);
            expect(response.tenantId).toEqual(ID_TOKEN_CLAIMS.tid);
            expect(response.idTokenClaims).toEqual(ID_TOKEN_CLAIMS);
            expect(response.authority).toEqual(TEST_CONFIG.validAuthority);
            expect(response.scopes).toContain(testAccessTokenEntity.target);
            expect(response.correlationId).toEqual(RANDOM_TEST_GUID);
            expect(response.account).toEqual(testAccountEntity.getAccountInfo());
            expect(response.tokenType).toEqual(AuthenticationScheme.BEARER);
        });
    });

    describe("acquireToken Tests", () => {
        it("acquires token successfully", async () => {
            const mockWamResponse = {
                access_token: TEST_TOKENS.ACCESS_TOKEN,
                id_token: TEST_TOKENS.IDTOKEN_V2,
                scopes: "User.Read",
                expires_in: 3600,
                client_info: TEST_DATA_CLIENT_INFO.TEST_RAW_CLIENT_INFO,
                account: {
                    id: "nativeAccountId"
                },
                properties: {}
            };

            const testAccount: AccountInfo = {
                homeAccountId: `${TEST_DATA_CLIENT_INFO.TEST_UID}.${TEST_DATA_CLIENT_INFO.TEST_UTID}`,
                localAccountId: ID_TOKEN_CLAIMS.oid,
                environment: "login.windows.net",
                tenantId: ID_TOKEN_CLAIMS.tid,
                username: ID_TOKEN_CLAIMS.preferred_username,
                name: ID_TOKEN_CLAIMS.name,
                idTokenClaims: ID_TOKEN_CLAIMS,
                nativeAccountId: mockWamResponse.account.id
            };
            sinon.stub(NativeMessageHandler.prototype, "sendMessage").callsFake((): Promise<object> => {
                return Promise.resolve(mockWamResponse);
            });
            const response = await nativeInteractionClient.acquireToken({scopes: ["User.Read"]});
            expect(response.accessToken).toEqual(mockWamResponse.access_token);
            expect(response.idToken).toEqual(mockWamResponse.id_token);
            expect(response.uniqueId).toEqual(ID_TOKEN_CLAIMS.oid);
            expect(response.tenantId).toEqual(ID_TOKEN_CLAIMS.tid);
            expect(response.idTokenClaims).toEqual(ID_TOKEN_CLAIMS);
            expect(response.authority).toEqual(TEST_CONFIG.validAuthority);
            expect(response.scopes).toContain(mockWamResponse.scopes);
            expect(response.correlationId).toEqual(RANDOM_TEST_GUID);
            expect(response.account).toEqual(testAccount);
            expect(response.tokenType).toEqual(AuthenticationScheme.BEARER);
        });

<<<<<<< HEAD
        it("throws if prompt: login", (done) => {
            nativeInteractionClient.acquireToken({
                scopes: ["User.Read"],
                prompt: PromptValue.LOGIN
            }).catch (e => {
                expect(e.errorCode).toBe(BrowserAuthErrorMessage.nativePromptNotSupported.code);
                expect(e.errorMessage).toBe(BrowserAuthErrorMessage.nativePromptNotSupported.desc);
                done();
            });
        });

=======
>>>>>>> 560fe1d1
        it("throws if prompt: select_account", (done) => {
            nativeInteractionClient.acquireToken({
                scopes: ["User.Read"],
                prompt: PromptValue.SELECT_ACCOUNT
            }).catch (e => {
                expect(e.errorCode).toBe(BrowserAuthErrorMessage.nativePromptNotSupported.code);
                expect(e.errorMessage).toBe(BrowserAuthErrorMessage.nativePromptNotSupported.desc);
                done();
            });
        });

        it("throws if prompt: create", (done) => {
            nativeInteractionClient.acquireToken({
                scopes: ["User.Read"],
                prompt: PromptValue.CREATE
            }).catch (e => {
                expect(e.errorCode).toBe(BrowserAuthErrorMessage.nativePromptNotSupported.code);
                expect(e.errorMessage).toBe(BrowserAuthErrorMessage.nativePromptNotSupported.desc);
                done();
            });
        });

        it("prompt: none succeeds", async () => {
            const mockWamResponse = {
                access_token: TEST_TOKENS.ACCESS_TOKEN,
                id_token: TEST_TOKENS.IDTOKEN_V2,
                scopes: "User.Read",
                expires_in: 3600,
                client_info: TEST_DATA_CLIENT_INFO.TEST_RAW_CLIENT_INFO,
                account: {
                    id: "nativeAccountId"
                },
                properties: {}
            };

            const testAccount: AccountInfo = {
                homeAccountId: `${TEST_DATA_CLIENT_INFO.TEST_UID}.${TEST_DATA_CLIENT_INFO.TEST_UTID}`,
                localAccountId: ID_TOKEN_CLAIMS.oid,
                environment: "login.windows.net",
                tenantId: ID_TOKEN_CLAIMS.tid,
                username: ID_TOKEN_CLAIMS.preferred_username,
                name: ID_TOKEN_CLAIMS.name,
                idTokenClaims: ID_TOKEN_CLAIMS,
                nativeAccountId: mockWamResponse.account.id
            };
            sinon.stub(NativeMessageHandler.prototype, "sendMessage").callsFake((): Promise<object> => {
                return Promise.resolve(mockWamResponse);
            });
            const response = await nativeInteractionClient.acquireToken({
                scopes: ["User.Read"],
                prompt: PromptValue.NONE
            });
            expect(response.accessToken).toEqual(mockWamResponse.access_token);
            expect(response.idToken).toEqual(mockWamResponse.id_token);
            expect(response.uniqueId).toEqual(ID_TOKEN_CLAIMS.oid);
            expect(response.tenantId).toEqual(ID_TOKEN_CLAIMS.tid);
            expect(response.idTokenClaims).toEqual(ID_TOKEN_CLAIMS);
            expect(response.authority).toEqual(TEST_CONFIG.validAuthority);
            expect(response.scopes).toContain(mockWamResponse.scopes);
            expect(response.correlationId).toEqual(RANDOM_TEST_GUID);
            expect(response.account).toEqual(testAccount);
            expect(response.tokenType).toEqual(AuthenticationScheme.BEARER);
        });

        it("prompt: consent succeeds", async () => {
            const mockWamResponse = {
                access_token: TEST_TOKENS.ACCESS_TOKEN,
                id_token: TEST_TOKENS.IDTOKEN_V2,
                scopes: "User.Read",
                expires_in: 3600,
                client_info: TEST_DATA_CLIENT_INFO.TEST_RAW_CLIENT_INFO,
                account: {
                    id: "nativeAccountId"
                },
                properties: {}
            };

            const testAccount: AccountInfo = {
                homeAccountId: `${TEST_DATA_CLIENT_INFO.TEST_UID}.${TEST_DATA_CLIENT_INFO.TEST_UTID}`,
                localAccountId: ID_TOKEN_CLAIMS.oid,
                environment: "login.windows.net",
                tenantId: ID_TOKEN_CLAIMS.tid,
                username: ID_TOKEN_CLAIMS.preferred_username,
                name: ID_TOKEN_CLAIMS.name,
                idTokenClaims: ID_TOKEN_CLAIMS,
                nativeAccountId: mockWamResponse.account.id
            };
            sinon.stub(NativeMessageHandler.prototype, "sendMessage").callsFake((): Promise<object> => {
                return Promise.resolve(mockWamResponse);
            });
            const response = await nativeInteractionClient.acquireToken({
                scopes: ["User.Read"],
                prompt: PromptValue.CONSENT
            });
            expect(response.accessToken).toEqual(mockWamResponse.access_token);
            expect(response.idToken).toEqual(mockWamResponse.id_token);
            expect(response.uniqueId).toEqual(ID_TOKEN_CLAIMS.oid);
            expect(response.tenantId).toEqual(ID_TOKEN_CLAIMS.tid);
            expect(response.idTokenClaims).toEqual(ID_TOKEN_CLAIMS);
            expect(response.authority).toEqual(TEST_CONFIG.validAuthority);
            expect(response.scopes).toContain(mockWamResponse.scopes);
            expect(response.correlationId).toEqual(RANDOM_TEST_GUID);
            expect(response.account).toEqual(testAccount);
            expect(response.tokenType).toEqual(AuthenticationScheme.BEARER);
        });

        it("prompt: login succeeds", async () => {
            const mockWamResponse = {
                access_token: TEST_TOKENS.ACCESS_TOKEN,
                id_token: TEST_TOKENS.IDTOKEN_V2,
                scopes: "User.Read",
                expires_in: 3600,
                client_info: TEST_DATA_CLIENT_INFO.TEST_RAW_CLIENT_INFO,
                account: {
                    id: "nativeAccountId"
                },
                properties: {}
            };

            const testAccount: AccountInfo = {
                homeAccountId: `${TEST_DATA_CLIENT_INFO.TEST_UID}.${TEST_DATA_CLIENT_INFO.TEST_UTID}`,
                localAccountId: ID_TOKEN_CLAIMS.oid,
                environment: "login.windows.net",
                tenantId: ID_TOKEN_CLAIMS.tid,
                username: ID_TOKEN_CLAIMS.preferred_username,
                name: ID_TOKEN_CLAIMS.name,
                idTokenClaims: ID_TOKEN_CLAIMS,
                nativeAccountId: mockWamResponse.account.id
            };
            sinon.stub(NativeMessageHandler.prototype, "sendMessage").callsFake((): Promise<object> => {
                return Promise.resolve(mockWamResponse);
            });
            const response = await nativeInteractionClient.acquireToken({
                scopes: ["User.Read"],
                prompt: PromptValue.LOGIN
            });
            expect(response.accessToken).toEqual(mockWamResponse.access_token);
            expect(response.idToken).toEqual(mockWamResponse.id_token);
            expect(response.uniqueId).toEqual(ID_TOKEN_CLAIMS.oid);
            expect(response.tenantId).toEqual(ID_TOKEN_CLAIMS.tid);
            expect(response.idTokenClaims).toEqual(ID_TOKEN_CLAIMS);
            expect(response.authority).toEqual(TEST_CONFIG.validAuthority);
            expect(response.scopes).toContain(mockWamResponse.scopes);
            expect(response.correlationId).toEqual(RANDOM_TEST_GUID);
            expect(response.account).toEqual(testAccount);
            expect(response.tokenType).toEqual(AuthenticationScheme.BEARER);
        });

        it("throws on account switch", (done) => {
            const mockWamResponse = {
                access_token: TEST_TOKENS.ACCESS_TOKEN,
                id_token: TEST_TOKENS.IDTOKEN_V2,
                scopes: "User.Read",
                expires_in: 3600,
                client_info: TEST_DATA_CLIENT_INFO.TEST_RAW_CLIENT_INFO,
                account: {
                    id: "different-nativeAccountId"
                },
                properties: {}
            };

            sinon.stub(NativeMessageHandler.prototype, "sendMessage").callsFake((): Promise<object> => {
                return Promise.resolve(mockWamResponse);
            });
            nativeInteractionClient.acquireToken({
                scopes: ["User.Read"]
            }).catch (e => {
                expect(e.errorCode).toBe(NativeAuthErrorMessage.userSwitch.code);
                expect(e.errorMessage).toBe(NativeAuthErrorMessage.userSwitch.desc);
                done();
            });
        });

        it("ssoSilent overwrites prompt to be 'none' and succeeds", async () => {
            const mockWamResponse = {
                access_token: TEST_TOKENS.ACCESS_TOKEN,
                id_token: TEST_TOKENS.IDTOKEN_V2,
                scopes: "User.Read",
                expires_in: 3600,
                client_info: TEST_DATA_CLIENT_INFO.TEST_RAW_CLIENT_INFO,
                account: {
                    id: "nativeAccountId"
                },
                properties: {}
            };

            const testAccount: AccountInfo = {
                homeAccountId: `${TEST_DATA_CLIENT_INFO.TEST_UID}.${TEST_DATA_CLIENT_INFO.TEST_UTID}`,
                localAccountId: ID_TOKEN_CLAIMS.oid,
                environment: "login.windows.net",
                tenantId: ID_TOKEN_CLAIMS.tid,
                username: ID_TOKEN_CLAIMS.preferred_username,
                name: ID_TOKEN_CLAIMS.name,
                idTokenClaims: ID_TOKEN_CLAIMS,
                nativeAccountId: mockWamResponse.account.id
            };
            sinon.stub(NativeMessageHandler.prototype, "sendMessage").callsFake((nativeRequest): Promise<object> => {
                expect(nativeRequest.request && nativeRequest.request.prompt).toBe(PromptValue.NONE);
                return Promise.resolve(mockWamResponse);
            });
            // @ts-ignore
            const nativeInteractionClient = new NativeInteractionClient(pca.config, pca.browserStorage, pca.browserCrypto, pca.getLogger(), pca.eventHandler, pca.navigationClient, ApiId.ssoSilent, pca.performanceClient, wamProvider, "nativeAccountId", RANDOM_TEST_GUID);
            const response = await nativeInteractionClient.acquireToken({
                scopes: ["User.Read"],
                prompt: PromptValue.SELECT_ACCOUNT
            });
            expect(response.accessToken).toEqual(mockWamResponse.access_token);
            expect(response.idToken).toEqual(mockWamResponse.id_token);
            expect(response.uniqueId).toEqual(ID_TOKEN_CLAIMS.oid);
            expect(response.tenantId).toEqual(ID_TOKEN_CLAIMS.tid);
            expect(response.idTokenClaims).toEqual(ID_TOKEN_CLAIMS);
            expect(response.authority).toEqual(TEST_CONFIG.validAuthority);
            expect(response.scopes).toContain(mockWamResponse.scopes);
            expect(response.correlationId).toEqual(RANDOM_TEST_GUID);
            expect(response.account).toEqual(testAccount);
            expect(response.tokenType).toEqual(AuthenticationScheme.BEARER);
        });

        it("acquireTokenSilent overwrites prompt to be 'none' and succeeds", async () => {
            const mockWamResponse = {
                access_token: TEST_TOKENS.ACCESS_TOKEN,
                id_token: TEST_TOKENS.IDTOKEN_V2,
                scopes: "User.Read",
                expires_in: 3600,
                client_info: TEST_DATA_CLIENT_INFO.TEST_RAW_CLIENT_INFO,
                account: {
                    id: "nativeAccountId"
                },
                properties: {}
            };

            const testAccount: AccountInfo = {
                homeAccountId: `${TEST_DATA_CLIENT_INFO.TEST_UID}.${TEST_DATA_CLIENT_INFO.TEST_UTID}`,
                localAccountId: ID_TOKEN_CLAIMS.oid,
                environment: "login.windows.net",
                tenantId: ID_TOKEN_CLAIMS.tid,
                username: ID_TOKEN_CLAIMS.preferred_username,
                name: ID_TOKEN_CLAIMS.name,
                idTokenClaims: ID_TOKEN_CLAIMS,
                nativeAccountId: mockWamResponse.account.id
            };
            sinon.stub(NativeMessageHandler.prototype, "sendMessage").callsFake((nativeRequest): Promise<object> => {
                expect(nativeRequest.request && nativeRequest.request.prompt).toBe(PromptValue.NONE);
                return Promise.resolve(mockWamResponse);
            });
            // @ts-ignore
            const nativeInteractionClient = new NativeInteractionClient(pca.config, pca.browserStorage, pca.browserCrypto, pca.getLogger(), pca.eventHandler, pca.navigationClient, ApiId.acquireTokenSilent_silentFlow, pca.performanceClient, wamProvider, "nativeAccountId", RANDOM_TEST_GUID);
            const response = await nativeInteractionClient.acquireToken({
                scopes: ["User.Read"],
                prompt: PromptValue.SELECT_ACCOUNT
            });
            expect(response.accessToken).toEqual(mockWamResponse.access_token);
            expect(response.idToken).toEqual(mockWamResponse.id_token);
            expect(response.uniqueId).toEqual(ID_TOKEN_CLAIMS.oid);
            expect(response.tenantId).toEqual(ID_TOKEN_CLAIMS.tid);
            expect(response.idTokenClaims).toEqual(ID_TOKEN_CLAIMS);
            expect(response.authority).toEqual(TEST_CONFIG.validAuthority);
            expect(response.scopes).toContain(mockWamResponse.scopes);
            expect(response.correlationId).toEqual(RANDOM_TEST_GUID);
            expect(response.account).toEqual(testAccount);
            expect(response.tokenType).toEqual(AuthenticationScheme.BEARER);
        });
    });

    describe("acquireTokenRedirect tests", () => {
        it("acquires token successfully then redirects to start page", (done) => {
            const mockWamResponse = {
                access_token: TEST_TOKENS.ACCESS_TOKEN,
                id_token: TEST_TOKENS.IDTOKEN_V2,
                scopes: "User.Read",
                expires_in: 3600,
                client_info: TEST_DATA_CLIENT_INFO.TEST_RAW_CLIENT_INFO,
                account: {
                    id: "nativeAccountId"
                },
                properties: {}
            };

            sinon.stub(NavigationClient.prototype, "navigateExternal").callsFake((url: string) => {
                expect(url).toBe(window.location.href);
                done();
                return Promise.resolve(true);
            });
            sinon.stub(NativeMessageHandler.prototype, "sendMessage").callsFake((): Promise<object> => {
                return Promise.resolve(mockWamResponse);
            });
            nativeInteractionClient.acquireTokenRedirect({scopes: ["User.Read"]});
        });

        it("throws if native token acquisition fails with fatal error", (done) => {
            sinon.stub(NativeMessageHandler.prototype, "sendMessage").callsFake((): Promise<object> => {
                return Promise.reject(new NativeAuthError("ContentError", "problem getting response from extension"));
            });
            nativeInteractionClient.acquireTokenRedirect({scopes: ["User.Read"]}).catch((e) => {
                expect(e.errorCode).toBe("ContentError");
                done();
            });
        });
    });

    describe("handleRedirectPromise tests", () => {
        it("successfully returns response from native broker", async () => {
            const mockWamResponse = {
                access_token: TEST_TOKENS.ACCESS_TOKEN,
                id_token: TEST_TOKENS.IDTOKEN_V2,
                scopes: "User.Read",
                expires_in: 3600,
                client_info: TEST_DATA_CLIENT_INFO.TEST_RAW_CLIENT_INFO,
                account: {
                    id: "nativeAccountId"
                },
                properties: {}
            };

            const testAccount: AccountInfo = {
                homeAccountId: `${TEST_DATA_CLIENT_INFO.TEST_UID}.${TEST_DATA_CLIENT_INFO.TEST_UTID}`,
                localAccountId: ID_TOKEN_CLAIMS.oid,
                environment: "login.windows.net",
                tenantId: ID_TOKEN_CLAIMS.tid,
                username: ID_TOKEN_CLAIMS.preferred_username,
                name: ID_TOKEN_CLAIMS.name,
                idTokenClaims: ID_TOKEN_CLAIMS,
                nativeAccountId: mockWamResponse.account.id
            };

            sinon.stub(NavigationClient.prototype, "navigateExternal").callsFake((url: string) => {
                expect(url).toBe(window.location.href);
                return Promise.resolve(true);
            });
            sinon.stub(NativeMessageHandler.prototype, "sendMessage").callsFake((): Promise<object> => {
                return Promise.resolve(mockWamResponse);
            });
            // @ts-ignore
            pca.browserStorage.setInteractionInProgress(true);
            await nativeInteractionClient.acquireTokenRedirect({scopes: ["User.Read"]});
            const response = await nativeInteractionClient.handleRedirectPromise();
            expect(response).not.toBe(null);

            const testTokenResponse: AuthenticationResult = {
                authority: TEST_CONFIG.validAuthority,
                uniqueId: testAccount.localAccountId,
                tenantId: testAccount.tenantId,
                scopes: mockWamResponse.scopes.split(" "),
                idToken: mockWamResponse.id_token,
                idTokenClaims: ID_TOKEN_CLAIMS,
                accessToken: mockWamResponse.access_token,
                fromCache: false,
                state: undefined,
                correlationId: RANDOM_TEST_GUID,
                expiresOn: response && response.expiresOn, // Steal the expires on from the response as this is variable
                account: testAccount,
                tokenType: AuthenticationScheme.BEARER,
                fromNativeBroker: true
            };
            expect(response).toEqual(testTokenResponse);
        });

        it("clears interaction in progress if native broker call fails", (done) => {
            const mockWamResponse = {
                access_token: TEST_TOKENS.ACCESS_TOKEN,
                id_token: TEST_TOKENS.IDTOKEN_V2,
                scopes: "User.Read",
                expires_in: 3600,
                client_info: TEST_DATA_CLIENT_INFO.TEST_RAW_CLIENT_INFO,
                account: {
                    id: "nativeAccountId"
                },
                properties: {}
            };

            sinon.stub(NavigationClient.prototype, "navigateExternal").callsFake((url: string) => {
                expect(url).toBe(window.location.href);
                return Promise.resolve(true);
            });
            let firstTime = true;
            sinon.stub(NativeMessageHandler.prototype, "sendMessage").callsFake((): Promise<object> => {
                if (firstTime) {
                    firstTime = false;
                    return Promise.resolve(mockWamResponse); // The acquireTokenRedirect call should succeed
                }
                return Promise.reject(new NativeAuthError("ContentError", "extension call failed")); // handleRedirectPromise call should fail
            });
            // @ts-ignore
            pca.browserStorage.setInteractionInProgress(true);
            nativeInteractionClient.acquireTokenRedirect({ scopes: ["User.Read"] }).then(() => {
                // @ts-ignore
                const inProgress = pca.browserStorage.getInteractionInProgress();
                expect(inProgress).toBeTruthy();
                nativeInteractionClient.handleRedirectPromise().catch((e) => {
                    expect(e.errorCode).toBe("ContentError");
                    // @ts-ignore
                    const isInProgress = pca.browserStorage.getInteractionInProgress();
                    expect(isInProgress).toBeFalsy();
                    done();
                });
            });
        });

        it("returns null if interaction is not in progress", async () => {
            const mockWamResponse = {
                access_token: TEST_TOKENS.ACCESS_TOKEN,
                id_token: TEST_TOKENS.IDTOKEN_V2,
                scopes: "User.Read",
                expires_in: 3600,
                client_info: TEST_DATA_CLIENT_INFO.TEST_RAW_CLIENT_INFO,
                account: {
                    id: "nativeAccountId"
                },
                properties: {}
            };

            sinon.stub(NavigationClient.prototype, "navigateExternal").callsFake((url: string) => {
                expect(url).toBe(window.location.href);
                return Promise.resolve(true);
            });
            sinon.stub(NativeMessageHandler.prototype, "sendMessage").callsFake((): Promise<object> => {
                return Promise.resolve(mockWamResponse);
            });
            await nativeInteractionClient.acquireTokenRedirect({scopes: ["User.Read"]});
            const response = await nativeInteractionClient.handleRedirectPromise();
            expect(response).toBe(null);
        });

        it("returns null if native request is not cached", async () => {
            // @ts-ignore
            pca.browserStorage.setInteractionInProgress(true);
            const response = await nativeInteractionClient.handleRedirectPromise();
            expect(response).toBe(null);
        });
    });

});<|MERGE_RESOLUTION|>--- conflicted
+++ resolved
@@ -140,20 +140,6 @@
             expect(response.tokenType).toEqual(AuthenticationScheme.BEARER);
         });
 
-<<<<<<< HEAD
-        it("throws if prompt: login", (done) => {
-            nativeInteractionClient.acquireToken({
-                scopes: ["User.Read"],
-                prompt: PromptValue.LOGIN
-            }).catch (e => {
-                expect(e.errorCode).toBe(BrowserAuthErrorMessage.nativePromptNotSupported.code);
-                expect(e.errorMessage).toBe(BrowserAuthErrorMessage.nativePromptNotSupported.desc);
-                done();
-            });
-        });
-
-=======
->>>>>>> 560fe1d1
         it("throws if prompt: select_account", (done) => {
             nativeInteractionClient.acquireToken({
                 scopes: ["User.Read"],
