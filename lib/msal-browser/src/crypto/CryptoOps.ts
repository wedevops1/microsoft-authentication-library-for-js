--- conflicted
+++ resolved
@@ -46,19 +46,8 @@
     private static EXTRACTABLE: boolean = true;
     private cache: CryptoKeyStore;
 
-<<<<<<< HEAD
-    private static DB_VERSION = 1;
-    private static DB_NAME = "msal.db";
-    private static TABLE_NAME =`${CryptoOps.DB_NAME}.keys`;
-    private cache: DatabaseStorage<CachedKeyPair>;
-
     constructor(logger: Logger) {
         this.logger = logger;
-
-=======
-    constructor(logger: Logger) {
-        this.logger = logger;
->>>>>>> 427c2ada
         // Browser crypto needs to be validated first before any other classes can be set.
         this.browserCrypto = new BrowserCrypto(this.logger);
         this.b64Encode = new Base64Encode();
@@ -118,12 +107,7 @@
             kty: publicKeyJwk.kty,
             n: publicKeyJwk.n
         };
-<<<<<<< HEAD
         const publicJwkString: string = BrowserStringUtils.getSortedObjectString(pubKeyThumprintObj);
-=======
-
-        const publicJwkString: string = BrowserCrypto.getJwkString(pubKeyThumprintObj);
->>>>>>> 427c2ada
         const publicJwkBuffer: ArrayBuffer = await this.browserCrypto.sha256Digest(publicJwkString);
         const publicJwkHash: string = this.b64Encode.urlEncodeArr(new Uint8Array(publicJwkBuffer));
 
