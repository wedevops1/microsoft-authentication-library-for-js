/*
 * Copyright (c) Microsoft Corporation. All rights reserved.
 * Licensed under the MIT License.
 */

import { AccountInfo, AuthenticationResult, Constants, RequestThumbprint, AuthError, PerformanceEvents, ServerError, InteractionRequiredAuthError } from "@azure/msal-common";
import { Configuration } from "../config/Configuration";
import { DEFAULT_REQUEST, InteractionType, ApiId, CacheLookupPolicy, BrowserConstants } from "../utils/BrowserConstants";
import { IPublicClientApplication } from "./IPublicClientApplication";
import { RedirectRequest } from "../request/RedirectRequest";
import { PopupRequest } from "../request/PopupRequest";
import { ClientApplication } from "./ClientApplication";
import { SilentRequest } from "../request/SilentRequest";
import { EventType } from "../event/EventType";
import { BrowserAuthError } from "../error/BrowserAuthError";
import { NativeAuthError } from "../error/NativeAuthError";
import { NativeMessageHandler } from "../broker/nativeBroker/NativeMessageHandler";
import { BrowserUtils } from "../utils/BrowserUtils";

/**
 * The PublicClientApplication class is the object exposed by the library to perform authentication and authorization functions in Single Page Applications
 * to obtain JWT tokens as described in the OAuth 2.0 Authorization Code Flow with PKCE specification.
 */
export class PublicClientApplication extends ClientApplication implements IPublicClientApplication {

    // Active requests
    private activeSilentTokenRequests: Map<string, Promise<AuthenticationResult>>;

    /**
     * @constructor
     * Constructor for the PublicClientApplication used to instantiate the PublicClientApplication object
     *
     * Important attributes in the Configuration object for auth are:
     * - clientID: the application ID of your application. You can obtain one by registering your application with our Application registration portal : https://portal.azure.com/#blade/Microsoft_AAD_IAM/ActiveDirectoryMenuBlade/RegisteredAppsPreview
     * - authority: the authority URL for your application.
     * - redirect_uri: the uri of your application registered in the portal.
     *
     * In Azure AD, authority is a URL indicating the Azure active directory that MSAL uses to obtain tokens.
     * It is of the form https://login.microsoftonline.com/{Enter_the_Tenant_Info_Here}
     * If your application supports Accounts in one organizational directory, replace "Enter_the_Tenant_Info_Here" value with the Tenant Id or Tenant name (for example, contoso.microsoft.com).
     * If your application supports Accounts in any organizational directory, replace "Enter_the_Tenant_Info_Here" value with organizations.
     * If your application supports Accounts in any organizational directory and personal Microsoft accounts, replace "Enter_the_Tenant_Info_Here" value with common.
     * To restrict support to Personal Microsoft accounts only, replace "Enter_the_Tenant_Info_Here" value with consumers.
     *
     * In Azure B2C, authority is of the form https://{instance}/tfp/{tenant}/{policyName}/
     * Full B2C functionality will be available in this library in future versions.
     *
     * @param configuration object for the MSAL PublicClientApplication instance
     */
    constructor(configuration: Configuration) {
        super(configuration);

        this.activeSilentTokenRequests = new Map();
    }

    /**
     * Use when initiating the login process by redirecting the user's browser to the authorization endpoint. This function redirects the page, so
     * any code that follows this function will not execute.
     *
     * IMPORTANT: It is NOT recommended to have code that is dependent on the resolution of the Promise. This function will navigate away from the current
     * browser window. It currently returns a Promise in order to reflect the asynchronous nature of the code running in this function.
     *
     * @param request
     */
    async loginRedirect(request?: RedirectRequest): Promise<void> {
        const correlationId: string = this.getRequestCorrelationId(request);
        this.logger.verbose("loginRedirect called", correlationId);
        return this.acquireTokenRedirect({
            correlationId,
            ...(request || DEFAULT_REQUEST)
        });
    }

    /**
     * Use when initiating the login process via opening a popup window in the user's browser
     *
     * @param request
     *
     * @returns A promise that is fulfilled when this function has completed, or rejected if an error was raised.
     */
    loginPopup(request?: PopupRequest): Promise<AuthenticationResult> {
        const correlationId: string = this.getRequestCorrelationId(request);
        this.logger.verbose("loginPopup called", correlationId);
        return this.acquireTokenPopup({
            correlationId,
            ...(request || DEFAULT_REQUEST)
        });
    }

    /**
     * Silently acquire an access token for a given set of scopes. Returns currently processing promise if parallel requests are made.
     *
     * @param {@link (SilentRequest:type)}
     * @returns {Promise.<AuthenticationResult>} - a promise that is fulfilled when this function has completed, or rejected if an error was raised. Returns the {@link AuthResponse} object
     */
    async acquireTokenSilent(request: SilentRequest): Promise<AuthenticationResult> {
        const correlationId = this.getRequestCorrelationId(request);
        const atsMeasurement = this.performanceClient.startMeasurement(PerformanceEvents.AcquireTokenSilent, correlationId);
        
        this.preflightBrowserEnvironmentCheck(InteractionType.Silent);
        this.logger.verbose("acquireTokenSilent called", correlationId);

        const account = request.account || this.getActiveAccount();
        if (!account) {
            throw BrowserAuthError.createNoAccountError();
        }

        const thumbprint: RequestThumbprint = {
            clientId: this.config.auth.clientId,
            authority: request.authority || Constants.EMPTY_STRING,
            scopes: request.scopes,
            homeAccountIdentifier: account.homeAccountId,
            claims: request.claims,
            authenticationScheme: request.authenticationScheme,
            resourceRequestMethod: request.resourceRequestMethod,
            resourceRequestUri: request.resourceRequestUri,
            shrClaims: request.shrClaims,
            sshKid: request.sshKid
        };
        const silentRequestKey = JSON.stringify(thumbprint);

        const cachedResponse = this.activeSilentTokenRequests.get(silentRequestKey);
        if (typeof cachedResponse === "undefined") {
            this.logger.verbose("acquireTokenSilent called for the first time, storing active request", correlationId);

            const response = this.acquireTokenSilentAsync({
                ...request,
                correlationId
            }, account)
                .then((result) => {
                    this.activeSilentTokenRequests.delete(silentRequestKey);
                    atsMeasurement.endMeasurement({
                        success: true,
                        fromCache: result.fromCache,
                        accessTokenSize: result.accessToken.length,
                        idTokenSize: result.idToken.length,
                        isNativeBroker: result.fromNativeBroker,
<<<<<<< HEAD
                        cacheLookupPolicy: result.cacheLookupPolicy,
                        httpVer: result.httpVer,
                        requestId: result.requestId,
=======
                        httpVer: result.httpVer
                        cacheLookupPolicy: request.cacheLookupPolicy,
                        requestId: result.requestId
>>>>>>> 3a935325
                    });
                    atsMeasurement.flushMeasurement();
                    return result;
                })
                .catch((error: AuthError) => {
                    this.activeSilentTokenRequests.delete(silentRequestKey);
                    atsMeasurement.endMeasurement({
                        errorCode: error.errorCode,
                        subErrorCode: error.subError,
                        success: false
                    });
                    atsMeasurement.flushMeasurement();
                    throw error;
                });
            this.activeSilentTokenRequests.set(silentRequestKey, response);
            return response;
        } else {
            this.logger.verbose("acquireTokenSilent has been called previously, returning the result from the first call", correlationId);
            console.log("acquireTokenSilent has been called previously, returning the result from the first call", correlationId);

            atsMeasurement.endMeasurement({
                success: true
            });
            // Discard measurements for memoized calls, as they are usually only a couple of ms and will artificially deflate metrics
            atsMeasurement.discardMeasurement();
            return cachedResponse;
        }
    }

    /**
     * Silently acquire an access token for a given set of scopes. Will use cached token if available, otherwise will attempt to acquire a new token from the network via refresh token.
     * @param {@link (SilentRequest:type)}
     * @param {@link (AccountInfo:type)}
     * @returns {Promise.<AuthenticationResult>} - a promise that is fulfilled when this function has completed, or rejected if an error was raised. Returns the {@link AuthResponse} 
     */
    protected async acquireTokenSilentAsync(request: SilentRequest, account: AccountInfo): Promise<AuthenticationResult> {
        this.eventHandler.emitEvent(EventType.ACQUIRE_TOKEN_START, InteractionType.Silent, request);
        const astsAsyncMeasurement = this.performanceClient.startMeasurement(PerformanceEvents.AcquireTokenSilentAsync, request.correlationId);

        let result: Promise<AuthenticationResult>;
        if (NativeMessageHandler.isNativeAvailable(this.config, this.logger, this.nativeExtensionProvider, request.authenticationScheme) && account.nativeAccountId) {
            this.logger.verbose("acquireTokenSilent - attempting to acquire token from native platform");
            const silentRequest: SilentRequest = {
                ...request,
                account
            };
            result = this.acquireTokenNative(silentRequest, ApiId.acquireTokenSilent_silentFlow).catch(async (e: AuthError) => {
                // If native token acquisition fails for availability reasons fallback to web flow
                if (e instanceof NativeAuthError && e.isFatal()) {
                    this.logger.verbose("acquireTokenSilent - native platform unavailable, falling back to web flow");
                    this.nativeExtensionProvider = undefined; // Prevent future requests from continuing to attempt 

                    // Cache will not contain tokens, given that previous WAM requests succeeded. Skip cache and RT renewal and go straight to iframe renewal
                    const silentIframeClient = this.createSilentIframeClient(request.correlationId);
                    return silentIframeClient.acquireToken(request);
                }
                throw e;
            });
        } else {
            this.logger.verbose("acquireTokenSilent - attempting to acquire token from web flow");

            const silentCacheClient = this.createSilentCacheClient(request.correlationId);
            const silentRequest = await silentCacheClient.initializeSilentRequest(request, account);
            
            const requestWithCLP = {
                ...request,
                // set the request's CacheLookupPolicy to Default if it was not optionally passed in
                cacheLookupPolicy: request.cacheLookupPolicy || CacheLookupPolicy.Default
            };

            result = this.acquireTokenFromCache(silentCacheClient, silentRequest, requestWithCLP).catch((cacheError: AuthError) => {
                if (requestWithCLP.cacheLookupPolicy === CacheLookupPolicy.AccessToken) {
                    throw cacheError;
                }

                // block the reload if it occurred inside a hidden iframe
                BrowserUtils.blockReloadInHiddenIframes();
                this.eventHandler.emitEvent(EventType.ACQUIRE_TOKEN_NETWORK_START, InteractionType.Silent, silentRequest);

                return this.acquireTokenByRefreshToken(silentRequest, requestWithCLP).catch((refreshTokenError: AuthError) => {
                    const isServerError = refreshTokenError instanceof ServerError;
                    const isInteractionRequiredError = refreshTokenError instanceof InteractionRequiredAuthError;
                    const isInvalidGrantError = (refreshTokenError.errorCode === BrowserConstants.INVALID_GRANT_ERROR);

                    if ((!isServerError ||
                        !isInvalidGrantError ||
                        isInteractionRequiredError ||
                        requestWithCLP.cacheLookupPolicy === CacheLookupPolicy.AccessTokenAndRefreshToken ||
                        requestWithCLP.cacheLookupPolicy === CacheLookupPolicy.RefreshToken)
                        && (requestWithCLP.cacheLookupPolicy !== CacheLookupPolicy.Skip)
                    ) {
                        throw refreshTokenError;
                    }
                        
                    this.logger.verbose("Refresh token expired/invalid or CacheLookupPolicy is set to Skip, attempting acquire token by iframe.", request.correlationId);
                    return this.acquireTokenBySilentIframe(silentRequest);
                });
            });
        }

        return result.then((response) => {
            this.eventHandler.emitEvent(EventType.ACQUIRE_TOKEN_SUCCESS, InteractionType.Silent, response);
            astsAsyncMeasurement.endMeasurement({
                success: true,
                fromCache: response.fromCache,
                accessTokenSize: response.accessToken.length,
                idTokenSize: response.idToken.length,
                isNativeBroker: response.fromNativeBroker,
<<<<<<< HEAD
                httpVer: response.httpVer,
=======
>>>>>>> 3a935325
                requestId: response.requestId
            });
            return response;
        }).catch((tokenRenewalError: AuthError) => {
            this.eventHandler.emitEvent(EventType.ACQUIRE_TOKEN_FAILURE, InteractionType.Silent, null, tokenRenewalError);
            astsAsyncMeasurement.endMeasurement({
                errorCode: tokenRenewalError.errorCode,
                subErrorCode: tokenRenewalError.subError,
                success: false
            });
            throw tokenRenewalError;
        });
    }
}<|MERGE_RESOLUTION|>--- conflicted
+++ resolved
@@ -135,15 +135,9 @@
                         accessTokenSize: result.accessToken.length,
                         idTokenSize: result.idToken.length,
                         isNativeBroker: result.fromNativeBroker,
-<<<<<<< HEAD
                         cacheLookupPolicy: result.cacheLookupPolicy,
                         httpVer: result.httpVer,
                         requestId: result.requestId,
-=======
-                        httpVer: result.httpVer
-                        cacheLookupPolicy: request.cacheLookupPolicy,
-                        requestId: result.requestId
->>>>>>> 3a935325
                     });
                     atsMeasurement.flushMeasurement();
                     return result;
@@ -162,8 +156,6 @@
             return response;
         } else {
             this.logger.verbose("acquireTokenSilent has been called previously, returning the result from the first call", correlationId);
-            console.log("acquireTokenSilent has been called previously, returning the result from the first call", correlationId);
-
             atsMeasurement.endMeasurement({
                 success: true
             });
@@ -252,10 +244,7 @@
                 accessTokenSize: response.accessToken.length,
                 idTokenSize: response.idToken.length,
                 isNativeBroker: response.fromNativeBroker,
-<<<<<<< HEAD
                 httpVer: response.httpVer,
-=======
->>>>>>> 3a935325
                 requestId: response.requestId
             });
             return response;
