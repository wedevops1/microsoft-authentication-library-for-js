/*
 * Copyright (c) Microsoft Corporation. All rights reserved.
 * Licensed under the MIT License.
 */

import { CryptoOps } from "../crypto/CryptoOps";
import { BrowserStorage } from "../cache/BrowserStorage";
import { Authority, TrustedAuthority, StringUtils, UrlString, ServerAuthorizationCodeResponse, AuthorizationCodeRequest, AuthorizationUrlRequest, AuthorizationCodeClient, PromptValue, SilentFlowRequest, ServerError, InteractionRequiredAuthError, EndSessionRequest, AccountInfo, AuthorityFactory, ServerTelemetryManager, SilentFlowClient, ClientConfiguration, BaseAuthRequest, ServerTelemetryRequest, PersistentCacheKeys, IdToken, ProtocolUtils, ResponseMode, Constants, INetworkModule, AuthenticationResult, Logger, ThrottlingUtils, RefreshTokenClient } from "@azure/msal-common";
import { buildConfiguration, Configuration } from "../config/Configuration";
import { TemporaryCacheKeys, InteractionType, ApiId, BrowserConstants } from "../utils/BrowserConstants";
import { BrowserUtils } from "../utils/BrowserUtils";
import { BrowserStateObject, BrowserProtocolUtils } from "../utils/BrowserProtocolUtils";
import { RedirectHandler } from "../interaction_handler/RedirectHandler";
import { PopupHandler } from "../interaction_handler/PopupHandler";
import { SilentHandler } from "../interaction_handler/SilentHandler";
import { RedirectRequest } from "../request/RedirectRequest";
import { PopupRequest } from "../request/PopupRequest";
import { BrowserAuthError } from "../error/BrowserAuthError";
import { SilentRequest } from "../request/SilentRequest";
import { SsoSilentRequest } from "../request/SsoSilentRequest";
import { version } from "../../package.json";
import { EventError, EventMessage, EventPayload, EventCallbackFunction } from "../event/EventMessage";
import { EventType } from "../event/EventType";

export abstract class ClientApplication {

    // Crypto interface implementation
    protected readonly browserCrypto: CryptoOps;

    // Storage interface implementation
    protected readonly browserStorage: BrowserStorage;

    // Network interface implementation
    protected readonly networkClient: INetworkModule;

    // Response promise
    protected readonly tokenExchangePromise: Promise<AuthenticationResult>;

    // Input configuration by developer/user
    protected config: Configuration;

    // Default authority
    protected defaultAuthority: Authority;

    // Logger
    protected logger: Logger;

    // Flag to indicate if in browser environment
    protected isBrowserEnvironment: boolean;

    // Callback for subscribing to events
    private eventCallbacks: Map<string, EventCallbackFunction>;

    /**
     * @constructor
     * Constructor for the PublicClientApplication used to instantiate the PublicClientApplication object
     *
     * Important attributes in the Configuration object for auth are:
     * - clientID: the application ID of your application. You can obtain one by registering your application with our Application registration portal : https://portal.azure.com/#blade/Microsoft_AAD_IAM/ActiveDirectoryMenuBlade/RegisteredAppsPreview
     * - authority: the authority URL for your application.
     * - redirect_uri: the uri of your application registered in the portal.
     *
     * In Azure AD, authority is a URL indicating the Azure active directory that MSAL uses to obtain tokens.
     * It is of the form https://login.microsoftonline.com/{Enter_the_Tenant_Info_Here}
     * If your application supports Accounts in one organizational directory, replace "Enter_the_Tenant_Info_Here" value with the Tenant Id or Tenant name (for example, contoso.microsoft.com).
     * If your application supports Accounts in any organizational directory, replace "Enter_the_Tenant_Info_Here" value with organizations.
     * If your application supports Accounts in any organizational directory and personal Microsoft accounts, replace "Enter_the_Tenant_Info_Here" value with common.
     * To restrict support to Personal Microsoft accounts only, replace "Enter_the_Tenant_Info_Here" value with consumers.
     *
     * In Azure B2C, authority is of the form https://{instance}/tfp/{tenant}/{policyName}/
     * Full B2C functionality will be available in this library in future versions.
     *
     * @param {@link (Configuration:type)} configuration object for the MSAL PublicClientApplication instance
     */
    constructor(configuration: Configuration) {
        /*
         * If loaded in an environment where window is not available,
         * set internal flag to false so that further requests fail.
         * This is to support server-side rendering environments.
         */
        this.isBrowserEnvironment = typeof window !== "undefined";
        if (!this.isBrowserEnvironment) {
            return;
        }

        // Set the configuration.
        this.config = buildConfiguration(configuration);

        // Initialize the crypto class.
        this.browserCrypto = new CryptoOps();

        // Initialize the network module class.
        this.networkClient = this.config.system.networkClient;

        // Initialize the browser storage class.
        this.browserStorage = new BrowserStorage(this.config.auth.clientId, this.config.cache, this.browserCrypto);

        // Initialize logger
        this.logger = new Logger(this.config.system.loggerOptions);

        // Array of events
        this.eventCallbacks = new Map();

        // Initialize default authority instance
        TrustedAuthority.setTrustedAuthoritiesFromConfig(this.config.auth.knownAuthorities, this.config.auth.cloudDiscoveryMetadata);

        this.defaultAuthority = null;
    }

    // #region Redirect Flow

    /**
     * Event handler function which allows users to fire events after the PublicClientApplication object
     * has loaded during redirect flows. This should be invoked on all page loads involved in redirect
     * auth flows.
     * @returns {Promise.<AuthenticationResult | null>} token response or null. If the return value is null, then no auth redirect was detected.
     */
    async handleRedirectPromise(): Promise<AuthenticationResult | null> {
        const loggedInAccounts = this.getAllAccounts();
        if (this.isBrowserEnvironment) {
            return this.handleRedirectResponse()
                .then((result: AuthenticationResult) => {
                    if (result) {
                        // Emit login event if number of accounts change
                        const isLoggingIn = loggedInAccounts.length < this.getAllAccounts().length;
                        if (isLoggingIn) {
                            this.emitEvent(EventType.LOGIN_SUCCESS, InteractionType.Redirect, result);
                        } else {
                            this.emitEvent(EventType.ACQUIRE_TOKEN_SUCCESS, InteractionType.Redirect, result);
                        }
                    }

                    return result;
                })
                .catch((e) => {
                    // Emit login event if there is an account
                    if (loggedInAccounts.length > 0) {
                        this.emitEvent(EventType.ACQUIRE_TOKEN_FAILURE, InteractionType.Redirect, null, e);
                    } else {
                        this.emitEvent(EventType.LOGIN_FAILURE, InteractionType.Redirect, null, e);
                    }

                    throw e;
                });
        }
        return null;
    }

    /**
     * Checks if navigateToLoginRequestUrl is set, and:
     * - if true, performs logic to cache and navigate
     * - if false, handles hash string and parses response
     */
    private async handleRedirectResponse(): Promise<AuthenticationResult | null> {
        if (!this.interactionInProgress()) {
            this.logger.info("handleRedirectPromise called but there is no interaction in progress, returning null.");
            return null;
        }

        const responseHash = this.getRedirectResponseHash();
        if (StringUtils.isEmpty(responseHash)) {
            // Not a recognized server response hash or hash not associated with a redirect request
            return null;
        }

        // If navigateToLoginRequestUrl is true, get the url where the redirect request was initiated
        const loginRequestUrl = this.browserStorage.getTemporaryCache(TemporaryCacheKeys.ORIGIN_URI, true);
        const loginRequestUrlNormalized = UrlString.removeHashFromUrl(loginRequestUrl || "");
        const currentUrlNormalized = UrlString.removeHashFromUrl(window.location.href);

        if (loginRequestUrlNormalized === currentUrlNormalized && this.config.auth.navigateToLoginRequestUrl) {
            if (loginRequestUrl.indexOf("#") > -1) {
                // Replace current hash with non-msal hash, if present
                BrowserUtils.replaceHash(loginRequestUrl);
            }
            // We are on the page we need to navigate to - handle hash
            return this.handleHash(responseHash);
        } else if (!this.config.auth.navigateToLoginRequestUrl) {
            return this.handleHash(responseHash);
        } else if (!BrowserUtils.isInIframe()) {
            /*
             * Returned from authority using redirect - need to perform navigation before processing response
             * Cache the hash to be retrieved after the next redirect
             */
            this.browserStorage.setTemporaryCache(TemporaryCacheKeys.URL_HASH, responseHash, true);
            if (!loginRequestUrl || loginRequestUrl === "null") {
                // Redirect to home page if login request url is null (real null or the string null)
                const homepage = BrowserUtils.getHomepage();
                // Cache the homepage under ORIGIN_URI to ensure cached hash is processed on homepage
                this.browserStorage.setTemporaryCache(TemporaryCacheKeys.ORIGIN_URI, homepage, true);
                this.logger.warning("Unable to get valid login request url from cache, redirecting to home page");
                await BrowserUtils.navigateWindow(homepage, this.config.system.redirectNavigationTimeout, this.logger, true);
            } else {
                // Navigate to page that initiated the redirect request
                await BrowserUtils.navigateWindow(loginRequestUrl, this.config.system.redirectNavigationTimeout, this.logger, true);
            }
        }

        return null;
    }

    /**
     * Gets the response hash for a redirect request
     * Returns null if interactionType in the state value is not "redirect" or the hash does not contain known properties
     * @returns {string}
     */
    private getRedirectResponseHash(): string | null {
        // Get current location hash from window or cache.
        const { location: { hash } } = window;
        const isResponseHash: boolean = UrlString.hashContainsKnownProperties(hash);
        const cachedHash: string = this.browserStorage.getTemporaryCache(TemporaryCacheKeys.URL_HASH, true);
        this.browserStorage.removeItem(this.browserStorage.generateCacheKey(TemporaryCacheKeys.URL_HASH));

        const responseHash: string = isResponseHash ? hash : cachedHash;
        if (responseHash) {
            // Deserialize hash fragment response parameters.
            const serverParams: ServerAuthorizationCodeResponse = UrlString.getDeserializedHash(responseHash);
            const platformStateObj: BrowserStateObject = BrowserProtocolUtils.extractBrowserRequestState(this.browserCrypto, serverParams.state);
            if (platformStateObj.interactionType !== InteractionType.Redirect) {
                return null;
            } else {
                BrowserUtils.clearHash();
                return responseHash;
            }
        }

        // Deserialize hash fragment response parameters.
        const serverParams = BrowserProtocolUtils.parseServerResponseFromHash(hash);

        this.browserStorage.cleanRequest(serverParams.state);
        return null;
    }

    /**
     * Checks if hash exists and handles in window.
     * @param responseHash
     * @param interactionHandler
     */
    private async handleHash(responseHash: string): Promise<AuthenticationResult> {
        this.emitEvent(EventType.HANDLE_REDIRECT_START, InteractionType.Redirect);
        const encodedTokenRequest = this.browserStorage.getTemporaryCache(TemporaryCacheKeys.REQUEST_PARAMS, true);
        const cachedRequest = JSON.parse(this.browserCrypto.base64Decode(encodedTokenRequest)) as AuthorizationCodeRequest;
        const serverTelemetryManager = this.initializeServerTelemetryManager(ApiId.handleRedirectPromise, cachedRequest.correlationId);

        // Deserialize hash fragment response parameters.
        const serverParams = BrowserProtocolUtils.parseServerResponseFromHash(responseHash);

        try {
            // Hash contains known properties - handle and return in callback
            const currentAuthority = this.browserStorage.getCachedAuthority(serverParams.state);
            const authClient = await this.createAuthCodeClient(serverTelemetryManager, currentAuthority);
            const interactionHandler = new RedirectHandler(authClient, this.browserStorage, this.browserCrypto);
            return await interactionHandler.handleCodeResponse(responseHash, this.config.auth.clientId);
        } catch (e) {
            serverTelemetryManager.cacheFailedRequest(e);
            this.browserStorage.cleanRequest(serverParams.state);
            throw e;
        }
    }

    /**
     * Use when you want to obtain an access_token for your API by redirecting the user's browser window to the authorization endpoint. This function redirects
     * the page, so any code that follows this function will not execute.
     *
     * IMPORTANT: It is NOT recommended to have code that is dependent on the resolution of the Promise. This function will navigate away from the current
     * browser window. It currently returns a Promise in order to reflect the asynchronous nature of the code running in this function.
     *
     * @param {@link (RedirectRequest:type)}
     */
    async acquireTokenRedirect(request: RedirectRequest): Promise<void> {
        // Preflight request
        this.preflightBrowserEnvironmentCheck();

        // If logged in, emit acquire token events
        const isLoggedIn = this.getAllAccounts().length > 0;
        if (isLoggedIn) {
            this.emitEvent(EventType.ACQUIRE_TOKEN_START, InteractionType.Redirect, request);
        } else {
            this.emitEvent(EventType.LOGIN_START, InteractionType.Redirect, request);
        }

        const validRequest: AuthorizationUrlRequest = this.preflightInteractiveRequest(request, InteractionType.Redirect);
        const serverTelemetryManager = this.initializeServerTelemetryManager(ApiId.acquireTokenRedirect, validRequest.correlationId);

        try {
            // Create auth code request and generate PKCE params
            const authCodeRequest: AuthorizationCodeRequest = await this.initializeAuthorizationCodeRequest(validRequest);

            // Initialize the client
            const authClient: AuthorizationCodeClient = await this.createAuthCodeClient(serverTelemetryManager, validRequest.authority);

            // Create redirect interaction handler.
            const interactionHandler = new RedirectHandler(authClient, this.browserStorage, this.browserCrypto);

            // Create acquire token url.
            const navigateUrl = await authClient.getAuthCodeUrl(validRequest);

            const redirectStartPage = (request && request.redirectStartPage) || window.location.href;
            // Show the UI once the url has been created. Response will come back in the hash, which will be handled in the handleRedirectCallback function.
            return interactionHandler.initiateAuthRequest(navigateUrl, authCodeRequest, this.config.system.redirectNavigationTimeout, redirectStartPage);
        } catch (e) {
            // If logged in, emit acquire token events
            if (isLoggedIn) {
                this.emitEvent(EventType.ACQUIRE_TOKEN_FAILURE, InteractionType.Redirect, null, e);
            } else {
                this.emitEvent(EventType.LOGIN_FAILURE, InteractionType.Redirect, null, e);
            }

            serverTelemetryManager.cacheFailedRequest(e);
            this.browserStorage.cleanRequest(validRequest.state);
            throw e;
        }
    }

    // #endregion

    // #region Popup Flow

    /**
     * Use when you want to obtain an access_token for your API via opening a popup window in the user's browser
     * @param {@link (PopupRequest:type)}
     *
     * @returns {Promise.<AuthenticationResult>} - a promise that is fulfilled when this function has completed, or rejected if an error was raised. Returns the {@link AuthResponse} object
     */
    acquireTokenPopup(request: PopupRequest): Promise<AuthenticationResult> {
        try {
            this.preflightBrowserEnvironmentCheck();
        } catch (e) {
            // Since this function is syncronous we need to reject
            return Promise.reject(e);
        }

        // asyncPopups flag is true. Acquires token without first opening popup. Popup will be opened later asynchronously.
        if (this.config.system.asyncPopups) {
            return this.acquireTokenPopupAsync(request);
        } else {
            // asyncPopups flag is set to false. Opens popup before acquiring token.
            const popup = PopupHandler.openSizedPopup();
            return this.acquireTokenPopupAsync(request, popup);
        }
    }

    /**
     * Helper which obtains an access_token for your API via opening a popup window in the user's browser
     * @param {@link (PopupRequest:type)}
     *
     * @returns {Promise.<AuthenticationResult>} - a promise that is fulfilled when this function has completed, or rejected if an error was raised. Returns the {@link AuthResponse} object
     */
    private async acquireTokenPopupAsync(request: PopupRequest, popup?: Window|null): Promise<AuthenticationResult> {
        // If logged in, emit acquire token events
        const loggedInAccounts = this.getAllAccounts();
        if (loggedInAccounts.length > 0) {
            this.emitEvent(EventType.ACQUIRE_TOKEN_START, InteractionType.Popup, request);
        } else {
            this.emitEvent(EventType.LOGIN_START, InteractionType.Popup, request);
        }

        // Preflight request
        const validRequest: AuthorizationUrlRequest = this.preflightInteractiveRequest(request, InteractionType.Popup);
        const serverTelemetryManager = this.initializeServerTelemetryManager(ApiId.acquireTokenPopup, validRequest.correlationId);

        try {
            // Create auth code request and generate PKCE params
            const authCodeRequest: AuthorizationCodeRequest = await this.initializeAuthorizationCodeRequest(validRequest);

            // Initialize the client
            const authClient: AuthorizationCodeClient = await this.createAuthCodeClient(serverTelemetryManager, validRequest.authority);

            // Create acquire token url.
            const navigateUrl = await authClient.getAuthCodeUrl(validRequest);

            // Create popup interaction handler.
            const interactionHandler = new PopupHandler(authClient, this.browserStorage);

            // Show the UI once the url has been created. Get the window handle for the popup.
            const popupWindow: Window = interactionHandler.initiateAuthRequest(navigateUrl, authCodeRequest, popup);

            // Monitor the window for the hash. Return the string value and close the popup when the hash is received. Default timeout is 60 seconds.
            const hash = await interactionHandler.monitorPopupForHash(popupWindow, this.config.system.windowHashTimeout);

            // Remove throttle if it exists
            ThrottlingUtils.removeThrottle(this.browserStorage, this.config.auth.clientId, authCodeRequest.authority, authCodeRequest.scopes);

            // Handle response from hash string.
            const result = await interactionHandler.handleCodeResponse(hash);

            // If logged in, emit acquire token events
            const isLoggingIn = loggedInAccounts.length < this.getAllAccounts().length;
            if (isLoggingIn) {
                this.emitEvent(EventType.LOGIN_SUCCESS, InteractionType.Popup, result);
            } else {
                this.emitEvent(EventType.ACQUIRE_TOKEN_SUCCESS, InteractionType.Popup, result);
            }

            return result;
        } catch (e) {
            if (loggedInAccounts.length > 0) {
                this.emitEvent(EventType.ACQUIRE_TOKEN_FAILURE, InteractionType.Popup, null, e);
            } else {
                this.emitEvent(EventType.LOGIN_FAILURE, InteractionType.Popup, null, e);
            }

            serverTelemetryManager.cacheFailedRequest(e);
            this.browserStorage.cleanRequest(validRequest.state);
            throw e;
        }
    }

    // #endregion

    // #region Silent Flow

    /**
     * This function uses a hidden iframe to fetch an authorization code from the eSTS. There are cases where this may not work:
     * - Any browser using a form of Intelligent Tracking Prevention
     * - If there is not an established session with the service
     *
     * In these cases, the request must be done inside a popup or full frame redirect.
     *
     * For the cases where interaction is required, you cannot send a request with prompt=none.
     *
     * If your refresh token has expired, you can use this function to fetch a new set of tokens silently as long as
     * you session on the server still exists.
     * @param {@link AuthorizationUrlRequest}
     *
     * @returns {Promise.<AuthenticationResult>} - a promise that is fulfilled when this function has completed, or rejected if an error was raised. Returns the {@link AuthResponse} object
     */
    async ssoSilent(request: SsoSilentRequest): Promise<AuthenticationResult> {
        this.preflightBrowserEnvironmentCheck();
        this.emitEvent(EventType.SSO_SILENT_START, InteractionType.Silent, request);

        try {
            const silentTokenResult = await this.acquireTokenByIframe(request);
            this.emitEvent(EventType.SSO_SILENT_SUCCESS, InteractionType.Silent, silentTokenResult);
            return silentTokenResult;
        } catch (e) {
            this.emitEvent(EventType.SSO_SILENT_FAILURE, InteractionType.Silent, null, e);
            throw e;
        }
    }

    /**
     * This function uses a hidden iframe to fetch an authorization code from the eSTS. To be used for silent refresh token acquisition and renewal.
     * @param {@link AuthorizationUrlRequest}
     * @param request
     */
    private async acquireTokenByIframe(request: SsoSilentRequest): Promise<AuthenticationResult> {
        // Check that we have some SSO data
        if (StringUtils.isEmpty(request.loginHint) && StringUtils.isEmpty(request.sid) && (!request.account || StringUtils.isEmpty(request.account.username))) {
            throw BrowserAuthError.createSilentSSOInsufficientInfoError();
        }

        // Check that prompt is set to none, throw error if it is set to anything else.
        if (request.prompt && request.prompt !== PromptValue.NONE) {
            throw BrowserAuthError.createSilentPromptValueError(request.prompt);
        }

        // Create silent request
        const silentRequest: AuthorizationUrlRequest = this.initializeAuthorizationRequest({
            ...request,
            prompt: PromptValue.NONE
        }, InteractionType.Silent);

        const serverTelemetryManager = this.initializeServerTelemetryManager(ApiId.ssoSilent, silentRequest.correlationId);

        try {
            // Create auth code request and generate PKCE params
            const authCodeRequest: AuthorizationCodeRequest = await this.initializeAuthorizationCodeRequest(silentRequest);

            // Initialize the client
            const authClient: AuthorizationCodeClient = await this.createAuthCodeClient(serverTelemetryManager, silentRequest.authority);

            // Create authorize request url
            const navigateUrl = await authClient.getAuthCodeUrl(silentRequest);

            return await this.silentTokenHelper(navigateUrl, authCodeRequest, authClient);
        } catch (e) {
            serverTelemetryManager.cacheFailedRequest(e);
            this.browserStorage.cleanRequest(silentRequest.state);
            throw e;
        }
    }

    /**
     * Use this function to obtain a token before every call to the API / resource provider
     *
     * MSAL return's a cached token when available
     * Or it send's a request to the STS to obtain a new token using a refresh token.
     *
     * @param {@link (SilentRequest:type)}
     *
     * To renew idToken, please pass clientId as the only scope in the Authentication Parameters
     * @returns {Promise.<AuthenticationResult>} - a promise that is fulfilled when this function has completed, or rejected if an error was raised. Returns the {@link AuthResponse} object
     *
     */
    protected async acquireTokenByRefreshToken(request: SilentRequest): Promise<AuthenticationResult> {
        this.emitEvent(EventType.ACQUIRE_TOKEN_NETWORK_START, InteractionType.Silent, request);
        // block the reload if it occurred inside a hidden iframe
        BrowserUtils.blockReloadInHiddenIframes();
        const silentRequest: SilentFlowRequest = {
            ...request,
            ...this.initializeBaseRequest(request)
        };
        const serverTelemetryManager = this.initializeServerTelemetryManager(ApiId.acquireTokenSilent_silentFlow, silentRequest.correlationId);
        try {
            const refreshTokenClient = await this.createRefreshTokenClient(serverTelemetryManager, silentRequest.authority);
            // Send request to renew token. Auth module will throw errors if token cannot be renewed.
            return await refreshTokenClient.acquireTokenByRefreshToken(silentRequest);
        } catch (e) {
            serverTelemetryManager.cacheFailedRequest(e);
            const isServerError = e instanceof ServerError;
            const isInteractionRequiredError = e instanceof InteractionRequiredAuthError;
            const isInvalidGrantError = (e.errorCode === BrowserConstants.INVALID_GRANT_ERROR);
            if (isServerError && isInvalidGrantError && !isInteractionRequiredError) {
                return await this.acquireTokenByIframe(request);
            }
            throw e;
        }
    }

    /**
     * Helper which acquires an authorization code silently using a hidden iframe from given url
     * using the scopes requested as part of the id, and exchanges the code for a set of OAuth tokens.
     * @param navigateUrl
     * @param userRequestScopes
     */
    private async silentTokenHelper(navigateUrl: string, authCodeRequest: AuthorizationCodeRequest, authClient: AuthorizationCodeClient): Promise<AuthenticationResult> {
        // Create silent handler
        const silentHandler = new SilentHandler(authClient, this.browserStorage, this.config.system.loadFrameTimeout);
        // Get the frame handle for the silent request
        const msalFrame = await silentHandler.initiateAuthRequest(navigateUrl, authCodeRequest);
        // Monitor the window for the hash. Return the string value and close the popup when the hash is received. Default timeout is 60 seconds.
        const hash = await silentHandler.monitorIframeForHash(msalFrame, this.config.system.iframeHashTimeout);
        // Handle response from hash string
        return silentHandler.handleCodeResponse(hash);
    }

    // #endregion

    // #region Logout

    /**
     * Use to log out the current user, and redirect the user to the postLogoutRedirectUri.
     * Default behaviour is to redirect the user to `window.location.href`.
     * @param {@link (EndSessionRequest:type)}
     */
    async logout(logoutRequest?: EndSessionRequest): Promise<void> {
        try {
            this.preflightBrowserEnvironmentCheck();
            this.emitEvent(EventType.LOGOUT_START, InteractionType.Redirect, logoutRequest);
            const validLogoutRequest = this.initializeLogoutRequest(logoutRequest);
            const authClient = await this.createAuthCodeClient(null, validLogoutRequest && validLogoutRequest.authority);
            // create logout string and navigate user window to logout. Auth module will clear cache.
            const logoutUri: string = authClient.getLogoutUri(validLogoutRequest);
            this.emitEvent(EventType.LOGOUT_SUCCESS, InteractionType.Redirect, validLogoutRequest);
            return BrowserUtils.navigateWindow(logoutUri, this.config.system.redirectNavigationTimeout, this.logger);
        } catch(e) {
            this.emitEvent(EventType.LOGOUT_FAILURE, InteractionType.Redirect, null, e);
            throw e;
        }
    }

    // #endregion

    // #region Account APIs

    /**
     * Returns all accounts that MSAL currently has data for.
     * (the account object is created at the time of successful login)
     * or empty array when no accounts are found
     * @returns {@link AccountInfo[]} - Array of account objects in cache
     */
    getAllAccounts(): AccountInfo[] {
        return this.isBrowserEnvironment ? this.browserStorage.getAllAccounts() : [];
    }

    /**
     * Returns the signed in account matching username.
     * (the account object is created at the time of successful login)
     * or null when no matching account is found.
     * This API is provided for convenience but getAccountById should be used for best reliability
     * @returns {@link AccountInfo} - the account object stored in MSAL
     */
    getAccountByUsername(userName: string): AccountInfo|null {
        const allAccounts = this.getAllAccounts();
        if (!StringUtils.isEmpty(userName) && allAccounts && allAccounts.length) {
            return allAccounts.filter(accountObj => accountObj.username.toLowerCase() === userName.toLowerCase())[0] || null;
        } else {
            return null;
        }
    }

    /**
     * Returns the signed in account matching homeAccountId.
     * (the account object is created at the time of successful login)
     * or null when no matching account is found
     * @returns {@link AccountInfo} - the account object stored in MSAL
     */
    getAccountByHomeId(homeAccountId: string): AccountInfo|null {
        const allAccounts = this.getAllAccounts();
        if (!StringUtils.isEmpty(homeAccountId) && allAccounts && allAccounts.length) {
            return allAccounts.filter(accountObj => accountObj.homeAccountId === homeAccountId)[0] || null;
        } else {
            return null;
        }
    }

    // #endregion

    // #region Helpers

    /**
     *
     * Use to get the redirect uri configured in MSAL or null.
     * @returns {string} redirect URL
     *
     */
    protected getRedirectUri(requestRedirectUri?: string): string {
        return requestRedirectUri || this.config.auth.redirectUri || BrowserUtils.getCurrentUri();
    }

    /**
     * Use to get the post logout redirect uri configured in MSAL or null.
     *
     * @returns {string} post logout redirect URL
     */
    protected getPostLogoutRedirectUri(requestPostLogoutRedirectUri?: string): string {
        return requestPostLogoutRedirectUri || this.config.auth.postLogoutRedirectUri || BrowserUtils.getCurrentUri();
    }

    /**
     * Used to get a discovered version of the default authority.
     */
    protected async getDiscoveredDefaultAuthority(): Promise<Authority> {
        if (!this.defaultAuthority) {
            this.defaultAuthority = await AuthorityFactory.createDiscoveredInstance(this.config.auth.authority, this.config.system.networkClient, this.config.auth.protocolMode);
        }
        return this.defaultAuthority;
    }

    /**
     * Helper to check whether interaction is in progress.
     */
    protected interactionInProgress(): boolean {
        // Check whether value in cache is present and equal to expected value
        return (this.browserStorage.getTemporaryCache(BrowserConstants.INTERACTION_STATUS_KEY, true)) === BrowserConstants.INTERACTION_IN_PROGRESS_VALUE;
    }

    /**
     * Creates an Authorization Code Client with the given authority, or the default authority.
     * @param authorityUrl
     */
    protected async createAuthCodeClient(serverTelemetryManager: ServerTelemetryManager, authorityUrl?: string): Promise<AuthorizationCodeClient> {
        // Create auth module.
        const clientConfig = await this.getClientConfiguration(serverTelemetryManager, authorityUrl);
        return new AuthorizationCodeClient(clientConfig);
    }

    /**
     * Creates an Silent Flow Client with the given authority, or the default authority.
     * @param authorityUrl
     */
    protected async createSilentFlowClient(serverTelemetryManager: ServerTelemetryManager, authorityUrl?: string): Promise<SilentFlowClient> {
        // Create auth module.
        const clientConfig = await this.getClientConfiguration(serverTelemetryManager, authorityUrl);
        return new SilentFlowClient(clientConfig);
    }

    /**
     * Creates a Refresh Client with the given authority, or the default authority.
     * @param authorityUrl
     */
    protected async createRefreshTokenClient(serverTelemetryManager: ServerTelemetryManager, authorityUrl?: string): Promise<RefreshTokenClient> {
        // Create auth module.
        const clientConfig = await this.getClientConfiguration(serverTelemetryManager, authorityUrl);
        return new RefreshTokenClient(clientConfig);
    }

    /**
     * Creates a Client Configuration object with the given request authority, or the default authority.
     * @param requestAuthority
     */
    protected async getClientConfiguration(serverTelemetryManager: ServerTelemetryManager, requestAuthority?: string): Promise<ClientConfiguration> {
        // If the requestAuthority is passed and is not equivalent to the default configured authority, create new authority and discover endpoints. Return default authority otherwise.
        const discoveredAuthority = (!StringUtils.isEmpty(requestAuthority) && requestAuthority !== this.config.auth.authority) ? await AuthorityFactory.createDiscoveredInstance(requestAuthority, this.config.system.networkClient, this.config.auth.protocolMode)
            : await this.getDiscoveredDefaultAuthority();
        return {
            authOptions: {
                clientId: this.config.auth.clientId,
                authority: discoveredAuthority,
                knownAuthorities: this.config.auth.knownAuthorities,
                cloudDiscoveryMetadata: this.config.auth.cloudDiscoveryMetadata,
                clientCapabilities: this.config.auth.clientCapabilities,
                protocolMode: this.config.auth.protocolMode
            },
            systemOptions: {
                tokenRenewalOffsetSeconds: this.config.system.tokenRenewalOffsetSeconds
            },
            loggerOptions: {
                loggerCallback: this.config.system.loggerOptions.loggerCallback,
                piiLoggingEnabled: this.config.system.loggerOptions.piiLoggingEnabled
            },
            cryptoInterface: this.browserCrypto,
            networkInterface: this.networkClient,
            storageInterface: this.browserStorage,
            serverTelemetryManager: serverTelemetryManager,
            libraryInfo: {
                sku: BrowserConstants.MSAL_SKU,
                version: version,
                cpu: "",
                os: ""
            }
        };
    }

    /**
     * Helper to validate app environment before making a request.
     */
    protected preflightInteractiveRequest(request: RedirectRequest|PopupRequest, interactionType: InteractionType): AuthorizationUrlRequest {
        // block the reload if it occurred inside a hidden iframe
        BrowserUtils.blockReloadInHiddenIframes();

        // Check if interaction is in progress. Throw error if true.
        if (this.interactionInProgress()) {
            throw BrowserAuthError.createInteractionInProgressError();
        }

        return this.initializeAuthorizationRequest(request, interactionType);
    }

    /**
     * Helper to validate app environment before making a silent request
     * * @param request
     */
    protected preflightBrowserEnvironmentCheck(): void {
        // Block request if not in browser environment
        BrowserUtils.blockNonBrowserEnvironment(this.isBrowserEnvironment);

        // block the reload if it occurred inside a hidden iframe
        BrowserUtils.blockReloadInHiddenIframes();
    }

    /**
     * Initializer function for all request APIs
     * @param request
     */
    protected initializeBaseRequest(request: BaseAuthRequest): BaseAuthRequest {
        const validatedRequest: BaseAuthRequest = {
            ...request
        };

        if (StringUtils.isEmpty(validatedRequest.authority)) {
            validatedRequest.authority = this.config.auth.authority;
        }

        validatedRequest.correlationId = (request && request.correlationId) || this.browserCrypto.createNewGuid();

        return validatedRequest;
    }

    protected initializeServerTelemetryManager(apiId: number, correlationId: string, forceRefresh?: boolean): ServerTelemetryManager {
        const telemetryPayload: ServerTelemetryRequest = {
            clientId: this.config.auth.clientId,
            correlationId: correlationId,
            apiId: apiId,
            forceRefresh: forceRefresh || false
        };

        return new ServerTelemetryManager(telemetryPayload, this.browserStorage);
    }

    /**
     * Generates a request that will contain the openid and profile scopes.
     * @param request
     */
    protected setDefaultScopes(request: AuthorizationUrlRequest|RedirectRequest|PopupRequest|SsoSilentRequest): AuthorizationUrlRequest {
        return {
            ...request,
            scopes: [...((request && request.scopes) || [])]
        };
    }

    /**
     * Helper to initialize required request parameters for interactive APIs and ssoSilent()
     * @param request
     */
    protected initializeAuthorizationRequest(request: AuthorizationUrlRequest|RedirectRequest|PopupRequest|SsoSilentRequest, interactionType: InteractionType): AuthorizationUrlRequest {
        let validatedRequest: AuthorizationUrlRequest = {
            ...request,
            ...this.setDefaultScopes(request)
        };

        validatedRequest.redirectUri = this.getRedirectUri(validatedRequest.redirectUri);

        // Check for ADAL SSO
        if (StringUtils.isEmpty(validatedRequest.loginHint)) {
            // Only check for adal token if no SSO params are being used
            const adalIdTokenString = this.browserStorage.getTemporaryCache(PersistentCacheKeys.ADAL_ID_TOKEN);
            if (!StringUtils.isEmpty(adalIdTokenString)) {
                const adalIdToken = new IdToken(adalIdTokenString, this.browserCrypto);
                this.browserStorage.removeItem(PersistentCacheKeys.ADAL_ID_TOKEN);
                if (adalIdToken.claims && adalIdToken.claims.upn) {
                    validatedRequest.loginHint = adalIdToken.claims.upn;
                }
            }
        }

        const browserState: BrowserStateObject = {
            interactionType: interactionType
        };

        validatedRequest.state = ProtocolUtils.setRequestState(
            this.browserCrypto,
            (request && request.state) || "",
            browserState
        );

        if (StringUtils.isEmpty(validatedRequest.nonce)) {
            validatedRequest.nonce = this.browserCrypto.createNewGuid();
        }

        validatedRequest.responseMode = ResponseMode.FRAGMENT;

        validatedRequest = {
            ...validatedRequest,
            ...this.initializeBaseRequest(validatedRequest)
        };

        this.browserStorage.updateCacheEntries(validatedRequest.state, validatedRequest.nonce, validatedRequest.authority);

        return validatedRequest;
    }

    /**
     * Generates an auth code request tied to the url request.
     * @param request
     */
    protected async initializeAuthorizationCodeRequest(request: AuthorizationUrlRequest): Promise<AuthorizationCodeRequest> {
        const generatedPkceParams = await this.browserCrypto.generatePkceCodes();

        const authCodeRequest: AuthorizationCodeRequest = {
            ...request,
            redirectUri: request.redirectUri,
            code: "",
            codeVerifier: generatedPkceParams.verifier
        };

        request.codeChallenge = generatedPkceParams.challenge;
        request.codeChallengeMethod = Constants.S256_CODE_CHALLENGE_METHOD;

        return authCodeRequest;
    }

    /**
     * Initializer for the logout request.
     * @param logoutRequest
     */
    protected initializeLogoutRequest(logoutRequest?: EndSessionRequest): EndSessionRequest {
        const validLogoutRequest = {
            ...logoutRequest
        };
        if (StringUtils.isEmpty(validLogoutRequest.authority)) {
            validLogoutRequest.authority = this.config.auth.authority;
        }

        validLogoutRequest.correlationId = (validLogoutRequest && validLogoutRequest.correlationId) || this.browserCrypto.createNewGuid();

        validLogoutRequest.postLogoutRedirectUri = this.getPostLogoutRedirectUri(logoutRequest ? logoutRequest.postLogoutRedirectUri : "");

        return validLogoutRequest;
    }

    /**
     * Emits events by calling callback with event message
     * @param eventType
     * @param interactionType
     * @param payload
     * @param error
     */
    protected emitEvent(eventType: EventType, interactionType?: InteractionType, payload?: EventPayload, error?: EventError) {
        if (this.isBrowserEnvironment) {
            const message: EventMessage = {
                eventType: eventType,
                interactionType: interactionType || null,
                payload: payload || null,
                error: error || null,
                timestamp: Date.now()
            };

            this.logger.info(`Emitting event: ${eventType}`);
<<<<<<< HEAD

            this.eventCallbacks.forEach((callback) => {
                this.logger.verbose(`Emitting event to callback: ${eventType}`);
=======
    
            this.eventCallbacks.forEach((callback: EventCallbackFunction, callbackId: string) => {
                this.logger.verbose(`Emitting event to callback ${callbackId}: ${eventType}`);
>>>>>>> e1f56492
                callback.apply(null, [message]);
            });
        }
    }

    /**
     * Adds event callbacks to array
     * @param callback
     */
    addEventCallback(callback: EventCallbackFunction): string | null {
        if (this.isBrowserEnvironment) {
            const callbackId = this.browserCrypto.createNewGuid();
            this.eventCallbacks.set(callbackId, callback);
            this.logger.verbose(`Event callback registered with id: ${callbackId}`);

            return callbackId;
        }

        return null;
    }

    removeEventCallback(callbackId: string): void {
        this.eventCallbacks.delete(callbackId);
        this.logger.verbose(`Event callback ${callbackId} removed.`);
    }

    // #endregion
}<|MERGE_RESOLUTION|>--- conflicted
+++ resolved
@@ -888,15 +888,9 @@
             };
 
             this.logger.info(`Emitting event: ${eventType}`);
-<<<<<<< HEAD
-
-            this.eventCallbacks.forEach((callback) => {
-                this.logger.verbose(`Emitting event to callback: ${eventType}`);
-=======
-    
+
             this.eventCallbacks.forEach((callback: EventCallbackFunction, callbackId: string) => {
                 this.logger.verbose(`Emitting event to callback ${callbackId}: ${eventType}`);
->>>>>>> e1f56492
                 callback.apply(null, [message]);
             });
         }
