/*
 * Copyright (c) Microsoft Corporation. All rights reserved.
 * Licensed under the MIT License.
 */

<<<<<<< HEAD
import { ICrypto, Logger, ServerTelemetryManager, CommonAuthorizationCodeRequest, Constants, AuthorizationCodeClient, ClientConfiguration, AuthorityOptions, Authority, AuthorityFactory, ServerAuthorizationCodeResponse, UrlString, CommonEndSessionRequest, ProtocolUtils, ResponseMode, StringUtils, AzureCloudOptions } from "@azure/msal-common";
=======
import { ICrypto, Logger, ServerTelemetryManager, CommonAuthorizationCodeRequest, Constants, AuthorizationCodeClient, ClientConfiguration, AuthorityOptions, Authority, AuthorityFactory, ServerAuthorizationCodeResponse, UrlString, CommonEndSessionRequest, ProtocolUtils, ResponseMode, StringUtils, IdTokenClaims, AccountInfo } from "@azure/msal-common";
>>>>>>> 729c4a18
import { BaseInteractionClient } from "./BaseInteractionClient";
import { BrowserConfiguration } from "../config/Configuration";
import { AuthorizationUrlRequest } from "../request/AuthorizationUrlRequest";
import { BrowserCacheManager } from "../cache/BrowserCacheManager";
import { EventHandler } from "../event/EventHandler";
import { BrowserConstants, InteractionType } from "../utils/BrowserConstants";
import { version } from "../packageMetadata";
import { BrowserAuthError } from "../error/BrowserAuthError";
import { BrowserProtocolUtils, BrowserStateObject } from "../utils/BrowserProtocolUtils";
import { EndSessionRequest } from "../request/EndSessionRequest";
import { BrowserUtils } from "../utils/BrowserUtils";
import { INavigationClient } from "../navigation/INavigationClient";
import { RedirectRequest } from "../request/RedirectRequest";
import { PopupRequest } from "../request/PopupRequest";
import { SsoSilentRequest } from "../request/SsoSilentRequest";

/**
 * Defines the class structure and helper functions used by the "standard", non-brokered auth flows (popup, redirect, silent (RT), silent (iframe))
 */
export abstract class StandardInteractionClient extends BaseInteractionClient {
    protected navigationClient: INavigationClient;

    constructor(config: BrowserConfiguration, storageImpl: BrowserCacheManager, browserCrypto: ICrypto, logger: Logger, eventHandler: EventHandler, navigationClient: INavigationClient, correlationId?: string) {
        super(config, storageImpl, browserCrypto, logger, eventHandler, correlationId);
        this.navigationClient = navigationClient;
    }

    /**
     * Generates an auth code request tied to the url request.
     * @param request
     */
    protected async initializeAuthorizationCodeRequest(request: AuthorizationUrlRequest): Promise<CommonAuthorizationCodeRequest> {
        this.logger.verbose("initializeAuthorizationRequest called", request.correlationId);
        const generatedPkceParams = await this.browserCrypto.generatePkceCodes();

        const authCodeRequest: CommonAuthorizationCodeRequest = {
            ...request,
            redirectUri: request.redirectUri,
            code: "",
            codeVerifier: generatedPkceParams.verifier
        };

        request.codeChallenge = generatedPkceParams.challenge;
        request.codeChallengeMethod = Constants.S256_CODE_CHALLENGE_METHOD;

        return authCodeRequest;
    }

    /**
     * Initializer for the logout request.
     * @param logoutRequest
     */
    protected initializeLogoutRequest(logoutRequest?: EndSessionRequest): CommonEndSessionRequest {
        this.logger.verbose("initializeLogoutRequest called", logoutRequest?.correlationId);

        const validLogoutRequest: CommonEndSessionRequest = {
            correlationId: this.browserCrypto.createNewGuid(),
            ...logoutRequest
        };

        /**
         * Set logout_hint to be login_hint from ID Token Claims if present
         * and logoutHint attribute wasn't manually set in logout request
         */
        if (logoutRequest) {
            // If logoutHint isn't set and an account was passed in, try to extract logoutHint from ID Token Claims
            if (!logoutRequest.logoutHint) {
                if(logoutRequest.account) {
                    const logoutHint = this.getLogoutHintFromIdTokenClaims(logoutRequest.account);
                    if (logoutHint) {
                        this.logger.verbose("Setting logoutHint to login_hint ID Token Claim value for the account provided");
                        validLogoutRequest.logoutHint = logoutHint; 
                    }
                } else {
                    this.logger.verbose("logoutHint was not set and account was not passed into logout request, logoutHint will not be set");
                }
            } else {
                this.logger.verbose("logoutHint has already been set in logoutRequest");
            }
        } else {
            this.logger.verbose("logoutHint will not be set since no logout request was configured");
        }

        /*
         * Only set redirect uri if logout request isn't provided or the set uri isn't null.
         * Otherwise, use passed uri, config, or current page.
         */
        if (!logoutRequest || logoutRequest.postLogoutRedirectUri !== null) {
            if (logoutRequest && logoutRequest.postLogoutRedirectUri) {
                this.logger.verbose("Setting postLogoutRedirectUri to uri set on logout request", validLogoutRequest.correlationId);
                validLogoutRequest.postLogoutRedirectUri = UrlString.getAbsoluteUrl(logoutRequest.postLogoutRedirectUri, BrowserUtils.getCurrentUri());
            } else if (this.config.auth.postLogoutRedirectUri === null) {
                this.logger.verbose("postLogoutRedirectUri configured as null and no uri set on request, not passing post logout redirect", validLogoutRequest.correlationId);
            } else if (this.config.auth.postLogoutRedirectUri) {
                this.logger.verbose("Setting postLogoutRedirectUri to configured uri", validLogoutRequest.correlationId);
                validLogoutRequest.postLogoutRedirectUri = UrlString.getAbsoluteUrl(this.config.auth.postLogoutRedirectUri, BrowserUtils.getCurrentUri());
            } else {
                this.logger.verbose("Setting postLogoutRedirectUri to current page", validLogoutRequest.correlationId);
                validLogoutRequest.postLogoutRedirectUri = UrlString.getAbsoluteUrl(BrowserUtils.getCurrentUri(), BrowserUtils.getCurrentUri());
            }
        } else {
            this.logger.verbose("postLogoutRedirectUri passed as null, not setting post logout redirect uri", validLogoutRequest.correlationId);
        }

        return validLogoutRequest;
    }

    /**
     * Parses login_hint ID Token Claim out of AccountInfo object to be used as 
     * logout_hint in end session request.
     * @param account 
     */
    protected getLogoutHintFromIdTokenClaims(account: AccountInfo): string | null {
        const idTokenClaims: IdTokenClaims | undefined = account.idTokenClaims;
        if (idTokenClaims) {
            if (idTokenClaims.login_hint) {
                return idTokenClaims.login_hint;
            } else {
                this.logger.verbose("The ID Token Claims tied to the provided account do not contain a login_hint claim, logoutHint will not be added to logout request");
            }
        } else {
            this.logger.verbose("The provided account does not contain ID Token Claims, logoutHint will not be added to logout request");
        }

        return null;
    }

    /**
     * Creates an Authorization Code Client with the given authority, or the default authority.
     * @param serverTelemetryManager
     * @param authorityUrl
     */
    protected async createAuthCodeClient(serverTelemetryManager: ServerTelemetryManager, authorityUrl?: string, requestAzureCloudOptions?: AzureCloudOptions): Promise<AuthorizationCodeClient> {
        // Create auth module.
        const clientConfig = await this.getClientConfiguration(serverTelemetryManager, authorityUrl, requestAzureCloudOptions);
        return new AuthorizationCodeClient(clientConfig);
    }

    /**
     * Creates a Client Configuration object with the given request authority, or the default authority.
     * @param serverTelemetryManager
     * @param requestAuthority
     * @param requestCorrelationId
     */
    protected async getClientConfiguration(serverTelemetryManager: ServerTelemetryManager, requestAuthority?: string, requestAzureCloudOptions?: AzureCloudOptions): Promise<ClientConfiguration> {
        this.logger.verbose("getClientConfiguration called");
        const discoveredAuthority = await this.getDiscoveredAuthority(requestAuthority, requestAzureCloudOptions);

        return {
            authOptions: {
                clientId: this.config.auth.clientId,
                authority: discoveredAuthority,
                clientCapabilities: this.config.auth.clientCapabilities
            },
            systemOptions: {
                tokenRenewalOffsetSeconds: this.config.system.tokenRenewalOffsetSeconds,
                preventCorsPreflight: true
            },
            loggerOptions: {
                loggerCallback: this.config.system.loggerOptions.loggerCallback,
                piiLoggingEnabled: this.config.system.loggerOptions.piiLoggingEnabled,
                logLevel: this.config.system.loggerOptions.logLevel,
                correlationId: this.correlationId
            },
            cryptoInterface: this.browserCrypto,
            networkInterface: this.networkClient,
            storageInterface: this.browserStorage,
            serverTelemetryManager: serverTelemetryManager,
            libraryInfo: {
                sku: BrowserConstants.MSAL_SKU,
                version: version,
                cpu: "",
                os: ""
            }
        };
    }

    /**
     * @param hash
     * @param interactionType
     */
    protected validateAndExtractStateFromHash(hash: string, interactionType: InteractionType, requestCorrelationId?: string): string {
        this.logger.verbose("validateAndExtractStateFromHash called", requestCorrelationId);
        // Deserialize hash fragment response parameters.
        const serverParams: ServerAuthorizationCodeResponse = UrlString.getDeserializedHash(hash);
        if (!serverParams.state) {
            throw BrowserAuthError.createHashDoesNotContainStateError();
        }

        const platformStateObj = BrowserProtocolUtils.extractBrowserRequestState(this.browserCrypto, serverParams.state);
        if (!platformStateObj) {
            throw BrowserAuthError.createUnableToParseStateError();
        }

        if (platformStateObj.interactionType !== interactionType) {
            throw BrowserAuthError.createStateInteractionTypeMismatchError();
        }

        this.logger.verbose("Returning state from hash", requestCorrelationId);
        return serverParams.state;
    }

    /**
     * Used to get a discovered version of the default authority.
     * @param requestAuthority
     * @param requestCorrelationId
     */
    protected async getDiscoveredAuthority(requestAuthority?: string, requestAzureCloudOptions?: AzureCloudOptions): Promise<Authority> {
        this.logger.verbose("getDiscoveredAuthority called");
        const authorityOptions: AuthorityOptions = {
            protocolMode: this.config.auth.protocolMode,
            knownAuthorities: this.config.auth.knownAuthorities,
            cloudDiscoveryMetadata: this.config.auth.cloudDiscoveryMetadata,
            authorityMetadata: this.config.auth.authorityMetadata,
        };

        // build authority string based on auth params, precedence - azureCloudInstance + tenant >> authority and request parameters  >> config parameters
        let userRequestedAuthority;

        // Fetch the authority from request if provided
        if (requestAuthority) {
            userRequestedAuthority = requestAzureCloudOptions ?
                Authority.generateAuthority(requestAuthority, requestAzureCloudOptions) :
                Authority.generateAuthority(requestAuthority);
        }

        if (userRequestedAuthority) {
            this.logger.verbose("Creating discovered authority with request authority");
            return await AuthorityFactory.createDiscoveredInstance(userRequestedAuthority, this.config.system.networkClient, this.browserStorage, authorityOptions);
        }

        // fall back to the authority from config
        const configAuthority = Authority.generateAuthority(this.config.auth.authority, this.config.auth.azureCloudOptions);
        this.logger.verbose("Creating discovered authority with configured authority");
        return await AuthorityFactory.createDiscoveredInstance(configAuthority, this.config.system.networkClient, this.browserStorage, authorityOptions);
    }

    /**
<<<<<<< HEAD
     * Helper to validate app environment before making a request.
     * @param request
     * @param interactionType
     */
    protected async preflightInteractiveRequest(request: RedirectRequest|PopupRequest, interactionType: InteractionType): Promise<AuthorizationUrlRequest> {
        this.logger.verbose("preflightInteractiveRequest called, validating app environment", request?.correlationId);
        // block the reload if it occurred inside a hidden iframe
        BrowserUtils.blockReloadInHiddenIframes();

        // Check if interaction is in progress. Throw error if true.
        if (this.browserStorage.isInteractionInProgress(false)) {
            throw BrowserAuthError.createInteractionInProgressError();
        }

        return await this.initializeAuthorizationRequest(request, interactionType);
    }

    /**
=======
>>>>>>> 729c4a18
     * Helper to initialize required request parameters for interactive APIs and ssoSilent()
     * @param request
     * @param interactionType
     */
    protected async initializeAuthorizationRequest(request: RedirectRequest|PopupRequest|SsoSilentRequest, interactionType: InteractionType): Promise<AuthorizationUrlRequest> {
        this.logger.verbose("initializeAuthorizationRequest called");
        const redirectUri = this.getRedirectUri(request.redirectUri);
        const browserState: BrowserStateObject = {
            interactionType: interactionType
        };

        const state = ProtocolUtils.setRequestState(
            this.browserCrypto,
            (request && request.state) || "",
            browserState
        );

        const validatedRequest: AuthorizationUrlRequest = {
            ...await this.initializeBaseRequest(request),
            redirectUri: redirectUri,
            state: state,
            nonce: request.nonce || this.browserCrypto.createNewGuid(),
            responseMode: ResponseMode.FRAGMENT
        };

        const account = request.account || this.browserStorage.getActiveAccount();
        if (account) {
            this.logger.verbose("Setting validated request account");
            this.logger.verbosePii(`Setting validated request account: ${account}`);
            validatedRequest.account = account;
        }

        // Check for ADAL/MSAL v1 SSO
        if (StringUtils.isEmpty(validatedRequest.loginHint) && !account) {
            const legacyLoginHint = this.browserStorage.getLegacyLoginHint();
            if (legacyLoginHint) {
                validatedRequest.loginHint = legacyLoginHint;
            }
        }

        this.browserStorage.updateCacheEntries(validatedRequest.state, validatedRequest.nonce, validatedRequest.authority, validatedRequest.loginHint || "", validatedRequest.account || null);

        return validatedRequest;
    }
}<|MERGE_RESOLUTION|>--- conflicted
+++ resolved
@@ -3,11 +3,7 @@
  * Licensed under the MIT License.
  */
 
-<<<<<<< HEAD
-import { ICrypto, Logger, ServerTelemetryManager, CommonAuthorizationCodeRequest, Constants, AuthorizationCodeClient, ClientConfiguration, AuthorityOptions, Authority, AuthorityFactory, ServerAuthorizationCodeResponse, UrlString, CommonEndSessionRequest, ProtocolUtils, ResponseMode, StringUtils, AzureCloudOptions } from "@azure/msal-common";
-=======
 import { ICrypto, Logger, ServerTelemetryManager, CommonAuthorizationCodeRequest, Constants, AuthorizationCodeClient, ClientConfiguration, AuthorityOptions, Authority, AuthorityFactory, ServerAuthorizationCodeResponse, UrlString, CommonEndSessionRequest, ProtocolUtils, ResponseMode, StringUtils, IdTokenClaims, AccountInfo } from "@azure/msal-common";
->>>>>>> 729c4a18
 import { BaseInteractionClient } from "./BaseInteractionClient";
 import { BrowserConfiguration } from "../config/Configuration";
 import { AuthorizationUrlRequest } from "../request/AuthorizationUrlRequest";
@@ -79,7 +75,7 @@
                     const logoutHint = this.getLogoutHintFromIdTokenClaims(logoutRequest.account);
                     if (logoutHint) {
                         this.logger.verbose("Setting logoutHint to login_hint ID Token Claim value for the account provided");
-                        validLogoutRequest.logoutHint = logoutHint; 
+                        validLogoutRequest.logoutHint = logoutHint;
                     }
                 } else {
                     this.logger.verbose("logoutHint was not set and account was not passed into logout request, logoutHint will not be set");
@@ -116,9 +112,9 @@
     }
 
     /**
-     * Parses login_hint ID Token Claim out of AccountInfo object to be used as 
+     * Parses login_hint ID Token Claim out of AccountInfo object to be used as
      * logout_hint in end session request.
-     * @param account 
+     * @param account
      */
     protected getLogoutHintFromIdTokenClaims(account: AccountInfo): string | null {
         const idTokenClaims: IdTokenClaims | undefined = account.idTokenClaims;
@@ -246,27 +242,6 @@
     }
 
     /**
-<<<<<<< HEAD
-     * Helper to validate app environment before making a request.
-     * @param request
-     * @param interactionType
-     */
-    protected async preflightInteractiveRequest(request: RedirectRequest|PopupRequest, interactionType: InteractionType): Promise<AuthorizationUrlRequest> {
-        this.logger.verbose("preflightInteractiveRequest called, validating app environment", request?.correlationId);
-        // block the reload if it occurred inside a hidden iframe
-        BrowserUtils.blockReloadInHiddenIframes();
-
-        // Check if interaction is in progress. Throw error if true.
-        if (this.browserStorage.isInteractionInProgress(false)) {
-            throw BrowserAuthError.createInteractionInProgressError();
-        }
-
-        return await this.initializeAuthorizationRequest(request, interactionType);
-    }
-
-    /**
-=======
->>>>>>> 729c4a18
      * Helper to initialize required request parameters for interactive APIs and ssoSilent()
      * @param request
      * @param interactionType
