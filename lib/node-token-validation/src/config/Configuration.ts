/*
 * Copyright (c) Microsoft Corporation. All rights reserved.
 * Licensed under the MIT License.
 */

import { INetworkModule, LoggerOptions, LogLevel, ProtocolMode } from "@azure/msal-common";
import { Constants } from "../utils/Constants";
import { NetworkUtils } from "../utils/NetworkUtils";

/**
 * This object allows you to configure elements of the TokenValidator's functionality, and is passed into the constructor of TokenValidator.
 */
export type Configuration = {
    /**
     * This is where you configure auth elements like the authority used, the protocol used, and whether there is a clock skew.
     */
    auth?: TokenValidationOptions,
    /**
     * This is where you configure the logger and network client.
     */
    system?: SystemOptions
};

/**
 * Used this to configure the auth options in the Configuration object
 */
export type TokenValidationOptions = {
    /**
     * Specific authority, used for obtaining keys from the metadata endpoint. Usually takes the form of `https://{uri}/{tenantid}`.
     */
    authority?: string,
    /**
<<<<<<< HEAD
     * Enum that represents the protocol used by the TokenValidator. 
     * Used for configuring proper endpoints. 
     * When set to `OIDC`, the library will not include `/v2.0/` in the authority path when fetching authority metadata. 
     * When set to `AAD`, the library will include `/v2.0/` in the authority path when fetching authority metadata.
     */
    protocolMode?: ProtocolMode,
    /**
     * Clock skew (in seconds) allowed in token validation. Must be a positive integer.
     */
=======
     * An array of URIs that are known to be valid. Used in B2C scenarios.
     */
    knownAuthorities?: Array<string>,
    protocolMode?: ProtocolMode
>>>>>>> fa2866b8
    clockSkew?: number,
};

/**
 * Use this to configure the system options in the Configuration object
 */
export type SystemOptions = {
<<<<<<< HEAD
    /**
     * Used to initialize the Logger object
     */
    loggerOptions?: LoggerOptions;
    /**
     * Network interface implementation
     */
    networkClient?: INetworkModule;
=======
    loggerOptions?: LoggerOptions,
    networkClient?: INetworkModule
>>>>>>> fa2866b8
};

/**
 * Configuration object used to configure the TokenValidator after defaults are set.
 */
export type TokenValidationConfiguration = {
    auth: Required<TokenValidationOptions>,
    system: Required<SystemOptions>
};

/**
 * Default logger options
 */
const DEFAULT_LOGGER_OPTIONS: LoggerOptions = {
    loggerCallback: (): void => {
        // allow users to not set logger call back
    },
    logLevel: LogLevel.Info,
    piiLoggingEnabled: false
};

/**
 * Default auth options
 */
const DEFAULT_TOKEN_VALIDATION_OPTIONS: Required<TokenValidationOptions> = {
    authority: Constants.DEFAULT_AUTHORITY,
    knownAuthorities: [],
    protocolMode: ProtocolMode.OIDC,
    clockSkew: 0
};

/**
 * Default system options
 */
const DEFAULT_SYSTEM_OPTIONS = {
    loggerOptions: DEFAULT_LOGGER_OPTIONS,
    networkClient: NetworkUtils.getNetworkClient()
};

/**
 * Function that sets default configurations when not explicitly configured
 * 
 * @param {Configuration} config Configuration
 * @returns {TokenValidationConfiguration} Configuration built with defaults
 */
export function buildConfiguration(config?: Configuration): TokenValidationConfiguration {
    return {
        auth: { ...DEFAULT_TOKEN_VALIDATION_OPTIONS, ...config?.auth },
        system: { ...DEFAULT_SYSTEM_OPTIONS, ...config?.system },
    };
}<|MERGE_RESOLUTION|>--- conflicted
+++ resolved
@@ -30,7 +30,6 @@
      */
     authority?: string,
     /**
-<<<<<<< HEAD
      * Enum that represents the protocol used by the TokenValidator. 
      * Used for configuring proper endpoints. 
      * When set to `OIDC`, the library will not include `/v2.0/` in the authority path when fetching authority metadata. 
@@ -40,20 +39,17 @@
     /**
      * Clock skew (in seconds) allowed in token validation. Must be a positive integer.
      */
-=======
+    knownAuthorities?: Array<string>,
+    /**
      * An array of URIs that are known to be valid. Used in B2C scenarios.
      */
-    knownAuthorities?: Array<string>,
-    protocolMode?: ProtocolMode
->>>>>>> fa2866b8
-    clockSkew?: number,
+    clockSkew?: number
 };
 
 /**
  * Use this to configure the system options in the Configuration object
  */
 export type SystemOptions = {
-<<<<<<< HEAD
     /**
      * Used to initialize the Logger object
      */
@@ -62,10 +58,6 @@
      * Network interface implementation
      */
     networkClient?: INetworkModule;
-=======
-    loggerOptions?: LoggerOptions,
-    networkClient?: INetworkModule
->>>>>>> fa2866b8
 };
 
 /**
