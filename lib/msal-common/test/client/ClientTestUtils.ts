import {
    ClientAuthError,
    ClientConfiguration,
    Constants,
    LogLevel,
    NetworkRequestOptions,
    PkceCodes
} from "../../src";
import { RANDOM_TEST_GUID, TEST_CONFIG } from "../utils/StringConstants";
import { AuthorityFactory } from "../../src";

export class ClientTestUtils {

    static async createTestClientConfiguration(): Promise<ClientConfiguration>{

        const testLoggerCallback = (level: LogLevel, message: string, containsPii: boolean): void => {
            if (containsPii) {
                console.log(`Log level: ${level} Message: ${message}`);
            }
        };

        const mockHttpClient = {
            sendGetRequestAsync<T>(url: string, options?: NetworkRequestOptions): T {
                return null;
            },
            sendPostRequestAsync<T>(url: string, options?: NetworkRequestOptions): T {
                return null;
            }
        };

        const authority  = AuthorityFactory.createInstance(TEST_CONFIG.validAuthority, mockHttpClient);

        await authority.resolveEndpointsAsync().catch(error => {
            throw ClientAuthError.createEndpointDiscoveryIncompleteError(error);
        });

        let store = {};
        return {
            authOptions: {
                clientId: TEST_CONFIG.MSAL_CLIENT_ID,
<<<<<<< HEAD
                authority: TEST_CONFIG.validAuthority,
                knownAuthorities: []
=======
                authority: authority,
>>>>>>> ad1a86c2
            },
            storageInterface: {
                setItem(key: string, value: string): void {
                    store[key] = value;
                },
                getItem(key: string): string {
                    return store[key];
                },
                removeItem(key: string): void {
                    delete store[key];
                },
                containsKey(key: string): boolean {
                    return !!store[key];
                },
                getKeys(): string[] {
                    return Object.keys(store);
                },
                clear(): void {
                    store = {};
                }
            },
            networkInterface: mockHttpClient,
            cryptoInterface: {
                createNewGuid(): string {
                    return RANDOM_TEST_GUID;
                },
                base64Decode(input: string): string {
                    return input;
                },
                base64Encode(input: string): string {
                    return input;
                },
                async generatePkceCodes(): Promise<PkceCodes> {
                    return {
                        challenge: TEST_CONFIG.TEST_CHALLENGE,
                        verifier: TEST_CONFIG.TEST_VERIFIER
                    };
                }
            },
            loggerOptions: {
                loggerCallback: testLoggerCallback
            },
            libraryInfo: {
                sku: Constants.SKU,
                version: TEST_CONFIG.TEST_VERSION,
                os: TEST_CONFIG.TEST_OS,
                cpu: TEST_CONFIG.TEST_CPU,
            }
        };
    }
}<|MERGE_RESOLUTION|>--- conflicted
+++ resolved
@@ -38,14 +38,10 @@
         return {
             authOptions: {
                 clientId: TEST_CONFIG.MSAL_CLIENT_ID,
-<<<<<<< HEAD
-                authority: TEST_CONFIG.validAuthority,
-                knownAuthorities: []
-=======
                 authority: authority,
->>>>>>> ad1a86c2
             },
             storageInterface: {
+
                 setItem(key: string, value: string): void {
                     store[key] = value;
                 },
