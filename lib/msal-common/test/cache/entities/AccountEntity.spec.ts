--- conflicted
+++ resolved
@@ -101,7 +101,7 @@
             "ver": "2.0",
             "iss": `${TEST_URIS.DEFAULT_INSTANCE}9188040d-6c67-4c5b-b112-36a304b66dad/v2.0`,
             "sub": "AAAAAAAAAAAAAAAAAAAAAIkzqFVrSaSaFHy782bbtaQ",
-            "exp": "1536361411",
+            "exp": 1536361411,
             "name": "Abe Lincoln",
             "preferred_username": "AbeLi@microsoft.com",
             "oid": "00000000-0000-0000-66f3-3332eca7ea81",
@@ -128,14 +128,13 @@
             "ver": "2.0",
             "iss": `${TEST_URIS.DEFAULT_INSTANCE}9188040d-6c67-4c5b-b112-36a304b66dad/v2.0`,
             "sub": "AAAAAAAAAAAAAAAAAAAAAIkzqFVrSaSaFHy782bbtaQ",
-            "exp": "1536361411",
+            "exp": 1536361411,
             "name": "Abe Lincoln",
             "emails": ["AbeLi@microsoft.com"],
             "oid": "00000000-0000-0000-66f3-3332eca7ea81",
             "tid": "3338040d-6c67-4c5b-b112-36a304b66dad",
             "nonce": "123523",
         };
-<<<<<<< HEAD
         sinon.stub(IdToken, "extractIdToken").returns(idTokenClaims);
 		const idToken = new IdToken(TEST_TOKENS.IDTOKEN_V2, cryptoInterface);
 
@@ -151,19 +150,17 @@
     });
 
     it("create an Account no preferred_username or emails claim", () => {       
-=======
         const authority =  AuthorityFactory.createInstance(
             Constants.DEFAULT_AUTHORITY,
             networkInterface
 		);
 
->>>>>>> dc06a0f6
         // Set up stubs
         const idTokenClaims = {
             "ver": "2.0",
             "iss": `${TEST_URIS.DEFAULT_INSTANCE}9188040d-6c67-4c5b-b112-36a304b66dad/v2.0`,
             "sub": "AAAAAAAAAAAAAAAAAAAAAIkzqFVrSaSaFHy782bbtaQ",
-            "exp": "1536361411",
+            "exp": 1536361411,
             "name": "Abe Lincoln",
             "oid": "00000000-0000-0000-66f3-3332eca7ea81",
             "tid": "3338040d-6c67-4c5b-b112-36a304b66dad",
