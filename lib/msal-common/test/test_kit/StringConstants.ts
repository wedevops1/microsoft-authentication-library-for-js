--- conflicted
+++ resolved
@@ -44,11 +44,7 @@
     aud: "6cb04018-a3f5-46a7-b995-940c78f5aef3",
     exp: 1536361411,
     iat: 1536274711,
-<<<<<<< HEAD
     nbf: 1536274711,
-=======
-    nbf: "1536274711",
->>>>>>> 21123e62
     name: "Abe Lincoln",
     preferred_username: "AbeLi@microsoft.com",
     oid: "00000000-0000-0000-66f3-3332eca7ea81",
