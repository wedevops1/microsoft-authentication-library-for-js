--- conflicted
+++ resolved
@@ -210,7 +210,6 @@
      */
     HandleServerTokenResponse = "handleServerTokenResponse",
 
-<<<<<<< HEAD
     /**
      * Authority functions
      */
@@ -228,9 +227,8 @@
     RegionDiscoveryDetectRegion = "regionDiscoveryDetectRegion",
     RegionDiscoveryGetRegionFromIMDS = "regionDiscoveryGetRegionFromIMDS",
     RegionDiscoveryGetCurrentVersion = "regionDiscoveryGetCurrentVersion",
-=======
+    
     AcquireTokenByCodeAsync = "acquireTokenByCodeAsync",
->>>>>>> a345395a
 
     GetEndpointMetadataFromNetwork = "getEndpointMetadataFromNetwork",
     GetCloudDiscoveryMetadataFromNetworkMeasurement = "getCloudDiscoveryMetadataFromNetworkMeasurement",
