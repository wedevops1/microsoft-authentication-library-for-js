/*
 * Copyright (c) Microsoft Corporation. All rights reserved.
 * Licensed under the MIT License.
 */

/**
 * Enumeration of operations that are instrumented by have their performance measured by the PerformanceClient.
 *
 * @export
 * @enum {number}
 */
export enum PerformanceEvents {

    /**
     * acquireTokenByCode API (msal-browser and msal-node).
     * Used to acquire tokens by trading an authorization code against the token endpoint.
     */
    AcquireTokenByCode = "acquireTokenByCode",

    /**
     * acquireTokenByRefreshToken API (msal-browser and msal-node).
     * Used to renew an access token using a refresh token against the token endpoint.
     */
    AcquireTokenByRefreshToken = "acquireTokenByRefreshToken",

    /**
     * acquireTokenSilent API (msal-browser and msal-node).
     * Used to silently acquire a new access token (from the cache or the network).
     */
    AcquireTokenSilent = "acquireTokenSilent",

    /**
     * acquireTokenSilentAsync (msal-browser).
     * Internal API for acquireTokenSilent.
     */
    AcquireTokenSilentAsync = "acquireTokenSilentAsync",

    /**
     * acquireTokenPopup (msal-browser).
     * Used to acquire a new access token interactively through pop ups
     */
    AcquireTokenPopup = "acquireTokenPopup",

    /**
     * getPublicKeyThumbprint API in CryptoOpts class (msal-browser).
     * Used to generate a public/private keypair and generate a public key thumbprint for pop requests.
     */
    CryptoOptsGetPublicKeyThumbprint = "cryptoOptsGetPublicKeyThumbprint",

    /**
     * signJwt API in CryptoOpts class (msal-browser).
     * Used to signed a pop token.
     */
    CryptoOptsSignJwt = "cryptoOptsSignJwt",

    /**
     * acquireToken API in the SilentCacheClient class (msal-browser).
     * Used to read access tokens from the cache.
     */
    SilentCacheClientAcquireToken = "silentCacheClientAcquireToken",

    /**
     * acquireToken API in the SilentIframeClient class (msal-browser).
     * Used to acquire a new set of tokens from the authorize endpoint in a hidden iframe.
     */
    SilentIframeClientAcquireToken = "silentIframeClientAcquireToken",

    /**
     * acquireToken API in SilentRereshClient (msal-browser).
     * Used to acquire a new set of tokens from the token endpoint using a refresh token.
     */
    SilentRefreshClientAcquireToken = "silentRefreshClientAcquireToken",

    /**
     * ssoSilent API (msal-browser).
     * Used to silently acquire an authorization code and set of tokens using a hidden iframe.
     */
    SsoSilent = "ssoSilent",

    /**
     * getDiscoveredAuthority API in StandardInteractionClient class (msal-browser).
     * Used to load authority metadata for a request.
     */
    StandardInteractionClientGetDiscoveredAuthority = "standardInteractionClientGetDiscoveredAuthority",

    /**
     * acquireToken APIs in msal-browser.
     * Used to make an /authorize endpoint call with native brokering enabled.
     */
    FetchAccountIdWithNativeBroker = "fetchAccountIdWithNativeBroker",

    /**
     * acquireToken API in NativeInteractionClient class (msal-browser).
     * Used to acquire a token from Native component when native brokering is enabled.
     */
    NativeInteractionClientAcquireToken = "nativeInteractionClientAcquireToken",

    /**
     * Time spent on the network for refresh token acquisition
     */
    RefreshTokenClientExecuteTokenRequest = "refreshTokenClientExecuteTokenRequest",

    /**
     * Time spent creating default headers for requests to token endpoint
     */
    BaseClientCreateTokenRequestHeaders = "baseClientCreateTokenRequestHeaders",

    /**
     * Used to measure the time taken for completing embedded-broker handshake (PW-Broker).
     */
    BrokerHandhshake = "brokerHandshake",

    /**
     * acquireTokenByRefreshToken API in BrokerClientApplication (PW-Broker) .
     */
    AcquireTokenByRefreshTokenInBroker = "acquireTokenByRefreshTokenInBroker",

    /**
     * acquireToken API in BrokerClientApplication.
     * Used to acquire a token on behalf of the embedded application (PW-Broker).
     */
    AcquireTokenByBroker = "acquireTokenByBroker"
}

/**
 * State of the performance event.
 *
 * @export
 * @enum {number}
 */
export enum PerformanceEventStatus {
    NotStarted,
    InProgress,
    Completed
}

/**
 * Performance measurement taken by the library, including metadata about the request and application.
 *
 * @export
 * @typedef {PerformanceEvent}
 */
export type PerformanceEvent = {
    /**
     * Unique id for the event
     *
     * @type {string}
     */
    eventId: string,

    /**
     * State of the perforance measure.
     *
     * @type {PerformanceEventStatus}
     */
    status: PerformanceEventStatus,

    /**
     * Login authority used for the request
     *
     * @type {string}
     */
    authority: string,

    /**
     * Client id for the application
     *
     * @type {string}
     */
    clientId: string

    /**
     * Correlation ID used for the request
     *
     * @type {string}
     */
    correlationId: string,

    /**
     * End-to-end duration in milliseconds.
     * @date 3/22/2022 - 3:40:05 PM
     *
     * @type {number}
     */
    durationMs?: number,

    /**
     * Visibility of the page when the event completed.
     * Read from: https://developer.mozilla.org/docs/Web/API/Page_Visibility_API
     *
     * @type {?(string | null)}
     */
    endPageVisibility?: string | null,

    /**
     * Whether the result was retrieved from the cache.
     *
     * @type {(boolean | null)}
     */
    fromCache?: boolean | null,

    /**
     * Event name (usually in the form of classNameFunctionName)
     *
     * @type {PerformanceEvents}
     */
    name: PerformanceEvents,

    /**
     * Visibility of the page when the event completed.
     * Read from: https://developer.mozilla.org/docs/Web/API/Page_Visibility_API
     *
     * @type {?(string | null)}
     */
    startPageVisibility?: string | null,

    /**
     * Unix millisecond timestamp when the event was initiated.
     *
     * @type {number}
     */
    startTimeMs: number,

    /**
     * Whether or the operation completed successfully.
     *
     * @type {(boolean | null)}
     */
    success?: boolean | null,

    /**
     * Add specific error code in case of failure
     *
     * @type {string}
     */
    errorCode?: string,

    /**
     * Add specific sub error code in case of failure
     *
     * @type {string}
     */
    subErrorCode?: string,

    /**
     * Name of the library used for the operation.
     *
     * @type {string}
     */
    libraryName: string,

    /**
     * Version of the library used for the operation.
     *
     * @type {string}
     */
    libraryVersion: string,

<<<<<<< HEAD
    httpVer?: string
=======
    /**
     * Size of the id token
     *
     * @type {number}
     */
    idTokenSize?: number,

    /**
     * 
     * Size of the access token
     *
     * @type {number}
     */

    accessTokenSize?: number,

    /**
     * Application name as specified by the app.
     *
     * @type {?string}
     */
    appName?: string,

    /**
     * Application version as specified by the app.
     *
     * @type {?string}
     */
    appVersion?: string,

    /**
     * Whether the response is from a native component (e.g., WAM)
     *
     * @type {?boolean}
     */
    isNativeBroker?: boolean
>>>>>>> 260676a0
};<|MERGE_RESOLUTION|>--- conflicted
+++ resolved
@@ -256,9 +256,7 @@
      */
     libraryVersion: string,
 
-<<<<<<< HEAD
     httpVer?: string
-=======
     /**
      * Size of the id token
      *
@@ -295,5 +293,4 @@
      * @type {?boolean}
      */
     isNativeBroker?: boolean
->>>>>>> 260676a0
 };