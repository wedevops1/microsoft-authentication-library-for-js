--- conflicted
+++ resolved
@@ -195,6 +195,7 @@
      */
     addStaticFields(fields: StaticFields, correlationId: string) : void{
         const existingStaticFields = this.staticFieldsByCorrelationId.get(correlationId);
+        console.log(existingStaticFields);
         if (existingStaticFields) {
             this.logger.trace("PerformanceClient: Updating static fields");
             this.staticFieldsByCorrelationId.set(correlationId, {...existingStaticFields, ...fields});
@@ -299,24 +300,6 @@
                         } else {
                             this.logger.verbose(`PerformanceClient: Submeasurement for ${measureName} already exists for ${current.name}, ignoring`, correlationId);
                         }
-<<<<<<< HEAD
-                        if (current.accessTokenSize) {
-                            previous.accessTokenSize = current.accessTokenSize;
-                        }
-                        if (current.idTokenSize) {
-                            previous.idTokenSize = current.idTokenSize;
-                        }
-
-                        if (current.refreshTokenSize) {
-                            previous.refreshTokenSize = current.refreshTokenSize;
-                        }
-=======
-                    }
->>>>>>> 049d82bd
-
-                        if (current.httpVerCloudMetadata) {
-                            previous.httpVerCloudMetadata = current.httpVerCloudMetadata;
-                        }
 
                     }
                     return previous;
