/*
 * Copyright (c) Microsoft Corporation. All rights reserved.
 * Licensed under the MIT License.
 */

import { AuthError } from "./AuthError";
import { ScopeSet } from "../request/ScopeSet";

/**
 * ClientAuthErrorMessage class containing string constants used by error codes and messages.
 */
export const ClientAuthErrorMessage = {
    clientInfoDecodingError: {
        code: "client_info_decoding_error",
        desc: "The client info could not be parsed/decoded correctly. Please review the trace to determine the root cause."
    },
    clientInfoEmptyError: {
        code: "client_info_empty_error",
        desc: "The client info was empty. Please review the trace to determine the root cause."
    },
    tokenParsingError: {
        code: "token_parsing_error",
        desc: "Token cannot be parsed. Please review stack trace to determine root cause."
    },
    nullOrEmptyToken: {
        code: "null_or_empty_token",
        desc: "The token is null or empty. Please review the trace to determine the root cause."
    },
    endpointResolutionError: {
        code: "endpoints_resolution_error",
        desc: "Error: could not resolve endpoints. Please check network and try again."
    },
    networkError: {
        code: "network_error",
        desc: "Network request failed. Please check network trace to determine root cause."
    },
    unableToGetOpenidConfigError: {
        code: "openid_config_error",
        desc: "Could not retrieve endpoints. Check your authority and verify the .well-known/openid-configuration endpoint returns the required endpoints."
    },
    hashNotDeserialized: {
        code: "hash_not_deserialized",
        desc: "The hash parameters could not be deserialized. Please review the trace to determine the root cause."
    },
    blankGuidGenerated: {
        code: "blank_guid_generated",
        desc: "The guid generated was blank. Please review the trace to determine the root cause."
    },
    invalidStateError: {
        code: "invalid_state",
        desc: "State was not the expected format. Please check the logs to determine whether the request was sent using ProtocolUtils.setRequestState()."
    },
    stateMismatchError: {
        code: "state_mismatch",
        desc: "State mismatch error. Please check your network. Continued requests may cause cache overflow."
    },
    stateNotFoundError: {
        code: "state_not_found",
        desc: "State not found"
    },
    nonceMismatchError: {
        code: "nonce_mismatch",
        desc: "Nonce mismatch error. This may be caused by a race condition in concurrent requests."
    },
    nonceNotFoundError: {
        code: "nonce_not_found",
        desc: "nonce not found"
    },
    noTokensFoundError: {
        code: "no_tokens_found",
        desc: "No tokens were found for the given scopes, and no authorization code was passed to acquireToken. You must retrieve an authorization code before making a call to acquireToken()."
    },
    multipleMatchingTokens: {
        code: "multiple_matching_tokens",
        desc: "The cache contains multiple tokens satisfying the requirements. " +
            "Call AcquireToken again providing more requirements such as authority or account."
    },
    multipleMatchingAccounts: {
        code: "multiple_matching_accounts",
        desc: "The cache contains multiple accounts satisfying the given parameters. Please pass more info to obtain the correct account"
    },
    multipleMatchingAppMetadata: {
        code: "multiple_matching_appMetadata",
        desc: "The cache contains multiple appMetadata satisfying the given parameters. Please pass more info to obtain the correct appMetadata"
    },
    tokenRequestCannotBeMade: {
        code: "request_cannot_be_made",
        desc: "Token request cannot be made without authorization code or refresh token."
    },
    appendEmptyScopeError: {
        code: "cannot_append_empty_scope",
        desc: "Cannot append null or empty scope to ScopeSet. Please check the stack trace for more info."
    },
    removeEmptyScopeError: {
        code: "cannot_remove_empty_scope",
        desc: "Cannot remove null or empty scope from ScopeSet. Please check the stack trace for more info."
    },
    appendScopeSetError: {
        code: "cannot_append_scopeset",
        desc: "Cannot append ScopeSet due to error."
    },
    emptyInputScopeSetError: {
        code: "empty_input_scopeset",
        desc: "Empty input ScopeSet cannot be processed."
    },
    DeviceCodePollingCancelled: {
        code: "device_code_polling_cancelled",
        desc: "Caller has cancelled token endpoint polling during device code flow by setting DeviceCodeRequest.cancel = true."
    },
    DeviceCodeExpired: {
        code: "device_code_expired",
        desc: "Device code is expired."
    },
    NoAccountInSilentRequest: {
        code: "no_account_in_silent_request",
        desc: "Please pass an account object, silent flow is not supported without account information"
    },
    invalidCacheRecord: {
        code: "invalid_cache_record",
        desc: "Cache record object was null or undefined."
    },
    invalidCacheEnvironment: {
        code: "invalid_cache_environment",
        desc: "Invalid environment when attempting to create cache entry"
    },
    noAccountFound: {
        code: "no_account_found",
        desc: "No account found in cache for given key."
    },
    CachePluginError: {
        code: "no cache plugin set on CacheManager",
        desc: "ICachePlugin needs to be set before using readFromStorage or writeFromStorage"
    },
    noCryptoObj: {
        code: "no_crypto_object",
        desc: "No crypto object detected. This is required for the following operation: "
    },
    invalidCacheType: {
        code: "invalid_cache_type",
        desc: "Invalid cache type"
    },
    unexpectedAccountType: {
        code: "unexpected_account_type",
        desc: "Unexpected account type."
    },
    unexpectedCredentialType: {
        code: "unexpected_credential_type",
        desc: "Unexpected credential type."
    },
    invalidAssertion: {
        code: "invalid_assertion",
        desc: "Client assertion must meet requirements described in https://tools.ietf.org/html/rfc7515"
    },
    invalidClientCredential: {
        code: "invalid_client_credential",
        desc: "Client credential (secret, certificate, or assertion) must not be empty when creating a confidential client. An application should at most have one credential"
    },
    tokenRefreshRequired: {
        code: "token_refresh_required",
        desc: "Cannot return token from cache because it must be refreshed. This may be due to one of the following reasons: forceRefresh parameter is set to true, claims have been requested, there is no cached access token or it is expired."
    },
    userTimeoutReached: {
        code: "user_timeout_reached",
        desc: "User defined timeout for device code polling reached",
    },
    tokenClaimsRequired: {
        code: "token_claims_cnf_required_for_signedjwt",
        desc: "Cannot generate a POP jwt if the token_claims are not populated"
    },
    noAuthorizationCodeFromServer: {
        code: "authorization_code_missing_from_server_response",
        desc: "Server response does not contain an authorization code to proceed"
    },
<<<<<<< HEAD
    noAzureRegionDetected: {
        code: "no_azure_region_detected",
        desc: "No azure region was detected and no fallback was made available"
=======
    accessTokenEntityNullError: {
        code: "access_token_entity_null",
        desc: "Access token entity is null, please check logs and cache to ensure a valid access token is present."
>>>>>>> 68bfbbb2
    }
};

/**
 * Error thrown when there is an error in the client code running on the browser.
 */
export class ClientAuthError extends AuthError {

    constructor(errorCode: string, errorMessage?: string) {
        super(errorCode, errorMessage);
        this.name = "ClientAuthError";

        Object.setPrototypeOf(this, ClientAuthError.prototype);
    }

    /**
     * Creates an error thrown when client info object doesn't decode correctly.
     * @param caughtError
     */
    static createClientInfoDecodingError(caughtError: string): ClientAuthError {
        return new ClientAuthError(ClientAuthErrorMessage.clientInfoDecodingError.code,
            `${ClientAuthErrorMessage.clientInfoDecodingError.desc} Failed with error: ${caughtError}`);
    }

    /**
     * Creates an error thrown if the client info is empty.
     * @param rawClientInfo
     */
    static createClientInfoEmptyError(): ClientAuthError {
        return new ClientAuthError(ClientAuthErrorMessage.clientInfoEmptyError.code,
            `${ClientAuthErrorMessage.clientInfoEmptyError.desc}`);
    }

    /**
     * Creates an error thrown when the id token extraction errors out.
     * @param err
     */
    static createTokenParsingError(caughtExtractionError: string): ClientAuthError {
        return new ClientAuthError(ClientAuthErrorMessage.tokenParsingError.code,
            `${ClientAuthErrorMessage.tokenParsingError.desc} Failed with error: ${caughtExtractionError}`);
    }

    /**
     * Creates an error thrown when the id token string is null or empty.
     * @param invalidRawTokenString
     */
    static createTokenNullOrEmptyError(invalidRawTokenString: string) : ClientAuthError {
        return new ClientAuthError(ClientAuthErrorMessage.nullOrEmptyToken.code,
            `${ClientAuthErrorMessage.nullOrEmptyToken.desc} Raw Token Value: ${invalidRawTokenString}`);
    }

    /**
     * Creates an error thrown when the endpoint discovery doesn't complete correctly.
     */
    static createEndpointDiscoveryIncompleteError(errDetail: string): ClientAuthError {
        return new ClientAuthError(ClientAuthErrorMessage.endpointResolutionError.code,
            `${ClientAuthErrorMessage.endpointResolutionError.desc} Detail: ${errDetail}`);
    }

    /**
     * Creates an error thrown when the fetch client throws
     */
    static createNetworkError(endpoint: string, errDetail: string): ClientAuthError {
        return new ClientAuthError(ClientAuthErrorMessage.networkError.code,
            `${ClientAuthErrorMessage.networkError.desc} | Fetch client threw: ${errDetail} | Attempted to reach: ${endpoint.split("?")[0]}`);
    }

    /**
     * Creates an error thrown when the openid-configuration endpoint cannot be reached or does not contain the required data
     */
    static createUnableToGetOpenidConfigError(errDetail: string): ClientAuthError {
        return new ClientAuthError(ClientAuthErrorMessage.unableToGetOpenidConfigError.code,
            `${ClientAuthErrorMessage.unableToGetOpenidConfigError.desc} Attempted to retrieve endpoints from: ${errDetail}`);
    }

    /**
     * Creates an error thrown when the hash cannot be deserialized.
     * @param hashParamObj
     */
    static createHashNotDeserializedError(hashParamObj: string): ClientAuthError {
        return new ClientAuthError(ClientAuthErrorMessage.hashNotDeserialized.code,
            `${ClientAuthErrorMessage.hashNotDeserialized.desc} Given Object: ${hashParamObj}`);
    }

    /**
     * Creates an error thrown when the state cannot be parsed.
     * @param invalidState
     */
    static createInvalidStateError(invalidState: string, errorString?: string): ClientAuthError {
        return new ClientAuthError(ClientAuthErrorMessage.invalidStateError.code,
            `${ClientAuthErrorMessage.invalidStateError.desc} Invalid State: ${invalidState}, Root Err: ${errorString}`);
    }

    /**
     * Creates an error thrown when two states do not match.
     */
    static createStateMismatchError(): ClientAuthError {
        return new ClientAuthError(ClientAuthErrorMessage.stateMismatchError.code,
            ClientAuthErrorMessage.stateMismatchError.desc);
    }

    /**
     * Creates an error thrown when the state is not present
     * @param missingState
     */
    static createStateNotFoundError(missingState: string): ClientAuthError {
        return new ClientAuthError(ClientAuthErrorMessage.stateNotFoundError.code,
            `${ClientAuthErrorMessage.stateNotFoundError.desc}:  ${missingState}`);
    }

    /**
     * Creates an error thrown when the nonce does not match.
     */
    static createNonceMismatchError(): ClientAuthError {
        return new ClientAuthError(ClientAuthErrorMessage.nonceMismatchError.code,
            ClientAuthErrorMessage.nonceMismatchError.desc);
    }

    /**
     * Creates an error thrown when the mnonce is not present
     * @param missingNonce
     */
    static createNonceNotFoundError(missingNonce: string): ClientAuthError {
        return new ClientAuthError(ClientAuthErrorMessage.nonceNotFoundError.code,
            `${ClientAuthErrorMessage.nonceNotFoundError.desc}:  ${missingNonce}`);
    }

    /**
     * Creates an error thrown when the authorization code required for a token request is null or empty.
     */
    static createNoTokensFoundError(): ClientAuthError {
        return new ClientAuthError(ClientAuthErrorMessage.noTokensFoundError.code, ClientAuthErrorMessage.noTokensFoundError.desc);
    }

    /**
     * Throws error when multiple tokens are in cache.
     */
    static createMultipleMatchingTokensInCacheError(): ClientAuthError {
        return new ClientAuthError(ClientAuthErrorMessage.multipleMatchingTokens.code,
            `${ClientAuthErrorMessage.multipleMatchingTokens.desc}.`);
    }

    /**
     * Throws error when multiple accounts are in cache for the given params
     */
    static createMultipleMatchingAccountsInCacheError(): ClientAuthError {
        return new ClientAuthError(ClientAuthErrorMessage.multipleMatchingAccounts.code,
            ClientAuthErrorMessage.multipleMatchingAccounts.desc);
    }

    /**
     * Throws error when multiple appMetada are in cache for the given clientId.
     */
    static createMultipleMatchingAppMetadataInCacheError(): ClientAuthError {
        return new ClientAuthError(ClientAuthErrorMessage.multipleMatchingAppMetadata.code,
            ClientAuthErrorMessage.multipleMatchingAppMetadata.desc);
    }

    /**
     * Throws error when no auth code or refresh token is given to ServerTokenRequestParameters.
     */
    static createTokenRequestCannotBeMadeError(): ClientAuthError {
        return new ClientAuthError(ClientAuthErrorMessage.tokenRequestCannotBeMade.code, ClientAuthErrorMessage.tokenRequestCannotBeMade.desc);
    }

    /**
     * Throws error when attempting to append a null, undefined or empty scope to a set
     * @param givenScope
     */
    static createAppendEmptyScopeToSetError(givenScope: string): ClientAuthError {
        return new ClientAuthError(ClientAuthErrorMessage.appendEmptyScopeError.code, `${ClientAuthErrorMessage.appendEmptyScopeError.desc} Given Scope: ${givenScope}`);
    }

    /**
     * Throws error when attempting to append a null, undefined or empty scope to a set
     * @param givenScope
     */
    static createRemoveEmptyScopeFromSetError(givenScope: string): ClientAuthError {
        return new ClientAuthError(ClientAuthErrorMessage.removeEmptyScopeError.code, `${ClientAuthErrorMessage.removeEmptyScopeError.desc} Given Scope: ${givenScope}`);
    }

    /**
     * Throws error when attempting to append null or empty ScopeSet.
     * @param appendError
     */
    static createAppendScopeSetError(appendError: string): ClientAuthError {
        return new ClientAuthError(ClientAuthErrorMessage.appendScopeSetError.code, `${ClientAuthErrorMessage.appendScopeSetError.desc} Detail Error: ${appendError}`);
    }

    /**
     * Throws error if ScopeSet is null or undefined.
     * @param givenScopeSet
     */
    static createEmptyInputScopeSetError(givenScopeSet: ScopeSet): ClientAuthError {
        return new ClientAuthError(ClientAuthErrorMessage.emptyInputScopeSetError.code, `${ClientAuthErrorMessage.emptyInputScopeSetError.desc} Given ScopeSet: ${givenScopeSet}`);
    }

    /**
     * Throws error if user sets CancellationToken.cancel = true during polling of token endpoint during device code flow
     */
    static createDeviceCodeCancelledError(): ClientAuthError {
        return new ClientAuthError(ClientAuthErrorMessage.DeviceCodePollingCancelled.code, `${ClientAuthErrorMessage.DeviceCodePollingCancelled.desc}`);
    }

    /**
     * Throws error if device code is expired
     */
    static createDeviceCodeExpiredError(): ClientAuthError {
        return new ClientAuthError(ClientAuthErrorMessage.DeviceCodeExpired.code, `${ClientAuthErrorMessage.DeviceCodeExpired.desc}`);
    }

    /**
     * Throws error when silent requests are made without an account object
     */
    static createNoAccountInSilentRequestError(): ClientAuthError {
        return new ClientAuthError(ClientAuthErrorMessage.NoAccountInSilentRequest.code, `${ClientAuthErrorMessage.NoAccountInSilentRequest.desc}`);
    }

    /**
     * Throws error when cache record is null or undefined.
     */
    static createNullOrUndefinedCacheRecord(): ClientAuthError {
        return new ClientAuthError(ClientAuthErrorMessage.invalidCacheRecord.code, ClientAuthErrorMessage.invalidCacheRecord.desc);
    }

    /**
     * Throws error when provided environment is not part of the CloudDiscoveryMetadata object
     */
    static createInvalidCacheEnvironmentError(): ClientAuthError {
        return new ClientAuthError(ClientAuthErrorMessage.invalidCacheEnvironment.code, ClientAuthErrorMessage.invalidCacheEnvironment.desc);
    }

    /**
     * Throws error when account is not found in cache.
     */
    static createNoAccountFoundError(): ClientAuthError {
        return new ClientAuthError(ClientAuthErrorMessage.noAccountFound.code, ClientAuthErrorMessage.noAccountFound.desc);
    }

    /**
     * Throws error if ICachePlugin not set on CacheManager.
     */
    static createCachePluginError(): ClientAuthError {
        return new ClientAuthError(ClientAuthErrorMessage.CachePluginError.code, `${ClientAuthErrorMessage.CachePluginError.desc}`);
    }

    /**
     * Throws error if crypto object not found.
     * @param operationName
     */
    static createNoCryptoObjectError(operationName: string): ClientAuthError {
        return new ClientAuthError(ClientAuthErrorMessage.noCryptoObj.code, `${ClientAuthErrorMessage.noCryptoObj.desc}${operationName}`);
    }

    /**
     * Throws error if cache type is invalid.
     */
    static createInvalidCacheTypeError(): ClientAuthError {
        return new ClientAuthError(ClientAuthErrorMessage.invalidCacheType.code, `${ClientAuthErrorMessage.invalidCacheType.desc}`);
    }

    /**
     * Throws error if unexpected account type.
     */
    static createUnexpectedAccountTypeError(): ClientAuthError {
        return new ClientAuthError(ClientAuthErrorMessage.unexpectedAccountType.code, `${ClientAuthErrorMessage.unexpectedAccountType.desc}`);
    }

    /**
     * Throws error if unexpected credential type.
     */
    static createUnexpectedCredentialTypeError(): ClientAuthError {
        return new ClientAuthError(ClientAuthErrorMessage.unexpectedCredentialType.code, `${ClientAuthErrorMessage.unexpectedCredentialType.desc}`);
    }

    /**
     * Throws error if client assertion is not valid.
     */
    static createInvalidAssertionError(): ClientAuthError {
        return new ClientAuthError(ClientAuthErrorMessage.invalidAssertion.code, `${ClientAuthErrorMessage.invalidAssertion.desc}`);
    }

    /**
     * Throws error if client assertion is not valid.
     */
    static createInvalidCredentialError(): ClientAuthError {
        return new ClientAuthError(ClientAuthErrorMessage.invalidClientCredential.code, `${ClientAuthErrorMessage.invalidClientCredential.desc}`);
    }

    /**
     * Throws error if token cannot be retrieved from cache due to refresh being required.
     */
    static createRefreshRequiredError(): ClientAuthError {
        return new ClientAuthError(ClientAuthErrorMessage.tokenRefreshRequired.code, ClientAuthErrorMessage.tokenRefreshRequired.desc);
    }

    /**
     * Throws error if the user defined timeout is reached.
     */
    static createUserTimeoutReachedError(): ClientAuthError {
        return new ClientAuthError(ClientAuthErrorMessage.userTimeoutReached.code, ClientAuthErrorMessage.userTimeoutReached.desc);
    }

    /*
     * Throws error if token claims are not populated for a signed jwt generation
     */
    static createTokenClaimsRequiredError(): ClientAuthError {
        return new ClientAuthError(ClientAuthErrorMessage.tokenClaimsRequired.code, ClientAuthErrorMessage.tokenClaimsRequired.desc);
    }

    /**
     * Throws error when the authorization code is missing from the server response
     */
    static createNoAuthCodeInServerResponseError(): ClientAuthError {
        return new ClientAuthError(ClientAuthErrorMessage.noAuthorizationCodeFromServer.code, ClientAuthErrorMessage.noAuthorizationCodeFromServer.desc);
    }

    /**
<<<<<<< HEAD
     * Throws error when no azure region is detected and fallback is provided
     */
    static createNoAzureRegionDetectedError(): ClientAuthError {
        return new ClientAuthError(ClientAuthErrorMessage.noAzureRegionDetected.code, ClientAuthErrorMessage.noAzureRegionDetected.desc);
=======
     * Throws error when access token entity is null when handling a response.
     */
    static createAccessTokenEntityNullError(): ClientAuthError {
        return new ClientAuthError(ClientAuthErrorMessage.accessTokenEntityNullError.code, ClientAuthErrorMessage.accessTokenEntityNullError.desc);
>>>>>>> 68bfbbb2
    }
}<|MERGE_RESOLUTION|>--- conflicted
+++ resolved
@@ -171,15 +171,13 @@
         code: "authorization_code_missing_from_server_response",
         desc: "Server response does not contain an authorization code to proceed"
     },
-<<<<<<< HEAD
     noAzureRegionDetected: {
         code: "no_azure_region_detected",
         desc: "No azure region was detected and no fallback was made available"
-=======
+    },
     accessTokenEntityNullError: {
         code: "access_token_entity_null",
         desc: "Access token entity is null, please check logs and cache to ensure a valid access token is present."
->>>>>>> 68bfbbb2
     }
 };
 
@@ -498,16 +496,16 @@
     }
 
     /**
-<<<<<<< HEAD
      * Throws error when no azure region is detected and fallback is provided
      */
     static createNoAzureRegionDetectedError(): ClientAuthError {
         return new ClientAuthError(ClientAuthErrorMessage.noAzureRegionDetected.code, ClientAuthErrorMessage.noAzureRegionDetected.desc);
-=======
+    }
+    
+    /**
      * Throws error when access token entity is null when handling a response.
      */
     static createAccessTokenEntityNullError(): ClientAuthError {
         return new ClientAuthError(ClientAuthErrorMessage.accessTokenEntityNullError.code, ClientAuthErrorMessage.accessTokenEntityNullError.desc);
->>>>>>> 68bfbbb2
     }
 }