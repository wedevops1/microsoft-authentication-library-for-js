/*
 * Copyright (c) Microsoft Corporation. All rights reserved.
 * Licensed under the MIT License.
 */

import { INetworkModule } from "../network/INetworkModule";
import { NetworkResponse } from "../network/NetworkManager";
import { IMDSBadResponse } from "../response/IMDSBadResponse";
import { Constants, RegionDiscoverySources, ResponseCodes } from "../utils/Constants";
import { RegionDiscoveryMetadata } from "./RegionDiscoveryMetadata";
import { ImdsOptions } from "./ImdsOptions";
import { IPerformanceClient } from "../telemetry/performance/IPerformanceClient";
import { PerformanceEvents } from "../telemetry/performance/PerformanceEvent";

export class RegionDiscovery {
    // Network interface to make requests with.
    protected networkInterface: INetworkModule;
    // Performance client
    protected performanceClient: IPerformanceClient | undefined;
    // CorrelationId
    protected correlationId: string | undefined;
    // Options for the IMDS endpoint request
    protected static IMDS_OPTIONS: ImdsOptions = {
        headers: {
            Metadata: "true",
        },
    };

    constructor(networkInterface: INetworkModule, performanceClient?: IPerformanceClient, correlationId?: string) {
        this.networkInterface = networkInterface;
        this.performanceClient = performanceClient;
        this.correlationId = correlationId;
    }

    /**
     * Detect the region from the application's environment.
     * 
     * @returns Promise<string | null>
     */
<<<<<<< HEAD
    public async detectRegion(environmentRegion: string | undefined, regionDiscoveryMetadata: RegionDiscoveryMetadata): Promise<string | null> {
=======
    public async detectRegion(environmentRegion: string | undefined, regionDiscoveryMetadata: RegionDiscoveryMetadata, proxyUrl: string): Promise<string | null> {
        this.performanceClient?.addQueueMeasurement(PerformanceEvents.RegionDiscoveryDetectRegion, this.correlationId);
        
>>>>>>> ab083b44
        // Initialize auto detected region with the region from the envrionment 
        let autodetectedRegionName = environmentRegion;

        // Check if a region was detected from the environment, if not, attempt to get the region from IMDS 
        if (!autodetectedRegionName) {
            const options = RegionDiscovery.IMDS_OPTIONS;

            try {
                this.performanceClient?.setPreQueueTime(PerformanceEvents.RegionDiscoveryGetRegionFromIMDS, this.correlationId);
                const localIMDSVersionResponse = await this.getRegionFromIMDS(Constants.IMDS_VERSION, options);
                if (localIMDSVersionResponse.status === ResponseCodes.httpSuccess) {
                    autodetectedRegionName = localIMDSVersionResponse.body;
                    regionDiscoveryMetadata.region_source = RegionDiscoverySources.IMDS;
                } 
                
                // If the response using the local IMDS version failed, try to fetch the current version of IMDS and retry. 
                if (localIMDSVersionResponse.status === ResponseCodes.httpBadRequest) {
                    this.performanceClient?.setPreQueueTime(PerformanceEvents.RegionDiscoveryGetCurrentVersion, this.correlationId);
                    const currentIMDSVersion = await this.getCurrentVersion(options);
                    if (!currentIMDSVersion) {
                        regionDiscoveryMetadata.region_source = RegionDiscoverySources.FAILED_AUTO_DETECTION;
                        return null;
                    }

                    this.performanceClient?.setPreQueueTime(PerformanceEvents.RegionDiscoveryGetRegionFromIMDS, this.correlationId);
                    const currentIMDSVersionResponse = await this.getRegionFromIMDS(currentIMDSVersion, options);
                    if (currentIMDSVersionResponse.status === ResponseCodes.httpSuccess) {
                        autodetectedRegionName = currentIMDSVersionResponse.body;
                        regionDiscoveryMetadata.region_source = RegionDiscoverySources.IMDS;
                    }
                }
            } catch(e) {
                regionDiscoveryMetadata.region_source = RegionDiscoverySources.FAILED_AUTO_DETECTION;
                return null;
            } 
        } else {
            regionDiscoveryMetadata.region_source = RegionDiscoverySources.ENVIRONMENT_VARIABLE;
        }

        // If no region was auto detected from the environment or from the IMDS endpoint, mark the attempt as a FAILED_AUTO_DETECTION
        if (!autodetectedRegionName) {
            regionDiscoveryMetadata.region_source = RegionDiscoverySources.FAILED_AUTO_DETECTION;
        }

        return autodetectedRegionName || null;
    }

    /**
     * Make the call to the IMDS endpoint
     * 
     * @param imdsEndpointUrl
     * @returns Promise<NetworkResponse<string>>
     */
    private async getRegionFromIMDS(version: string, options: ImdsOptions): Promise<NetworkResponse<string>> {
        this.performanceClient?.addQueueMeasurement(PerformanceEvents.RegionDiscoveryGetRegionFromIMDS, this.correlationId);
        return this.networkInterface.sendGetRequestAsync<string>(`${Constants.IMDS_ENDPOINT}?api-version=${version}&format=text`, options, Constants.IMDS_TIMEOUT);
    }

    /**
     * Get the most recent version of the IMDS endpoint available
     *  
     * @returns Promise<string | null>
     */
    private async getCurrentVersion(options: ImdsOptions): Promise<string | null> {
        this.performanceClient?.addQueueMeasurement(PerformanceEvents.RegionDiscoveryGetCurrentVersion, this.correlationId);
        try {
            const response = await this.networkInterface.sendGetRequestAsync<IMDSBadResponse>(`${Constants.IMDS_ENDPOINT}?format=json`, options);

            // When IMDS endpoint is called without the api version query param, bad request response comes back with latest version.
            if (response.status === ResponseCodes.httpBadRequest && response.body && response.body["newest-versions"] && response.body["newest-versions"].length > 0) {
                return response.body["newest-versions"][0];
            }

            return null;
        } catch (e) {
            return null;
        }
    }
}<|MERGE_RESOLUTION|>--- conflicted
+++ resolved
@@ -37,13 +37,9 @@
      * 
      * @returns Promise<string | null>
      */
-<<<<<<< HEAD
     public async detectRegion(environmentRegion: string | undefined, regionDiscoveryMetadata: RegionDiscoveryMetadata): Promise<string | null> {
-=======
-    public async detectRegion(environmentRegion: string | undefined, regionDiscoveryMetadata: RegionDiscoveryMetadata, proxyUrl: string): Promise<string | null> {
         this.performanceClient?.addQueueMeasurement(PerformanceEvents.RegionDiscoveryDetectRegion, this.correlationId);
         
->>>>>>> ab083b44
         // Initialize auto detected region with the region from the envrionment 
         let autodetectedRegionName = environmentRegion;
 
