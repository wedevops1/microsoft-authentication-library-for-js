/*
 * Copyright (c) Microsoft Corporation. All rights reserved.
 * Licensed under the MIT License.
 */

import { ServerAuthorizationTokenResponse } from "./ServerAuthorizationTokenResponse";
import { buildClientInfo} from "../account/ClientInfo";
import { ICrypto } from "../crypto/ICrypto";
import { ClientAuthError } from "../error/ClientAuthError";
import { StringUtils } from "../utils/StringUtils";
import { ServerAuthorizationCodeResponse } from "./ServerAuthorizationCodeResponse";
import { Logger } from "../logger/Logger";
import { ServerError } from "../error/ServerError";
import { AuthToken } from "../account/AuthToken";
import { ScopeSet } from "../request/ScopeSet";
import { TimeUtils } from "../utils/TimeUtils";
import { AuthenticationResult } from "./AuthenticationResult";
import { AccountEntity } from "../cache/entities/AccountEntity";
import { Authority } from "../authority/Authority";
import { AuthorityType } from "../authority/AuthorityType";
import { IdTokenEntity } from "../cache/entities/IdTokenEntity";
import { AccessTokenEntity } from "../cache/entities/AccessTokenEntity";
import { RefreshTokenEntity } from "../cache/entities/RefreshTokenEntity";
import { InteractionRequiredAuthError } from "../error/InteractionRequiredAuthError";
import { CacheRecord } from "../cache/entities/CacheRecord";
import { CacheManager } from "../cache/CacheManager";
import { ProtocolUtils, LibraryStateObject, RequestStateObject } from "../utils/ProtocolUtils";
import { AuthenticationScheme, Constants, THE_FAMILY_ID } from "../utils/Constants";
import { PopTokenGenerator } from "../crypto/PopTokenGenerator";
import { AppMetadataEntity } from "../cache/entities/AppMetadataEntity";
import { ICachePlugin } from "../cache/interface/ICachePlugin";
import { TokenCacheContext } from "../cache/persistence/TokenCacheContext";
import { ISerializableTokenCache } from "../cache/interface/ISerializableTokenCache";
<<<<<<< HEAD
import { AuthorizationCodePayload } from "./AuthorizationCodePayload";
=======
import { ClientConfigurationError } from "../error/ClientConfigurationError";
>>>>>>> e705bb56

/**
 * Class that handles response parsing.
 */
export class ResponseHandler {
    private clientId: string;
    private cacheStorage: CacheManager;
    private cryptoObj: ICrypto;
    private logger: Logger;
    private homeAccountIdentifier: string;
    private serializableCache: ISerializableTokenCache | null;
    private persistencePlugin: ICachePlugin | null;

    constructor(clientId: string, cacheStorage: CacheManager, cryptoObj: ICrypto, logger: Logger, serializableCache: ISerializableTokenCache | null, persistencePlugin: ICachePlugin | null) {
        this.clientId = clientId;
        this.cacheStorage = cacheStorage;
        this.cryptoObj = cryptoObj;
        this.logger = logger;
        this.serializableCache = serializableCache;
        this.persistencePlugin = persistencePlugin;
    }

    /**
     * Function which validates server authorization code response.
     * @param serverResponseHash
     * @param cachedState
     * @param cryptoObj
     */
    validateServerAuthorizationCodeResponse(serverResponseHash: ServerAuthorizationCodeResponse, cachedState: string, cryptoObj: ICrypto): void {

        if (!serverResponseHash.state || !cachedState) {
            throw !serverResponseHash.state ? ClientAuthError.createStateNotFoundError("Server State") : ClientAuthError.createStateNotFoundError("Cached State");
        }

        if (decodeURIComponent(serverResponseHash.state) !== decodeURIComponent(cachedState)) {
            throw ClientAuthError.createStateMismatchError();
        }

        // Check for error
        if (serverResponseHash.error || serverResponseHash.error_description || serverResponseHash.suberror) {
            if (InteractionRequiredAuthError.isInteractionRequiredError(serverResponseHash.error, serverResponseHash.error_description, serverResponseHash.suberror)) {
                throw new InteractionRequiredAuthError(serverResponseHash.error || Constants.EMPTY_STRING, serverResponseHash.error_description, serverResponseHash.suberror);
            }

            throw new ServerError(serverResponseHash.error || Constants.EMPTY_STRING, serverResponseHash.error_description, serverResponseHash.suberror);
        }

        if (serverResponseHash.client_info) {
            buildClientInfo(serverResponseHash.client_info, cryptoObj);
        }
    }

    /**
     * Function which validates server authorization token response.
     * @param serverResponse
     */
    validateTokenResponse(serverResponse: ServerAuthorizationTokenResponse): void {
        // Check for error
        if (serverResponse.error || serverResponse.error_description || serverResponse.suberror) {
            if (InteractionRequiredAuthError.isInteractionRequiredError(serverResponse.error, serverResponse.error_description, serverResponse.suberror)) {
                throw new InteractionRequiredAuthError(serverResponse.error, serverResponse.error_description, serverResponse.suberror);
            }

            const errString = `${serverResponse.error_codes} - [${serverResponse.timestamp}]: ${serverResponse.error_description} - Correlation ID: ${serverResponse.correlation_id} - Trace ID: ${serverResponse.trace_id}`;
            throw new ServerError(serverResponse.error, errString);
        }
    }

    /**
     * Returns a constructed token response based on given string. Also manages the cache updates and cleanups.
     * @param serverTokenResponse
     * @param authority
     */
    async handleServerTokenResponse(
        serverTokenResponse: ServerAuthorizationTokenResponse,
        authority: Authority,
        resourceRequestMethod?: string,
        resourceRequestUri?: string,
        authCodePayload?: AuthorizationCodePayload,
        requestScopes?: string[],
        oboAssertion?: string,
        handlingRefreshTokenResponse?: boolean): Promise<AuthenticationResult | null> {

        // create an idToken object (not entity)
        let idTokenObj: AuthToken | undefined;
        if (serverTokenResponse.id_token) {
            idTokenObj = new AuthToken(serverTokenResponse.id_token || Constants.EMPTY_STRING, this.cryptoObj);
    
            // token nonce check (TODO: Add a warning if no nonce is given?)
<<<<<<< HEAD
            if (authCodePayload && !StringUtils.isEmpty(authCodePayload.nonce)) {
                if (idTokenObj.claims.nonce !== authCodePayload.nonce) {
=======
            if (!!cachedNonce) {
                if (idTokenObj.claims.nonce !== cachedNonce) {
>>>>>>> e705bb56
                    throw ClientAuthError.createNonceMismatchError();
                }
            }
        }

        // generate homeAccountId
        this.homeAccountIdentifier = AccountEntity.generateHomeAccountId(serverTokenResponse.client_info || Constants.EMPTY_STRING, authority.authorityType, this.logger, this.cryptoObj, idTokenObj);

        // save the response tokens
<<<<<<< HEAD
        let requestStateObj: RequestStateObject = null;
        if (authCodePayload && !StringUtils.isEmpty(authCodePayload.state)) {
            requestStateObj = ProtocolUtils.parseRequestState(this.cryptoObj, authCodePayload.state);
        }

        const cacheRecord = this.generateCacheRecord(serverTokenResponse, idTokenObj, authority, requestStateObj && requestStateObj.libraryState, requestScopes, oboAssertion, authCodePayload);
=======
        let requestStateObj: RequestStateObject | undefined;
        if (!!cachedState) {
            requestStateObj = ProtocolUtils.parseRequestState(this.cryptoObj, cachedState);
        }

        const cacheRecord = this.generateCacheRecord(serverTokenResponse, authority, idTokenObj, requestStateObj && requestStateObj.libraryState, requestScopes, oboAssertion);
>>>>>>> e705bb56
        let cacheContext;
        try {
            if (this.persistencePlugin && this.serializableCache) {
                this.logger.verbose("Persistence enabled, calling beforeCacheAccess");
                cacheContext = new TokenCacheContext(this.serializableCache, true);
                await this.persistencePlugin.beforeCacheAccess(cacheContext);
            }
            /*
             * When saving a refreshed tokens to the cache, it is expected that the account that was used is present in the cache.
             * If not present, we should return null, as it's the case that another application called removeAccount in between
             * the calls to getAllAccounts and acquireTokenSilent. We should not overwrite that removal.
             */
            if (handlingRefreshTokenResponse && cacheRecord.account) {
                const key = cacheRecord.account.generateAccountKey();
                const account = this.cacheStorage.getAccount(key);
                if (!account) {
                    this.logger.warning("Account used to refresh tokens not in persistence, refreshed tokens will not be stored in the cache");
                    return null;
                }
            }
            this.cacheStorage.saveCacheRecord(cacheRecord);
        } finally {
            if (this.persistencePlugin && this.serializableCache && cacheContext) {
                this.logger.verbose("Persistence enabled, calling afterCacheAccess");
                await this.persistencePlugin.afterCacheAccess(cacheContext);
            }
        }
<<<<<<< HEAD
        return ResponseHandler.generateAuthenticationResult(this.cryptoObj, authority, cacheRecord, idTokenObj, false, requestStateObj, resourceRequestMethod, resourceRequestUri);
=======
        return ResponseHandler.generateAuthenticationResult(this.cryptoObj, cacheRecord, false, idTokenObj, requestStateObj, resourceRequestMethod, resourceRequestUri);
>>>>>>> e705bb56
    }

    /**
     * Generates CacheRecord
     * @param serverTokenResponse
     * @param idTokenObj
     * @param authority
     */
<<<<<<< HEAD
    private generateCacheRecord(serverTokenResponse: ServerAuthorizationTokenResponse, idTokenObj: AuthToken, authority: Authority, libraryState?: LibraryStateObject, requestScopes?: string[], oboAssertion?: string, authCodePayload?: AuthorizationCodePayload): CacheRecord {
=======
    private generateCacheRecord(serverTokenResponse: ServerAuthorizationTokenResponse, authority: Authority, idTokenObj?: AuthToken, libraryState?: LibraryStateObject, requestScopes?: string[], oboAssertion?: string): CacheRecord {
>>>>>>> e705bb56

        const env = Authority.generateEnvironmentFromAuthority(authority);
        if (StringUtils.isEmpty(env)) {
            throw ClientAuthError.createInvalidCacheEnvironmentError();
        }

        // IdToken: non AAD scenarios can have empty realm
        let cachedIdToken: IdTokenEntity | undefined;
        let cachedAccount: AccountEntity | undefined;
        if (!StringUtils.isEmpty(serverTokenResponse.id_token) && !!idTokenObj) {
            cachedIdToken = IdTokenEntity.createIdTokenEntity(
                this.homeAccountIdentifier,
                env,
                serverTokenResponse.id_token || Constants.EMPTY_STRING,
                this.clientId,
                idTokenObj.claims.tid || Constants.EMPTY_STRING,
                oboAssertion
            );

            cachedAccount = this.generateAccountEntity(
                serverTokenResponse,
                idTokenObj,
                authority,
                oboAssertion,
                authCodePayload
            );
        }

        // AccessToken
        let cachedAccessToken: AccessTokenEntity | null = null;
        if (!StringUtils.isEmpty(serverTokenResponse.access_token)) {

            // If scopes not returned in server response, use request scopes
            const responseScopes = serverTokenResponse.scope ? ScopeSet.fromString(serverTokenResponse.scope) : new ScopeSet(requestScopes || []);

            // Expiration calculation
            const currentTime = TimeUtils.nowSeconds();

            // If the request timestamp was sent in the library state, use that timestamp to calculate expiration. Otherwise, use current time.
            const timestamp = libraryState ? libraryState.ts : currentTime;
            const tokenExpirationSeconds = timestamp + (serverTokenResponse.expires_in || 0);
            const extendedTokenExpirationSeconds = tokenExpirationSeconds + (serverTokenResponse.ext_expires_in || 0);

            // non AAD scenarios can have empty realm
            cachedAccessToken = AccessTokenEntity.createAccessTokenEntity(
                this.homeAccountIdentifier,
                env,
                serverTokenResponse.access_token || Constants.EMPTY_STRING,
                this.clientId,
                idTokenObj ? idTokenObj.claims.tid || Constants.EMPTY_STRING : authority.tenant,
                responseScopes.printScopes(),
                tokenExpirationSeconds,
                extendedTokenExpirationSeconds,
                serverTokenResponse.token_type,
                oboAssertion
            );
        }

        // refreshToken
        let cachedRefreshToken: RefreshTokenEntity | null = null;
        if (!StringUtils.isEmpty(serverTokenResponse.refresh_token)) {
            cachedRefreshToken = RefreshTokenEntity.createRefreshTokenEntity(
                this.homeAccountIdentifier,
                env,
                serverTokenResponse.refresh_token || Constants.EMPTY_STRING,
                this.clientId,
                serverTokenResponse.foci,
                oboAssertion
            );
        }

        // appMetadata
        let cachedAppMetadata: AppMetadataEntity | null = null;
        if (!StringUtils.isEmpty(serverTokenResponse.foci)) {
            cachedAppMetadata = AppMetadataEntity.createAppMetadataEntity(this.clientId, env, serverTokenResponse.foci);
        }

        return new CacheRecord(cachedAccount, cachedIdToken, cachedAccessToken, cachedRefreshToken, cachedAppMetadata);
    }

    /**
     * Generate Account
     * @param serverTokenResponse
     * @param idToken
     * @param authority
     */
    private generateAccountEntity(serverTokenResponse: ServerAuthorizationTokenResponse, idToken: AuthToken, authority: Authority, oboAssertion?: string, authCodePayload?: AuthorizationCodePayload): AccountEntity {
        const authorityType = authority.authorityType;
        const cloudGraphHostName = authCodePayload ? authCodePayload.cloud_graph_host_name : "";
        const msGraphhost = authCodePayload ? authCodePayload.msgraph_host : "";

        // ADFS does not require client_info in the response
        if (authorityType === AuthorityType.Adfs) {
            this.logger.verbose("Authority type is ADFS, creating ADFS account");
            return AccountEntity.createGenericAccount(authority, this.homeAccountIdentifier, idToken, oboAssertion, cloudGraphHostName, msGraphhost);
        }

        // This fallback applies to B2C as well as they fall under an AAD account type.
        if (StringUtils.isEmpty(serverTokenResponse.client_info) && authority.protocolMode === "AAD") {
            throw ClientAuthError.createClientInfoEmptyError();
        }

        return serverTokenResponse.client_info ?
            AccountEntity.createAccount(serverTokenResponse.client_info, this.homeAccountIdentifier, authority, idToken, oboAssertion, cloudGraphHostName, msGraphhost) :
            AccountEntity.createGenericAccount(authority, this.homeAccountIdentifier, idToken, oboAssertion, cloudGraphHostName, msGraphhost);
    }

    /**
     * Creates an @AuthenticationResult from @CacheRecord , @IdToken , and a boolean that states whether or not the result is from cache.
     *
     * Optionally takes a state string that is set as-is in the response.
     *
     * @param cacheRecord
     * @param idTokenObj
     * @param fromTokenCache
     * @param stateString
     */
<<<<<<< HEAD
    static async generateAuthenticationResult(
        cryptoObj: ICrypto, 
        authority: Authority,
        cacheRecord: CacheRecord, 
        idTokenObj: AuthToken, 
        fromTokenCache: boolean, 
        requestState?: RequestStateObject,
        resourceRequestMethod?: string, 
        resourceRequestUri?: string): Promise<AuthenticationResult> {
=======
    static async generateAuthenticationResult(cryptoObj: ICrypto, cacheRecord: CacheRecord, fromTokenCache: boolean, idTokenObj?: AuthToken, requestState?: RequestStateObject, resourceRequestMethod?: string, resourceRequestUri?: string): Promise<AuthenticationResult> {
>>>>>>> e705bb56
        let accessToken: string = "";
        let responseScopes: Array<string> = [];
        let expiresOn: Date | null = null;
        let extExpiresOn: Date | undefined;
        let familyId: string = Constants.EMPTY_STRING;
        if (cacheRecord.accessToken) {
            if (cacheRecord.accessToken.tokenType === AuthenticationScheme.POP) {
                const popTokenGenerator: PopTokenGenerator = new PopTokenGenerator(cryptoObj);

                if (!resourceRequestMethod || !resourceRequestUri) {
                    throw ClientConfigurationError.createResourceRequestParametersRequiredError();
                }
                accessToken = await popTokenGenerator.signPopToken(cacheRecord.accessToken.secret, resourceRequestMethod, resourceRequestUri);
            } else {
                accessToken = cacheRecord.accessToken.secret;
            }
            responseScopes = ScopeSet.fromString(cacheRecord.accessToken.target).asArray();
            expiresOn = new Date(Number(cacheRecord.accessToken.expiresOn) * 1000);
            extExpiresOn = new Date(Number(cacheRecord.accessToken.extendedExpiresOn) * 1000);
        }

        if (cacheRecord.appMetadata) {
            familyId = cacheRecord.appMetadata.familyId === THE_FAMILY_ID ? THE_FAMILY_ID : Constants.EMPTY_STRING;
        }
        const uid = idTokenObj?.claims.oid || idTokenObj?.claims.sub || Constants.EMPTY_STRING;
        const tid = idTokenObj?.claims.tid || Constants.EMPTY_STRING;

        return {
            authority: authority.canonicalAuthority,
            uniqueId: uid,
            tenantId: tid,
            scopes: responseScopes,
            account: cacheRecord.account ? cacheRecord.account.getAccountInfo() : null,
            idToken: idTokenObj ? idTokenObj.rawToken : Constants.EMPTY_STRING,
            idTokenClaims: idTokenObj ? idTokenObj.claims : {},
            accessToken: accessToken,
            fromCache: fromTokenCache,
            expiresOn: expiresOn,
            extExpiresOn: extExpiresOn,
            familyId: familyId,
<<<<<<< HEAD
            tokenType: cacheRecord.accessToken ? cacheRecord.accessToken.tokenType : "",
            state: requestState ? requestState.userRequestState : "",
            cloudGraphHostName: cacheRecord.account ? cacheRecord.account.cloudGraphHostName : "",
            msGraphHost: cacheRecord.account ? cacheRecord.account.msGraphHost : ""
=======
            tokenType: cacheRecord.accessToken?.tokenType || Constants.EMPTY_STRING,
            state: requestState ? requestState.userRequestState : Constants.EMPTY_STRING
>>>>>>> e705bb56
        };
    }
}<|MERGE_RESOLUTION|>--- conflicted
+++ resolved
@@ -31,11 +31,8 @@
 import { ICachePlugin } from "../cache/interface/ICachePlugin";
 import { TokenCacheContext } from "../cache/persistence/TokenCacheContext";
 import { ISerializableTokenCache } from "../cache/interface/ISerializableTokenCache";
-<<<<<<< HEAD
 import { AuthorizationCodePayload } from "./AuthorizationCodePayload";
-=======
 import { ClientConfigurationError } from "../error/ClientConfigurationError";
->>>>>>> e705bb56
 
 /**
  * Class that handles response parsing.
@@ -125,13 +122,8 @@
             idTokenObj = new AuthToken(serverTokenResponse.id_token || Constants.EMPTY_STRING, this.cryptoObj);
     
             // token nonce check (TODO: Add a warning if no nonce is given?)
-<<<<<<< HEAD
             if (authCodePayload && !StringUtils.isEmpty(authCodePayload.nonce)) {
                 if (idTokenObj.claims.nonce !== authCodePayload.nonce) {
-=======
-            if (!!cachedNonce) {
-                if (idTokenObj.claims.nonce !== cachedNonce) {
->>>>>>> e705bb56
                     throw ClientAuthError.createNonceMismatchError();
                 }
             }
@@ -141,21 +133,12 @@
         this.homeAccountIdentifier = AccountEntity.generateHomeAccountId(serverTokenResponse.client_info || Constants.EMPTY_STRING, authority.authorityType, this.logger, this.cryptoObj, idTokenObj);
 
         // save the response tokens
-<<<<<<< HEAD
-        let requestStateObj: RequestStateObject = null;
-        if (authCodePayload && !StringUtils.isEmpty(authCodePayload.state)) {
+        let requestStateObj: RequestStateObject | undefined;
+        if (!!authCodePayload && !!authCodePayload.state) {
             requestStateObj = ProtocolUtils.parseRequestState(this.cryptoObj, authCodePayload.state);
         }
 
-        const cacheRecord = this.generateCacheRecord(serverTokenResponse, idTokenObj, authority, requestStateObj && requestStateObj.libraryState, requestScopes, oboAssertion, authCodePayload);
-=======
-        let requestStateObj: RequestStateObject | undefined;
-        if (!!cachedState) {
-            requestStateObj = ProtocolUtils.parseRequestState(this.cryptoObj, cachedState);
-        }
-
-        const cacheRecord = this.generateCacheRecord(serverTokenResponse, authority, idTokenObj, requestStateObj && requestStateObj.libraryState, requestScopes, oboAssertion);
->>>>>>> e705bb56
+        const cacheRecord = this.generateCacheRecord(serverTokenResponse, authority, idTokenObj, requestStateObj && requestStateObj.libraryState, requestScopes, oboAssertion, authCodePayload);
         let cacheContext;
         try {
             if (this.persistencePlugin && this.serializableCache) {
@@ -183,11 +166,7 @@
                 await this.persistencePlugin.afterCacheAccess(cacheContext);
             }
         }
-<<<<<<< HEAD
-        return ResponseHandler.generateAuthenticationResult(this.cryptoObj, authority, cacheRecord, idTokenObj, false, requestStateObj, resourceRequestMethod, resourceRequestUri);
-=======
-        return ResponseHandler.generateAuthenticationResult(this.cryptoObj, cacheRecord, false, idTokenObj, requestStateObj, resourceRequestMethod, resourceRequestUri);
->>>>>>> e705bb56
+        return ResponseHandler.generateAuthenticationResult(this.cryptoObj, authority, cacheRecord, false, idTokenObj, requestStateObj, resourceRequestMethod, resourceRequestUri);
     }
 
     /**
@@ -196,11 +175,7 @@
      * @param idTokenObj
      * @param authority
      */
-<<<<<<< HEAD
-    private generateCacheRecord(serverTokenResponse: ServerAuthorizationTokenResponse, idTokenObj: AuthToken, authority: Authority, libraryState?: LibraryStateObject, requestScopes?: string[], oboAssertion?: string, authCodePayload?: AuthorizationCodePayload): CacheRecord {
-=======
-    private generateCacheRecord(serverTokenResponse: ServerAuthorizationTokenResponse, authority: Authority, idTokenObj?: AuthToken, libraryState?: LibraryStateObject, requestScopes?: string[], oboAssertion?: string): CacheRecord {
->>>>>>> e705bb56
+    private generateCacheRecord(serverTokenResponse: ServerAuthorizationTokenResponse, authority: Authority, idTokenObj?: AuthToken, libraryState?: LibraryStateObject, requestScopes?: string[], oboAssertion?: string, authCodePayload?: AuthorizationCodePayload): CacheRecord {
 
         const env = Authority.generateEnvironmentFromAuthority(authority);
         if (StringUtils.isEmpty(env)) {
@@ -318,19 +293,15 @@
      * @param fromTokenCache
      * @param stateString
      */
-<<<<<<< HEAD
     static async generateAuthenticationResult(
         cryptoObj: ICrypto, 
         authority: Authority,
         cacheRecord: CacheRecord, 
-        idTokenObj: AuthToken, 
         fromTokenCache: boolean, 
+        idTokenObj?: AuthToken,
         requestState?: RequestStateObject,
         resourceRequestMethod?: string, 
         resourceRequestUri?: string): Promise<AuthenticationResult> {
-=======
-    static async generateAuthenticationResult(cryptoObj: ICrypto, cacheRecord: CacheRecord, fromTokenCache: boolean, idTokenObj?: AuthToken, requestState?: RequestStateObject, resourceRequestMethod?: string, resourceRequestUri?: string): Promise<AuthenticationResult> {
->>>>>>> e705bb56
         let accessToken: string = "";
         let responseScopes: Array<string> = [];
         let expiresOn: Date | null = null;
@@ -371,15 +342,10 @@
             expiresOn: expiresOn,
             extExpiresOn: extExpiresOn,
             familyId: familyId,
-<<<<<<< HEAD
-            tokenType: cacheRecord.accessToken ? cacheRecord.accessToken.tokenType : "",
-            state: requestState ? requestState.userRequestState : "",
-            cloudGraphHostName: cacheRecord.account ? cacheRecord.account.cloudGraphHostName : "",
-            msGraphHost: cacheRecord.account ? cacheRecord.account.msGraphHost : ""
-=======
             tokenType: cacheRecord.accessToken?.tokenType || Constants.EMPTY_STRING,
-            state: requestState ? requestState.userRequestState : Constants.EMPTY_STRING
->>>>>>> e705bb56
+            state: requestState ? requestState.userRequestState : Constants.EMPTY_STRING,
+            cloudGraphHostName: cacheRecord.account?.cloudGraphHostName || Constants.EMPTY_STRING,
+            msGraphHost: cacheRecord.account?.msGraphHost || Constants.EMPTY_STRING
         };
     }
 }