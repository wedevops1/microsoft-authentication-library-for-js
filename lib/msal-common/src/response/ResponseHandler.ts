/*
 * Copyright (c) Microsoft Corporation. All rights reserved.
 * Licensed under the MIT License.
 */
import { ServerAuthorizationTokenResponse } from "../server/ServerAuthorizationTokenResponse";
import { buildClientInfo, ClientInfo } from "../account/ClientInfo";
import { ICrypto } from "../crypto/ICrypto";
import { ClientAuthError } from "../error/ClientAuthError";
import { StringUtils } from "../utils/StringUtils";
import { ServerAuthorizationCodeResponse } from "../server/ServerAuthorizationCodeResponse";
import { Logger } from "../logger/Logger";
import { ServerError } from "../error/ServerError";
import { IdToken } from "../account/IdToken";
import { UnifiedCacheManager } from "../unifiedCache/UnifiedCacheManager";
import { ScopeSet } from "../request/ScopeSet";
import { TimeUtils } from "../utils/TimeUtils";
import { AuthenticationResult } from "./AuthenticationResult";
import { AccountEntity } from "../unifiedCache/entities/AccountEntity";
import { Authority } from "../authority/Authority";
import { AuthorityType } from "../authority/AuthorityType";
import { IdTokenEntity } from "../unifiedCache/entities/IdTokenEntity";
import { AccessTokenEntity } from "../unifiedCache/entities/AccessTokenEntity";
import { RefreshTokenEntity } from "../unifiedCache/entities/RefreshTokenEntity";

/**
 * Class that handles response parsing.
 */
export class ResponseHandler {
    private clientId: string;
    private uCacheManager: UnifiedCacheManager;
    private cryptoObj: ICrypto;
    private logger: Logger;
    private clientInfo: ClientInfo;
    private homeAccountIdentifier: string;

    constructor(clientId: string, unifiedCacheManager: UnifiedCacheManager, cryptoObj: ICrypto, logger: Logger) {
        this.clientId = clientId;
        this.uCacheManager = unifiedCacheManager;
        this.cryptoObj = cryptoObj;
        this.logger = logger;
    }

    /**
     * Function which validates server authorization code response.
     * @param serverResponseHash
     * @param cachedState
     * @param cryptoObj
     */
    validateServerAuthorizationCodeResponse(
        serverResponseHash: ServerAuthorizationCodeResponse,
        cachedState: string,
        cryptoObj: ICrypto
    ): void {
        if (serverResponseHash.state !== cachedState) {
            throw ClientAuthError.createStateMismatchError();
        }

        // Check for error
<<<<<<< HEAD
        if (serverResponseHash.error || serverResponseHash.error_description) {
            throw new ServerError(
                serverResponseHash.error,
                serverResponseHash.error_description
            );
=======
        if (serverResponseHash.error || serverResponseHash.error_description || serverResponseHash.suberror) {
            if (InteractionRequiredAuthError.isInteractionRequiredError(serverResponseHash.error, serverResponseHash.error_description, serverResponseHash.suberror)) {
                throw new InteractionRequiredAuthError(serverResponseHash.error, serverResponseHash.error_description, serverResponseHash.suberror);
            }

            throw new ServerError(serverResponseHash.error, serverResponseHash.error_description, serverResponseHash.suberror);
>>>>>>> dacad07f
        }

        if (serverResponseHash.client_info) {
            buildClientInfo(serverResponseHash.client_info, cryptoObj);
        }
    }

    /**
     * Function which validates server authorization token response.
     * @param serverResponse
     */
    validateTokenResponse(
        serverResponse: ServerAuthorizationTokenResponse
    ): void {
        // Check for error
        if (serverResponse.error || serverResponse.error_description || serverResponse.suberror) {
            if (InteractionRequiredAuthError.isInteractionRequiredError(serverResponse.error, serverResponse.error_description, serverResponse.suberror)) {
                throw new InteractionRequiredAuthError(serverResponse.error, serverResponse.error_description, serverResponse.suberror);
            }

            const errString = `${serverResponse.error_codes} - [${serverResponse.timestamp}]: ${serverResponse.error_description} - Correlation ID: ${serverResponse.correlation_id} - Trace ID: ${serverResponse.trace_id}`;
            throw new ServerError(serverResponse.error, errString);
        }

        // generate homeAccountId
        if (serverResponse.client_info) {
            this.clientInfo = buildClientInfo(serverResponse.client_info, this.cryptoObj);
            if (!StringUtils.isEmpty(this.clientInfo.uid) && !StringUtils.isEmpty(this.clientInfo.utid)) {
                this.homeAccountIdentifier = this.cryptoObj.base64Encode(this.clientInfo.uid) + "." + this.cryptoObj.base64Encode(this.clientInfo.utid);
            }
        }
    }

    /**
     * Returns a constructed token response based on given string. Also manages the cache updates and cleanups.
     * @param serverTokenResponse
     * @param authorityString
     * @param resource
     * @param state
     */
    generateAuthenticationResult(serverTokenResponse: ServerAuthorizationTokenResponse, authority: Authority): AuthenticationResult {
        // Retrieve current account if in Cache
        // TODO: add this once the req for cache look up for tokens is confirmed

        const authenticationResult = this.processTokenResponse(serverTokenResponse, authority);

        const environment = authority.canonicalAuthorityUrlComponents.HostNameAndPort;
        this.addCredentialsToCache(authenticationResult, environment, serverTokenResponse.refresh_token);

        return authenticationResult;
    }

    /**
     * Returns a new AuthenticationResult with the data from original result filled with the relevant data.
     * @param authenticationResult
     * @param idTokenString(raw idToken in the server response)
     */
    processTokenResponse(serverTokenResponse: ServerAuthorizationTokenResponse, authority: Authority): AuthenticationResult {
        const authenticationResult: AuthenticationResult = {
            uniqueId: "",
            tenantId: "",
            tokenType: "",
            idToken: null,
            idTokenClaims: null,
            accessToken: "",
            scopes: [],
            expiresOn: null,
            familyId: null
        };

        // IdToken
        const idTokenObj = new IdToken(serverTokenResponse.id_token, this.cryptoObj);

        // if account is not in cache, append it to the cache
        this.addAccountToCache(serverTokenResponse, idTokenObj, authority);

        // TODO: Check how this changes for auth code response
        const expiresSeconds = Number(idTokenObj.claims.exp);
        if (expiresSeconds && !authenticationResult.expiresOn) {
            authenticationResult.expiresOn = new Date(expiresSeconds * 1000);
        }

        // Expiration calculation
        const expiresInSeconds = TimeUtils.nowSeconds() + serverTokenResponse.expires_in;
        const extendedExpiresInSeconds = expiresInSeconds + serverTokenResponse.ext_expires_in;
        // Set consented scopes in response
        const responseScopes = ScopeSet.fromString(serverTokenResponse.scope, this.clientId, true);

        return {
            ...authenticationResult,
            uniqueId: idTokenObj.claims.oid || idTokenObj.claims.sub,
            tenantId: idTokenObj.claims.tid,
            idToken: idTokenObj.rawIdToken,
            idTokenClaims: idTokenObj.claims,
            accessToken: serverTokenResponse.access_token,
            expiresOn: new Date(expiresInSeconds),
            extExpiresOn: new Date(extendedExpiresInSeconds),
            scopes: responseScopes.asArray(),
            familyId: serverTokenResponse.foci,
        };
    }

    /**
     * if Account is not in the cache, generateAccount and append it to the cache
     * @param serverTokenResponse
     * @param idToken
     * @param authority
     */
    addAccountToCache(serverTokenResponse: ServerAuthorizationTokenResponse, idToken: IdToken, authority: Authority): void {
        const environment = authority.canonicalAuthorityUrlComponents.HostNameAndPort;
        let accountEntity: AccountEntity;
        const cachedAccount: AccountEntity = this.uCacheManager.getAccount(this.homeAccountIdentifier, environment, idToken.claims.tid);
        if (!cachedAccount) {
            accountEntity = this.generateAccountEntity(serverTokenResponse, idToken, authority);
            this.uCacheManager.addAccountEntity(accountEntity);
        }
    }

    /**
     * Generate Account
     * @param serverTokenResponse
     * @param idToken
     * @param authority
     */
    generateAccountEntity(serverTokenResponse: ServerAuthorizationTokenResponse, idToken: IdToken, authority: Authority): AccountEntity {
        const authorityType = authority.authorityType;

        if (!serverTokenResponse.client_info)
            throw ClientAuthError.createClientInfoEmptyError(serverTokenResponse.client_info);

        switch (authorityType) {
            case AuthorityType.B2C:
                return AccountEntity.createAccount(serverTokenResponse.client_info, authority, idToken, "policy", this.cryptoObj);
            case AuthorityType.Adfs:
                return AccountEntity.createADFSAccount(authority, idToken);
            // default to AAD
            default:
                return AccountEntity.createAccount(serverTokenResponse.client_info, authority, idToken, null, this.cryptoObj);
        }
    }

    /**
     * Appends the minted tokens to the in-memory cache
     * @param authenticationResult
     * @param authority
     */
    addCredentialsToCache(
        authenticationResult: AuthenticationResult,
        authority: string,
        refreshToken: string
    ) {
        const idTokenEntity = IdTokenEntity.createIdTokenEntity(
            this.homeAccountIdentifier,
            authenticationResult,
            this.clientId,
            authority
        );
        const accessTokenEntity = AccessTokenEntity.createAccessTokenEntity(
            this.homeAccountIdentifier,
            authenticationResult,
            this.clientId,
            authority
        );
        const refreshTokenEntity = RefreshTokenEntity.createRefreshTokenEntity(
            this.homeAccountIdentifier,
            authenticationResult,
            refreshToken,
            this.clientId,
            authority
        );

        this.uCacheManager.addCredentialCache(accessTokenEntity, idTokenEntity, refreshTokenEntity);
    }
}<|MERGE_RESOLUTION|>--- conflicted
+++ resolved
@@ -21,6 +21,7 @@
 import { IdTokenEntity } from "../unifiedCache/entities/IdTokenEntity";
 import { AccessTokenEntity } from "../unifiedCache/entities/AccessTokenEntity";
 import { RefreshTokenEntity } from "../unifiedCache/entities/RefreshTokenEntity";
+import { InteractionRequiredAuthError } from "../error/InteractionRequiredAuthError";
 
 /**
  * Class that handles response parsing.
@@ -56,20 +57,12 @@
         }
 
         // Check for error
-<<<<<<< HEAD
-        if (serverResponseHash.error || serverResponseHash.error_description) {
-            throw new ServerError(
-                serverResponseHash.error,
-                serverResponseHash.error_description
-            );
-=======
         if (serverResponseHash.error || serverResponseHash.error_description || serverResponseHash.suberror) {
             if (InteractionRequiredAuthError.isInteractionRequiredError(serverResponseHash.error, serverResponseHash.error_description, serverResponseHash.suberror)) {
                 throw new InteractionRequiredAuthError(serverResponseHash.error, serverResponseHash.error_description, serverResponseHash.suberror);
             }
 
             throw new ServerError(serverResponseHash.error, serverResponseHash.error_description, serverResponseHash.suberror);
->>>>>>> dacad07f
         }
 
         if (serverResponseHash.client_info) {
