--- conflicted
+++ resolved
@@ -104,11 +104,7 @@
         const authenticationResult = this.processTokenResponse(serverTokenResponse, authority);
 
         const environment = authority.canonicalAuthorityUrlComponents.HostNameAndPort;
-<<<<<<< HEAD
-        this.addCredentialsToCache(authenticationResult, environment);
-=======
         this.addCredentialsToCache(authenticationResult, environment, serverTokenResponse.refresh_token);
->>>>>>> 8f938411
 
         return authenticationResult;
     }
@@ -207,12 +203,6 @@
      * @param authenticationResult
      * @param authority
      */
-<<<<<<< HEAD
-    addCredentialsToCache(authenticationResult: AuthenticationResult, authority: string): void {
-        const idTokenEntity = TokenCacheGenerator.createIdTokenEntity(this.homeAccountIdentifier, authenticationResult, this.clientId, authority);
-        const accessTokenEntity = TokenCacheGenerator.createAccessTokenEntity(this.homeAccountIdentifier, authenticationResult, this.clientId, authority);
-        const refreshTokenEntity = TokenCacheGenerator.createRefreshTokenEntity(this.homeAccountIdentifier, authenticationResult, this.clientId, authority);
-=======
     addCredentialsToCache(
         authenticationResult: AuthenticationResult,
         authority: string,
@@ -237,7 +227,6 @@
             this.clientId,
             authority
         );
->>>>>>> 8f938411
 
         this.uCacheManager.addCredentialCache(accessTokenEntity, idTokenEntity, refreshTokenEntity);
     }
