--- conflicted
+++ resolved
@@ -44,22 +44,16 @@
         );
 
         responseHandler.validateTokenResponse(response.body);
-<<<<<<< HEAD
         return responseHandler.handleServerTokenResponse(
             response.body,
             this.authority,
+            request.resourceRequestMethod,
+            request.resourceRequestUri,
             null,
             null,
             null,
             null,
             true
-=======
-        return await responseHandler.handleServerTokenResponse(
-            response.body,
-            this.authority,
-            request.resourceRequestMethod,
-            request.resourceRequestUri
->>>>>>> 38bb90e4
         );
     }
 
