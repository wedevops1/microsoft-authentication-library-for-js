/*
 * Copyright (c) Microsoft Corporation. All rights reserved.
 * Licensed under the MIT License.
 */

import { ClientConfiguration } from "../config/ClientConfiguration";
import { BaseClient } from "./BaseClient";
import { CommonRefreshTokenRequest } from "../request/CommonRefreshTokenRequest";
import { Authority } from "../authority/Authority";
import { ServerAuthorizationTokenResponse } from "../response/ServerAuthorizationTokenResponse";
import { RequestParameterBuilder } from "../request/RequestParameterBuilder";
import { GrantType, AuthenticationScheme, Errors, HeaderNames } from "../utils/Constants";
import { ResponseHandler } from "../response/ResponseHandler";
import { AuthenticationResult } from "../response/AuthenticationResult";
import { PopTokenGenerator } from "../crypto/PopTokenGenerator";
import { StringUtils } from "../utils/StringUtils";
import { RequestThumbprint } from "../network/RequestThumbprint";
import { NetworkResponse } from "../network/NetworkManager";
import { CommonSilentFlowRequest } from "../request/CommonSilentFlowRequest";
import { ClientConfigurationError } from "../error/ClientConfigurationError";
import { ClientAuthError } from "../error/ClientAuthError";
import { ServerError } from "../error/ServerError";
import { TimeUtils } from "../utils/TimeUtils";
import { UrlString } from "../url/UrlString";
import { CcsCredentialType } from "../account/CcsCredential";
import { buildClientInfoFromHomeAccountId } from "../account/ClientInfo";
import { InteractionRequiredAuthError, InteractionRequiredAuthErrorMessage } from "../error/InteractionRequiredAuthError";
import { IPerformanceClient } from "../telemetry/performance/IPerformanceClient"; 
import { PerformanceEvents } from "../telemetry/performance/PerformanceEvent";

/**
 * OAuth2.0 refresh token client
 */
export class RefreshTokenClient extends BaseClient {
    constructor(configuration: ClientConfiguration, performanceClient?: IPerformanceClient) {
        super(configuration,performanceClient);
    }

    public async acquireToken(request: CommonRefreshTokenRequest): Promise<AuthenticationResult> {
        const reqTimestamp = TimeUtils.nowSeconds();
        const response = await this.executeTokenRequest(request, this.authority);
<<<<<<< HEAD

        // Retrieve requestId from response headers
        const requestId = response.headers?.[HeaderNames.X_MS_REQUEST_ID];

=======
        // Retrieve requestId from response headers
        const requestId = response.headers?.[HeaderNames.X_MS_REQUEST_ID];
       
>>>>>>> 3a935325
        const responseHandler = new ResponseHandler(
            this.config.authOptions.clientId,
            this.cacheManager,
            this.cryptoUtils,
            this.logger,
            this.config.serializableCache,
            this.config.persistencePlugin
        );

        responseHandler.validateTokenResponse(response.body);
        return responseHandler.handleServerTokenResponse(
            response.body,
            this.authority,
            reqTimestamp,
            request,
            undefined,
            undefined,
            true,
            request.forceCache,
            response.headers["x-ms-httpver"],
            requestId
        );
    }

    /**
     * Gets cached refresh token and attaches to request, then calls acquireToken API
     * @param request
     */
    public async acquireTokenByRefreshToken(request: CommonSilentFlowRequest): Promise<AuthenticationResult> {
        // Cannot renew token if no request object is given.
        if (!request) {
            throw ClientConfigurationError.createEmptyTokenRequestError();
        }

        // We currently do not support silent flow for account === null use cases; This will be revisited for confidential flow usecases
        if (!request.account) {
            throw ClientAuthError.createNoAccountInSilentRequestError();
        }

        // try checking if FOCI is enabled for the given application
        const isFOCI = this.cacheManager.isAppMetadataFOCI(request.account.environment, this.config.authOptions.clientId);

        // if the app is part of the family, retrive a Family refresh token if present and make a refreshTokenRequest
        if (isFOCI) {
            try {
                return this.acquireTokenWithCachedRefreshToken(request, true);
            } catch (e) {
                const noFamilyRTInCache = e instanceof InteractionRequiredAuthError && e.errorCode === InteractionRequiredAuthErrorMessage.noTokensFoundError.code;
                const clientMismatchErrorWithFamilyRT = e instanceof ServerError && e.errorCode === Errors.INVALID_GRANT_ERROR && e.subError === Errors.CLIENT_MISMATCH_ERROR;

                // if family Refresh Token (FRT) cache acquisition fails or if client_mismatch error is seen with FRT, reattempt with application Refresh Token (ART)
                if (noFamilyRTInCache || clientMismatchErrorWithFamilyRT) {
                    return this.acquireTokenWithCachedRefreshToken(request, false);
                    // throw in all other cases
                } else {
                    throw e;
                }
            }
        }

        // fall back to application refresh token acquisition
        return this.acquireTokenWithCachedRefreshToken(request, false);
    }

    /**
     * makes a network call to acquire tokens by exchanging RefreshToken available in userCache; throws if refresh token is not cached
     * @param request
     */
    private async acquireTokenWithCachedRefreshToken(request: CommonSilentFlowRequest, foci: boolean) {
        // fetches family RT or application RT based on FOCI value
        const refreshToken = this.cacheManager.readRefreshTokenFromCache(this.config.authOptions.clientId, request.account, foci);

        // no refresh Token
        if (!refreshToken) {
            throw InteractionRequiredAuthError.createNoTokensFoundError();
        }

        const refreshTokenRequest: CommonRefreshTokenRequest = {
            ...request,
            refreshToken: refreshToken.secret,
            authenticationScheme: request.authenticationScheme || AuthenticationScheme.BEARER,
            ccsCredential: {
                credential: request.account.homeAccountId,
                type: CcsCredentialType.HOME_ACCOUNT_ID
            }
        };

        return this.acquireToken(refreshTokenRequest);
    }

    /**
     * Constructs the network message and makes a NW call to the underlying secure token service
     * @param request
     * @param authority
     */
    private async executeTokenRequest(request: CommonRefreshTokenRequest, authority: Authority)
        : Promise<NetworkResponse<ServerAuthorizationTokenResponse>> {
        const acquireTokenMeasurement = this.performanceClient?.startMeasurement(PerformanceEvents.RefreshTokenClientExecuteTokenRequest, request.correlationId);    
        const requestBody = await this.createTokenRequestBody(request);
        const queryParameters = this.createTokenQueryParameters(request);
        const headers: Record<string, string> = this.createTokenRequestHeaders(request.ccsCredential);
        const thumbprint: RequestThumbprint = {
            clientId: this.config.authOptions.clientId,
            authority: authority.canonicalAuthority,
            scopes: request.scopes,
            claims: request.claims,
            authenticationScheme: request.authenticationScheme,
            resourceRequestMethod: request.resourceRequestMethod,
            resourceRequestUri: request.resourceRequestUri,
            shrClaims: request.shrClaims,
            sshKid: request.sshKid
        };

        const endpoint = UrlString.appendQueryString(authority.tokenEndpoint, queryParameters);
        return this.executePostToTokenEndpoint(endpoint, requestBody, headers, thumbprint)
            .then((result) =>{
                acquireTokenMeasurement?.endMeasurement({
                    success: true
                });
                return result;
            })
            .catch((error) =>{
                acquireTokenMeasurement?.endMeasurement({
                    success: false
                });
                throw error;
            });
    }

    /**
     * Creates query string for the /token request
     * @param request
     */
    private createTokenQueryParameters(request: CommonRefreshTokenRequest): string {
        const parameterBuilder = new RequestParameterBuilder();

        if (request.tokenQueryParameters) {
            parameterBuilder.addExtraQueryParameters(request.tokenQueryParameters);
        }

        return parameterBuilder.createQueryString();
    }

    /**
     * Helper function to create the token request body
     * @param request
     */
    private async createTokenRequestBody(request: CommonRefreshTokenRequest): Promise<string> {
        const correlationId = request.correlationId;
        const acquireTokenMeasurement = this.performanceClient?.startMeasurement(PerformanceEvents.BaseClientCreateTokenRequestHeaders, correlationId); 
        const parameterBuilder = new RequestParameterBuilder();

        parameterBuilder.addClientId(this.config.authOptions.clientId);

        parameterBuilder.addScopes(request.scopes);

        parameterBuilder.addGrantType(GrantType.REFRESH_TOKEN_GRANT);

        parameterBuilder.addClientInfo();

        parameterBuilder.addLibraryInfo(this.config.libraryInfo);
        parameterBuilder.addApplicationTelemetry(this.config.telemetry.application);
        parameterBuilder.addThrottling();

        if (this.serverTelemetryManager) {
            parameterBuilder.addServerTelemetry(this.serverTelemetryManager);
        }
        
        parameterBuilder.addCorrelationId(correlationId);

        parameterBuilder.addRefreshToken(request.refreshToken);

        if (this.config.clientCredentials.clientSecret) {
            parameterBuilder.addClientSecret(this.config.clientCredentials.clientSecret);
        }

        if (this.config.clientCredentials.clientAssertion) {
            const clientAssertion = this.config.clientCredentials.clientAssertion;
            parameterBuilder.addClientAssertion(clientAssertion.assertion);
            parameterBuilder.addClientAssertionType(clientAssertion.assertionType);
        }

        if (request.authenticationScheme === AuthenticationScheme.POP) {
            const popTokenGenerator = new PopTokenGenerator(this.cryptoUtils);
            const reqCnfData = await popTokenGenerator.generateCnf(request);
            // SPA PoP requires full Base64Url encoded req_cnf string (unhashed)
            parameterBuilder.addPopToken(reqCnfData.reqCnfString);
        } else if (request.authenticationScheme === AuthenticationScheme.SSH) {
            if (request.sshJwk) {
                parameterBuilder.addSshJwk(request.sshJwk);
            } else {
                acquireTokenMeasurement?.endMeasurement({
                    success: false
                });
                throw ClientConfigurationError.createMissingSshJwkError();
            }
        }

        if (!StringUtils.isEmptyObj(request.claims) || this.config.authOptions.clientCapabilities && this.config.authOptions.clientCapabilities.length > 0) {
            parameterBuilder.addClaims(request.claims, this.config.authOptions.clientCapabilities);
        }

        if (this.config.systemOptions.preventCorsPreflight && request.ccsCredential) {
            switch (request.ccsCredential.type) {
                case CcsCredentialType.HOME_ACCOUNT_ID:
                    try {
                        const clientInfo = buildClientInfoFromHomeAccountId(request.ccsCredential.credential);
                        parameterBuilder.addCcsOid(clientInfo);
                    } catch (e) {
                        this.logger.verbose("Could not parse home account ID for CCS Header: " + e);
                    }
                    break;
                case CcsCredentialType.UPN:
                    parameterBuilder.addCcsUpn(request.ccsCredential.credential);
                    break;
            }
        }
        acquireTokenMeasurement?.endMeasurement({
            success: true
        });
        return parameterBuilder.createQueryString();
    }
}<|MERGE_RESOLUTION|>--- conflicted
+++ resolved
@@ -39,16 +39,9 @@
     public async acquireToken(request: CommonRefreshTokenRequest): Promise<AuthenticationResult> {
         const reqTimestamp = TimeUtils.nowSeconds();
         const response = await this.executeTokenRequest(request, this.authority);
-<<<<<<< HEAD
-
-        // Retrieve requestId from response headers
-        const requestId = response.headers?.[HeaderNames.X_MS_REQUEST_ID];
-
-=======
         // Retrieve requestId from response headers
         const requestId = response.headers?.[HeaderNames.X_MS_REQUEST_ID];
        
->>>>>>> 3a935325
         const responseHandler = new ResponseHandler(
             this.config.authOptions.clientId,
             this.cacheManager,
