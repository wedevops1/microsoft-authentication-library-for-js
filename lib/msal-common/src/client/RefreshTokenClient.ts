--- conflicted
+++ resolved
@@ -182,15 +182,12 @@
      */
     private async executeTokenRequest(request: CommonRefreshTokenRequest, authority: Authority)
         : Promise<NetworkResponse<ServerAuthorizationTokenResponse>> {
-<<<<<<< HEAD
+        this.performanceClient?.addQueueMeasurement(PerformanceEvents.RefreshTokenClientExecuteTokenRequest, request.correlationId);
+        this.performanceClient?.setPreQueueTime(PerformanceEvents.RefreshTokenClientCreateTokenRequestBody, request.correlationId);
+        
         const queryParametersString = this.createTokenQueryParameters(request);
         const endpoint = UrlString.appendQueryString(authority.tokenEndpoint, queryParametersString);
-=======
-        this.performanceClient?.addQueueMeasurement(PerformanceEvents.RefreshTokenClientExecuteTokenRequest, request.correlationId);
-        const acquireTokenMeasurement = this.performanceClient?.startMeasurement(PerformanceEvents.RefreshTokenClientExecuteTokenRequest, request.correlationId);
         
-        this.performanceClient?.setPreQueueTime(PerformanceEvents.RefreshTokenClientCreateTokenRequestBody, request.correlationId);
->>>>>>> 1c4f104c
         const requestBody = await this.createTokenRequestBody(request);
         const headers: Record<string, string> = this.createTokenRequestHeaders(request.ccsCredential);
         const thumbprint: RequestThumbprint = {
