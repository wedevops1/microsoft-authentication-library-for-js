/*
 * Copyright (c) Microsoft Corporation. All rights reserved.
 * Licensed under the MIT License.
 */

import { BaseClient } from "./BaseClient";
import { CommonAuthorizationUrlRequest } from "../request/CommonAuthorizationUrlRequest";
import { CommonAuthorizationCodeRequest } from "../request/CommonAuthorizationCodeRequest";
import { Authority } from "../authority/Authority";
import { RequestParameterBuilder } from "../request/RequestParameterBuilder";
import { GrantType, AuthenticationScheme, PromptValue, Separators, AADServerParamKeys, HeaderNames } from "../utils/Constants";
import { ClientConfiguration } from "../config/ClientConfiguration";
import { ServerAuthorizationTokenResponse } from "../response/ServerAuthorizationTokenResponse";
import { NetworkResponse } from "../network/NetworkManager";
import { ResponseHandler } from "../response/ResponseHandler";
import { AuthenticationResult } from "../response/AuthenticationResult";
import { StringUtils } from "../utils/StringUtils";
import { ClientAuthError } from "../error/ClientAuthError";
import { UrlString } from "../url/UrlString";
import { ServerAuthorizationCodeResponse } from "../response/ServerAuthorizationCodeResponse";
import { CommonEndSessionRequest } from "../request/CommonEndSessionRequest";
import { PopTokenGenerator } from "../crypto/PopTokenGenerator";
import { RequestThumbprint } from "../network/RequestThumbprint";
import { AuthorizationCodePayload } from "../response/AuthorizationCodePayload";
import { TimeUtils } from "../utils/TimeUtils";
import { AccountInfo } from "../account/AccountInfo";
import { buildClientInfoFromHomeAccountId, buildClientInfo } from "../account/ClientInfo";
import { CcsCredentialType, CcsCredential } from "../account/CcsCredential";
import { ClientConfigurationError } from "../error/ClientConfigurationError";
import { RequestValidator } from "../request/RequestValidator";
import { IPerformanceClient } from "../telemetry/performance/IPerformanceClient";
import { PerformanceEvents } from "../telemetry/performance/PerformanceEvent";

/**
 * Oauth2.0 Authorization Code client
 */
export class AuthorizationCodeClient extends BaseClient {
    // Flag to indicate if client is for hybrid spa auth code redemption
    protected includeRedirectUri: boolean = true;

    constructor(configuration: ClientConfiguration, performanceClient?: IPerformanceClient) {
        super(configuration, performanceClient);
    }

    /**
     * Creates the URL of the authorization request letting the user input credentials and consent to the
     * application. The URL target the /authorize endpoint of the authority configured in the
     * application object.
     *
     * Once the user inputs their credentials and consents, the authority will send a response to the redirect URI
     * sent in the request and should contain an authorization code, which can then be used to acquire tokens via
     * acquireToken(AuthorizationCodeRequest)
     * @param request
     */
    async getAuthCodeUrl(request: CommonAuthorizationUrlRequest): Promise<string> {
        this.performanceClient?.addQueueMeasurement(PerformanceEvents.GetAuthCodeUrl, request.correlationId);

        this.performanceClient?.setPreQueueTime(PerformanceEvents.AuthClientCreateQueryString, request.correlationId);
        const queryString = await this.createAuthCodeUrlQueryString(request);

        return UrlString.appendQueryString(this.authority.authorizationEndpoint, queryString);
    }

    /**
     * API to acquire a token in exchange of 'authorization_code` acquired by the user in the first leg of the
     * authorization_code_grant
     * @param request
     */
    async acquireToken(request: CommonAuthorizationCodeRequest, authCodePayload?: AuthorizationCodePayload): Promise<AuthenticationResult> {
        if (!request || !request.code) {
            throw ClientAuthError.createTokenRequestCannotBeMadeError();
        }

        this.performanceClient?.addQueueMeasurement(PerformanceEvents.AuthClientAcquireToken, request.correlationId);
        
        // @ts-ignore
        const atsMeasurement = this.performanceClient?.startMeasurement("AuthCodeClientAcquireToken", request.correlationId);
        this.logger.info("in acquireToken call in auth-code client");

        const reqTimestamp = TimeUtils.nowSeconds();
        this.performanceClient?.setPreQueueTime(PerformanceEvents.AuthClientExecuteTokenRequest, request.correlationId);
        const response = await this.executeTokenRequest(this.authority, request);

        // Retrieve requestId from response headers
        const requestId = response.headers?.[HeaderNames.X_MS_REQUEST_ID];
        const httpVerAuthority = response.headers?.[HeaderNames.X_MS_HTTP_VERSION];
        if(httpVerAuthority)
        {
            atsMeasurement?.addStaticFields({
                httpVerAuthority
            });
        }
        const responseHandler = new ResponseHandler(
            this.config.authOptions.clientId,
            this.cacheManager,
            this.cryptoUtils,
            this.logger,
            this.config.serializableCache,
            this.config.persistencePlugin,
            this.performanceClient
        );

        // Validate response. This function throws a server error if an error is returned by the server.
        responseHandler.validateTokenResponse(response.body);

        this.performanceClient?.setPreQueueTime(PerformanceEvents.HandleServerTokenResponse, request.correlationId);
        return responseHandler.handleServerTokenResponse(
            response.body,
            this.authority,
            reqTimestamp,
            request,
            authCodePayload,
            undefined,
            undefined,
            undefined,
            requestId
        ).then((result: AuthenticationResult) => {
            atsMeasurement?.endMeasurement({
                success: true
            });
            return result;
        })
            .catch((error) => {
                this.logger.verbose("Error in fetching token in ACC", request.correlationId);
                atsMeasurement?.endMeasurement({
                    errorCode: error.errorCode,
                    subErrorCode: error.subError,
                    success: false
                });
                throw error;
            });
    }

    /**
     * Handles the hash fragment response from public client code request. Returns a code response used by
     * the client to exchange for a token in acquireToken.
     * @param hashFragment
     */
    handleFragmentResponse(hashFragment: string, cachedState: string): AuthorizationCodePayload {
        // Handle responses.
        const responseHandler = new ResponseHandler(this.config.authOptions.clientId, this.cacheManager, this.cryptoUtils, this.logger, null, null);

        // Deserialize hash fragment response parameters.
        const hashUrlString = new UrlString(hashFragment);
        // Deserialize hash fragment response parameters.
        const serverParams: ServerAuthorizationCodeResponse = UrlString.getDeserializedHash(hashUrlString.getHash());

        // Get code response
        responseHandler.validateServerAuthorizationCodeResponse(serverParams, cachedState, this.cryptoUtils);

        // throw when there is no auth code in the response
        if (!serverParams.code) {
            throw ClientAuthError.createNoAuthCodeInServerResponseError();
        }
        return {
            ...serverParams,
            // Code param is optional in ServerAuthorizationCodeResponse but required in AuthorizationCodePaylod
            code: serverParams.code
        };
    }

    /**
     * Used to log out the current user, and redirect the user to the postLogoutRedirectUri.
     * Default behaviour is to redirect the user to `window.location.href`.
     * @param authorityUri
     */
    getLogoutUri(logoutRequest: CommonEndSessionRequest): string {
        // Throw error if logoutRequest is null/undefined
        if (!logoutRequest) {
            throw ClientConfigurationError.createEmptyLogoutRequestError();
        }
        const queryString = this.createLogoutUrlQueryString(logoutRequest);

        // Construct logout URI
        return UrlString.appendQueryString(this.authority.endSessionEndpoint, queryString);
    }

    /**
     * Executes POST request to token endpoint
     * @param authority
     * @param request
     */
    private async executeTokenRequest(authority: Authority, request: CommonAuthorizationCodeRequest): Promise<NetworkResponse<ServerAuthorizationTokenResponse>> {
<<<<<<< HEAD
        const queryParametersString = this.createTokenQueryParameters(request);
        const endpoint = UrlString.appendQueryString(authority.tokenEndpoint, queryParametersString);
=======
        this.performanceClient?.addQueueMeasurement(PerformanceEvents.AuthClientExecuteTokenRequest, request.correlationId);

        const thumbprint: RequestThumbprint = {
            clientId: this.config.authOptions.clientId,
            authority: authority.canonicalAuthority,
            scopes: request.scopes,
            claims: request.claims,
            authenticationScheme: request.authenticationScheme,
            resourceRequestMethod: request.resourceRequestMethod,
            resourceRequestUri: request.resourceRequestUri,
            shrClaims: request.shrClaims,
            sshKid: request.sshKid
        };

        this.performanceClient?.setPreQueueTime(PerformanceEvents.AuthClientCreateTokenRequestBody, request.correlationId);
>>>>>>> 1c4f104c
        const requestBody = await this.createTokenRequestBody(request);
        
        let ccsCredential: CcsCredential | undefined = undefined;
        if (request.clientInfo) {
            try {
                const clientInfo = buildClientInfo(request.clientInfo, this.cryptoUtils);
                ccsCredential = {
                    credential: `${clientInfo.uid}${Separators.CLIENT_INFO_SEPARATOR}${clientInfo.utid}`,
                    type: CcsCredentialType.HOME_ACCOUNT_ID
                };
            } catch (e) {
                this.logger.verbose("Could not parse client info for CCS Header: " + e);
            }
        }
        const headers: Record<string, string> = this.createTokenRequestHeaders(ccsCredential || request.ccsCredential);

        const thumbprint: RequestThumbprint = {
            clientId: this.config.authOptions.clientId,
            authority: authority.canonicalAuthority,
            scopes: request.scopes,
            claims: request.claims,
            authenticationScheme: request.authenticationScheme,
            resourceRequestMethod: request.resourceRequestMethod,
            resourceRequestUri: request.resourceRequestUri,
            shrClaims: request.shrClaims,
            sshKid: request.sshKid
        };

        return this.executePostToTokenEndpoint(endpoint, requestBody, headers, thumbprint);
    }

    /**
     * Generates a map for all the params to be sent to the service
     * @param request
     */
    private async createTokenRequestBody(request: CommonAuthorizationCodeRequest): Promise<string> {
        this.performanceClient?.addQueueMeasurement(PerformanceEvents.AuthClientCreateTokenRequestBody, request.correlationId);

        const parameterBuilder = new RequestParameterBuilder();

        parameterBuilder.addClientId(this.config.authOptions.clientId);

        /*
         * For hybrid spa flow, there will be a code but no verifier
         * In this scenario, don't include redirect uri as auth code will not be bound to redirect URI
         */
        if (!this.includeRedirectUri) {
            // Just validate
            RequestValidator.validateRedirectUri(request.redirectUri);
        } else {
            // Validate and include redirect uri
            parameterBuilder.addRedirectUri(request.redirectUri);
        }

        // Add scope array, parameter builder will add default scopes and dedupe
        parameterBuilder.addScopes(request.scopes);

        // add code: user set, not validated
        parameterBuilder.addAuthorizationCode(request.code);

        // Add library metadata
        parameterBuilder.addLibraryInfo(this.config.libraryInfo);
        parameterBuilder.addApplicationTelemetry(this.config.telemetry.application);
        parameterBuilder.addThrottling();

        if (this.serverTelemetryManager) {
            parameterBuilder.addServerTelemetry(this.serverTelemetryManager);
        }

        // add code_verifier if passed
        if (request.codeVerifier) {
            parameterBuilder.addCodeVerifier(request.codeVerifier);
        }

        if (this.config.clientCredentials.clientSecret) {
            parameterBuilder.addClientSecret(this.config.clientCredentials.clientSecret);
        }

        if (this.config.clientCredentials.clientAssertion) {
            const clientAssertion = this.config.clientCredentials.clientAssertion;
            parameterBuilder.addClientAssertion(clientAssertion.assertion);
            parameterBuilder.addClientAssertionType(clientAssertion.assertionType);
        }

        parameterBuilder.addGrantType(GrantType.AUTHORIZATION_CODE_GRANT);
        parameterBuilder.addClientInfo();

        if (request.authenticationScheme === AuthenticationScheme.POP) {
            const popTokenGenerator = new PopTokenGenerator(this.cryptoUtils, this.performanceClient);

            this.performanceClient?.setPreQueueTime(PerformanceEvents.PopTokenGenerateCnf, request.correlationId);
            const reqCnfData = await popTokenGenerator.generateCnf(request);
            // SPA PoP requires full Base64Url encoded req_cnf string (unhashed)
            parameterBuilder.addPopToken(reqCnfData.reqCnfString);
        } else if (request.authenticationScheme === AuthenticationScheme.SSH) {
            if (request.sshJwk) {
                parameterBuilder.addSshJwk(request.sshJwk);
            } else {
                throw ClientConfigurationError.createMissingSshJwkError();
            }
        }

        const correlationId = request.correlationId || this.config.cryptoInterface.createNewGuid();
        parameterBuilder.addCorrelationId(correlationId);

        if (!StringUtils.isEmptyObj(request.claims) || this.config.authOptions.clientCapabilities && this.config.authOptions.clientCapabilities.length > 0) {
            parameterBuilder.addClaims(request.claims, this.config.authOptions.clientCapabilities);
        }

        let ccsCred: CcsCredential | undefined = undefined;
        if (request.clientInfo) {
            try {
                const clientInfo = buildClientInfo(request.clientInfo, this.cryptoUtils);
                ccsCred = {
                    credential: `${clientInfo.uid}${Separators.CLIENT_INFO_SEPARATOR}${clientInfo.utid}`,
                    type: CcsCredentialType.HOME_ACCOUNT_ID
                };
            } catch (e) {
                this.logger.verbose("Could not parse client info for CCS Header: " + e);
            }
        } else {
            ccsCred = request.ccsCredential;
        }

        // Adds these as parameters in the request instead of headers to prevent CORS preflight request
        if (this.config.systemOptions.preventCorsPreflight && ccsCred) {
            switch (ccsCred.type) {
                case CcsCredentialType.HOME_ACCOUNT_ID:
                    try {
                        const clientInfo = buildClientInfoFromHomeAccountId(ccsCred.credential);
                        parameterBuilder.addCcsOid(clientInfo);
                    } catch (e) {
                        this.logger.verbose("Could not parse home account ID for CCS Header: " + e);
                    }
                    break;
                case CcsCredentialType.UPN:
                    parameterBuilder.addCcsUpn(ccsCred.credential);
                    break;
            }
        }

        if (request.tokenBodyParameters) {
            parameterBuilder.addExtraQueryParameters(request.tokenBodyParameters);
        }

        // Add hybrid spa parameters if not already provided
        if (request.enableSpaAuthorizationCode && (!request.tokenBodyParameters || !request.tokenBodyParameters[AADServerParamKeys.RETURN_SPA_CODE])) {
            parameterBuilder.addExtraQueryParameters({
                [AADServerParamKeys.RETURN_SPA_CODE]: "1"
            });
        }

        return parameterBuilder.createQueryString();
    }

    /**
     * This API validates the `AuthorizationCodeUrlRequest` and creates a URL
     * @param request
     */
    private async createAuthCodeUrlQueryString(request: CommonAuthorizationUrlRequest): Promise<string> {
        this.performanceClient?.addQueueMeasurement(PerformanceEvents.AuthClientCreateQueryString, request.correlationId);

        const parameterBuilder = new RequestParameterBuilder();

        parameterBuilder.addClientId(this.config.authOptions.clientId);

        const requestScopes = [...request.scopes || [], ...request.extraScopesToConsent || []];
        parameterBuilder.addScopes(requestScopes);

        // validate the redirectUri (to be a non null value)
        parameterBuilder.addRedirectUri(request.redirectUri);

        // generate the correlationId if not set by the user and add
        const correlationId = request.correlationId || this.config.cryptoInterface.createNewGuid();
        parameterBuilder.addCorrelationId(correlationId);

        // add response_mode. If not passed in it defaults to query.
        parameterBuilder.addResponseMode(request.responseMode);

        // add response_type = code
        parameterBuilder.addResponseTypeCode();

        // add library info parameters
        parameterBuilder.addLibraryInfo(this.config.libraryInfo);
        parameterBuilder.addApplicationTelemetry(this.config.telemetry.application);

        // add client_info=1
        parameterBuilder.addClientInfo();

        if (request.codeChallenge && request.codeChallengeMethod) {
            parameterBuilder.addCodeChallengeParams(request.codeChallenge, request.codeChallengeMethod);
        }

        if (request.prompt) {
            parameterBuilder.addPrompt(request.prompt);
        }

        if (request.domainHint) {
            parameterBuilder.addDomainHint(request.domainHint);
        }

        // Add sid or loginHint with preference for login_hint claim (in request) -> sid -> loginHint (upn/email) -> username of AccountInfo object
        if (request.prompt !== PromptValue.SELECT_ACCOUNT) {
            // AAD will throw if prompt=select_account is passed with an account hint
            if (request.sid && request.prompt === PromptValue.NONE) {
                // SessionID is only used in silent calls
                this.logger.verbose("createAuthCodeUrlQueryString: Prompt is none, adding sid from request");
                parameterBuilder.addSid(request.sid);
            } else if (request.account) {
                const accountSid = this.extractAccountSid(request.account);
                const accountLoginHintClaim = this.extractLoginHint(request.account);
                // If login_hint claim is present, use it over sid/username
                if (accountLoginHintClaim) {
                    this.logger.verbose("createAuthCodeUrlQueryString: login_hint claim present on account");
                    parameterBuilder.addLoginHint(accountLoginHintClaim);
                    try {
                        const clientInfo = buildClientInfoFromHomeAccountId(request.account.homeAccountId);
                        parameterBuilder.addCcsOid(clientInfo);
                    } catch (e) {
                        this.logger.verbose("createAuthCodeUrlQueryString: Could not parse home account ID for CCS Header");
                    }
                } else if (accountSid && request.prompt === PromptValue.NONE) {
                    /*
                     * If account and loginHint are provided, we will check account first for sid before adding loginHint
                     * SessionId is only used in silent calls
                     */
                    this.logger.verbose("createAuthCodeUrlQueryString: Prompt is none, adding sid from account");
                    parameterBuilder.addSid(accountSid);
                    try {
                        const clientInfo = buildClientInfoFromHomeAccountId(request.account.homeAccountId);
                        parameterBuilder.addCcsOid(clientInfo);
                    } catch (e) {
                        this.logger.verbose("createAuthCodeUrlQueryString: Could not parse home account ID for CCS Header");
                    }
                } else if (request.loginHint) {
                    this.logger.verbose("createAuthCodeUrlQueryString: Adding login_hint from request");
                    parameterBuilder.addLoginHint(request.loginHint);
                    parameterBuilder.addCcsUpn(request.loginHint);
                } else if (request.account.username) {
                    // Fallback to account username if provided
                    this.logger.verbose("createAuthCodeUrlQueryString: Adding login_hint from account");
                    parameterBuilder.addLoginHint(request.account.username);
                    try {
                        const clientInfo = buildClientInfoFromHomeAccountId(request.account.homeAccountId);
                        parameterBuilder.addCcsOid(clientInfo);
                    } catch (e) {
                        this.logger.verbose("createAuthCodeUrlQueryString: Could not parse home account ID for CCS Header");
                    }
                }
            } else if (request.loginHint) {
                this.logger.verbose("createAuthCodeUrlQueryString: No account, adding login_hint from request");
                parameterBuilder.addLoginHint(request.loginHint);
                parameterBuilder.addCcsUpn(request.loginHint);
            }
        } else {
            this.logger.verbose("createAuthCodeUrlQueryString: Prompt is select_account, ignoring account hints");
        }

        if (request.nonce) {
            parameterBuilder.addNonce(request.nonce);
        }

        if (request.state) {
            parameterBuilder.addState(request.state);
        }

        if (!StringUtils.isEmpty(request.claims) || this.config.authOptions.clientCapabilities && this.config.authOptions.clientCapabilities.length > 0) {
            parameterBuilder.addClaims(request.claims, this.config.authOptions.clientCapabilities);
        }

        if (request.extraQueryParameters) {
            parameterBuilder.addExtraQueryParameters(request.extraQueryParameters);
        }

        if (request.nativeBroker) {
            // signal ests that this is a WAM call
            parameterBuilder.addNativeBroker();

            // pass the req_cnf for POP
            if (request.authenticationScheme === AuthenticationScheme.POP) {
                const popTokenGenerator = new PopTokenGenerator(this.cryptoUtils);
                // to reduce the URL length, it is recommended to send the hash of the req_cnf instead of the whole string
                const reqCnfData = await popTokenGenerator.generateCnf(request);
                parameterBuilder.addPopToken(reqCnfData.reqCnfHash);
            }
        }

        return parameterBuilder.createQueryString();
    }

    /**
     * This API validates the `EndSessionRequest` and creates a URL
     * @param request
     */
    private createLogoutUrlQueryString(request: CommonEndSessionRequest): string {
        const parameterBuilder = new RequestParameterBuilder();

        if (request.postLogoutRedirectUri) {
            parameterBuilder.addPostLogoutRedirectUri(request.postLogoutRedirectUri);
        }

        if (request.correlationId) {
            parameterBuilder.addCorrelationId(request.correlationId);
        }

        if (request.idTokenHint) {
            parameterBuilder.addIdTokenHint(request.idTokenHint);
        }

        if (request.state) {
            parameterBuilder.addState(request.state);
        }

        if (request.logoutHint) {
            parameterBuilder.addLogoutHint(request.logoutHint);
        }

        if (request.extraQueryParameters) {
            parameterBuilder.addExtraQueryParameters(request.extraQueryParameters);
        }

        return parameterBuilder.createQueryString();
    }

    /**
     * Helper to get sid from account. Returns null if idTokenClaims are not present or sid is not present.
     * @param account
     */
    private extractAccountSid(account: AccountInfo): string | null {
        return account.idTokenClaims?.sid || null;
    }

    private extractLoginHint(account: AccountInfo): string | null {
        return account.idTokenClaims?.login_hint || null;
    }
}<|MERGE_RESOLUTION|>--- conflicted
+++ resolved
@@ -181,26 +181,12 @@
      * @param request
      */
     private async executeTokenRequest(authority: Authority, request: CommonAuthorizationCodeRequest): Promise<NetworkResponse<ServerAuthorizationTokenResponse>> {
-<<<<<<< HEAD
+        this.performanceClient?.addQueueMeasurement(PerformanceEvents.AuthClientExecuteTokenRequest, request.correlationId);
+        this.performanceClient?.setPreQueueTime(PerformanceEvents.AuthClientCreateTokenRequestBody, request.correlationId);
+        
         const queryParametersString = this.createTokenQueryParameters(request);
         const endpoint = UrlString.appendQueryString(authority.tokenEndpoint, queryParametersString);
-=======
-        this.performanceClient?.addQueueMeasurement(PerformanceEvents.AuthClientExecuteTokenRequest, request.correlationId);
-
-        const thumbprint: RequestThumbprint = {
-            clientId: this.config.authOptions.clientId,
-            authority: authority.canonicalAuthority,
-            scopes: request.scopes,
-            claims: request.claims,
-            authenticationScheme: request.authenticationScheme,
-            resourceRequestMethod: request.resourceRequestMethod,
-            resourceRequestUri: request.resourceRequestUri,
-            shrClaims: request.shrClaims,
-            sshKid: request.sshKid
-        };
-
-        this.performanceClient?.setPreQueueTime(PerformanceEvents.AuthClientCreateTokenRequestBody, request.correlationId);
->>>>>>> 1c4f104c
+        
         const requestBody = await this.createTokenRequestBody(request);
         
         let ccsCredential: CcsCredential | undefined = undefined;
