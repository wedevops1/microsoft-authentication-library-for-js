/*
 * Copyright (c) Microsoft Corporation. All rights reserved.
 * Licensed under the MIT License.
 */

import { BaseClient } from "./BaseClient";
import { CommonAuthorizationUrlRequest } from "../request/CommonAuthorizationUrlRequest";
import { CommonAuthorizationCodeRequest } from "../request/CommonAuthorizationCodeRequest";
import { Authority } from "../authority/Authority";
import { RequestParameterBuilder } from "../request/RequestParameterBuilder";
import { GrantType, AuthenticationScheme, PromptValue, Separators, AADServerParamKeys, HeaderNames } from "../utils/Constants";
import { ClientConfiguration } from "../config/ClientConfiguration";
import { ServerAuthorizationTokenResponse } from "../response/ServerAuthorizationTokenResponse";
import { NetworkResponse } from "../network/NetworkManager";
import { ResponseHandler } from "../response/ResponseHandler";
import { AuthenticationResult } from "../response/AuthenticationResult";
import { StringUtils } from "../utils/StringUtils";
import { ClientAuthError } from "../error/ClientAuthError";
import { UrlString } from "../url/UrlString";
import { ServerAuthorizationCodeResponse } from "../response/ServerAuthorizationCodeResponse";
import { CommonEndSessionRequest } from "../request/CommonEndSessionRequest";
import { PopTokenGenerator } from "../crypto/PopTokenGenerator";
import { RequestThumbprint } from "../network/RequestThumbprint";
import { AuthorizationCodePayload } from "../response/AuthorizationCodePayload";
import { TimeUtils } from "../utils/TimeUtils";
import { AccountInfo } from "../account/AccountInfo";
import { buildClientInfoFromHomeAccountId, buildClientInfo } from "../account/ClientInfo";
import { CcsCredentialType, CcsCredential } from "../account/CcsCredential";
import { ClientConfigurationError } from "../error/ClientConfigurationError";
import { RequestValidator } from "../request/RequestValidator";

/**
 * Oauth2.0 Authorization Code client
 */
export class AuthorizationCodeClient extends BaseClient {
    // Flag to indicate if client is for hybrid spa auth code redemption
    protected includeRedirectUri: boolean = true;

    constructor(configuration: ClientConfiguration) {
        super(configuration);
    }

    /**
     * Creates the URL of the authorization request letting the user input credentials and consent to the
     * application. The URL target the /authorize endpoint of the authority configured in the
     * application object.
     *
     * Once the user inputs their credentials and consents, the authority will send a response to the redirect URI
     * sent in the request and should contain an authorization code, which can then be used to acquire tokens via
     * acquireToken(AuthorizationCodeRequest)
     * @param request
     */
    async getAuthCodeUrl(request: CommonAuthorizationUrlRequest): Promise<string> {
        const queryString = await this.createAuthCodeUrlQueryString(request);

        return UrlString.appendQueryString(this.authority.authorizationEndpoint, queryString);
    }

    /**
     * API to acquire a token in exchange of 'authorization_code` acquired by the user in the first leg of the
     * authorization_code_grant
     * @param request
     */
    async acquireToken(request: CommonAuthorizationCodeRequest, authCodePayload?: AuthorizationCodePayload): Promise<AuthenticationResult> {
        this.logger.info("in acquireToken call");
        if (!request || StringUtils.isEmpty(request.code)) {
            throw ClientAuthError.createTokenRequestCannotBeMadeError();
        }

        const reqTimestamp = TimeUtils.nowSeconds();
        const response = await this.executeTokenRequest(this.authority, request);

        // Retrieve requestId from response headers
        const requestId = response.headers?.[HeaderNames.X_MS_REQUEST_ID];

        const responseHandler = new ResponseHandler(
            this.config.authOptions.clientId,
            this.cacheManager,
            this.cryptoUtils,
            this.logger,
            this.config.serializableCache,
            this.config.persistencePlugin
        );

        // Validate response. This function throws a server error if an error is returned by the server.
        responseHandler.validateTokenResponse(response.body);
        const httpVer= response.headers["x-ms-httpver"] || undefined;
<<<<<<< HEAD
        // return await responseHandler.handleServerTokenResponse(response.body, this.authority, reqTimestamp, request, authCodePayload, undefined, undefined, undefined, httpVer);
        return await responseHandler.handleServerTokenResponse(
            response.body, 
            this.authority, 
            reqTimestamp, 
            request, 
            authCodePayload,
            undefined,
            undefined,
            undefined,
            httpVer, 
            requestId
        );
=======
        return await responseHandler.handleServerTokenResponse(response.body, this.authority, reqTimestamp, request, authCodePayload, undefined, undefined, undefined, httpVer, requestId);
>>>>>>> 3a935325
    }

    /**
     * Handles the hash fragment response from public client code request. Returns a code response used by
     * the client to exchange for a token in acquireToken.
     * @param hashFragment
     */
    handleFragmentResponse(hashFragment: string, cachedState: string): AuthorizationCodePayload {
        // Handle responses.
        const responseHandler = new ResponseHandler(this.config.authOptions.clientId, this.cacheManager, this.cryptoUtils, this.logger, null, null);

        // Deserialize hash fragment response parameters.
        const hashUrlString = new UrlString(hashFragment);
        // Deserialize hash fragment response parameters.
        const serverParams: ServerAuthorizationCodeResponse = UrlString.getDeserializedHash(hashUrlString.getHash());

        // Get code response
        responseHandler.validateServerAuthorizationCodeResponse(serverParams, cachedState, this.cryptoUtils);

        // throw when there is no auth code in the response
        if (!serverParams.code) {
            throw ClientAuthError.createNoAuthCodeInServerResponseError();
        }
        return {
            ...serverParams,
            // Code param is optional in ServerAuthorizationCodeResponse but required in AuthorizationCodePaylod
            code: serverParams.code
        };
    }

    /**
     * Used to log out the current user, and redirect the user to the postLogoutRedirectUri.
     * Default behaviour is to redirect the user to `window.location.href`.
     * @param authorityUri
     */
    getLogoutUri(logoutRequest: CommonEndSessionRequest): string {
        // Throw error if logoutRequest is null/undefined
        if (!logoutRequest) {
            throw ClientConfigurationError.createEmptyLogoutRequestError();
        }
        const queryString = this.createLogoutUrlQueryString(logoutRequest);

        // Construct logout URI
        return UrlString.appendQueryString(this.authority.endSessionEndpoint, queryString);
    }

    /**
     * Executes POST request to token endpoint
     * @param authority
     * @param request
     */
    private async executeTokenRequest(authority: Authority, request: CommonAuthorizationCodeRequest): Promise<NetworkResponse<ServerAuthorizationTokenResponse>> {
        const thumbprint: RequestThumbprint = {
            clientId: this.config.authOptions.clientId,
            authority: authority.canonicalAuthority,
            scopes: request.scopes,
            claims: request.claims,
            authenticationScheme: request.authenticationScheme,
            resourceRequestMethod: request.resourceRequestMethod,
            resourceRequestUri: request.resourceRequestUri,
            shrClaims: request.shrClaims,
            sshKid: request.sshKid
        };

        const requestBody = await this.createTokenRequestBody(request);
        const queryParameters = this.createTokenQueryParameters(request);
        let ccsCredential: CcsCredential | undefined = undefined;
        if (request.clientInfo) {
            try {
                const clientInfo = buildClientInfo(request.clientInfo, this.cryptoUtils);
                ccsCredential = {
                    credential: `${clientInfo.uid}${Separators.CLIENT_INFO_SEPARATOR}${clientInfo.utid}`,
                    type: CcsCredentialType.HOME_ACCOUNT_ID
                };
            } catch (e) {
                this.logger.verbose("Could not parse client info for CCS Header: " + e);
            }
        }
        const headers: Record<string, string> = this.createTokenRequestHeaders(ccsCredential || request.ccsCredential);
        const endpoint = StringUtils.isEmpty(queryParameters) ? authority.tokenEndpoint : `${authority.tokenEndpoint}?${queryParameters}`;

        return this.executePostToTokenEndpoint(endpoint, requestBody, headers, thumbprint);
    }

    /**
     * Creates query string for the /token request
     * @param request
     */
    private createTokenQueryParameters(request: CommonAuthorizationCodeRequest): string {
        const parameterBuilder = new RequestParameterBuilder();

        if (request.tokenQueryParameters) {
            parameterBuilder.addExtraQueryParameters(request.tokenQueryParameters);
        }

        return parameterBuilder.createQueryString();
    }

    /**
     * Generates a map for all the params to be sent to the service
     * @param request
     */
    private async createTokenRequestBody(request: CommonAuthorizationCodeRequest): Promise<string> {
        const parameterBuilder = new RequestParameterBuilder();

        parameterBuilder.addClientId(this.config.authOptions.clientId);

        /*
         * For hybrid spa flow, there will be a code but no verifier
         * In this scenario, don't include redirect uri as auth code will not be bound to redirect URI
         */
        if (!this.includeRedirectUri) {
            // Just validate
            RequestValidator.validateRedirectUri(request.redirectUri);
        } else {
            // Validate and include redirect uri
            parameterBuilder.addRedirectUri(request.redirectUri);
        }

        // Add scope array, parameter builder will add default scopes and dedupe
        parameterBuilder.addScopes(request.scopes);

        // add code: user set, not validated
        parameterBuilder.addAuthorizationCode(request.code);

        // Add library metadata
        parameterBuilder.addLibraryInfo(this.config.libraryInfo);
        parameterBuilder.addApplicationTelemetry(this.config.telemetry.application);
        parameterBuilder.addThrottling();

        if (this.serverTelemetryManager) {
            parameterBuilder.addServerTelemetry(this.serverTelemetryManager);
        }

        // add code_verifier if passed
        if (request.codeVerifier) {
            parameterBuilder.addCodeVerifier(request.codeVerifier);
        }

        if (this.config.clientCredentials.clientSecret) {
            parameterBuilder.addClientSecret(this.config.clientCredentials.clientSecret);
        }

        if (this.config.clientCredentials.clientAssertion) {
            const clientAssertion = this.config.clientCredentials.clientAssertion;
            parameterBuilder.addClientAssertion(clientAssertion.assertion);
            parameterBuilder.addClientAssertionType(clientAssertion.assertionType);
        }

        parameterBuilder.addGrantType(GrantType.AUTHORIZATION_CODE_GRANT);
        parameterBuilder.addClientInfo();

        if (request.authenticationScheme === AuthenticationScheme.POP) {
            const popTokenGenerator = new PopTokenGenerator(this.cryptoUtils);
            const reqCnfData = await popTokenGenerator.generateCnf(request);
            // SPA PoP requires full Base64Url encoded req_cnf string (unhashed)
            parameterBuilder.addPopToken(reqCnfData.reqCnfString);
        } else if (request.authenticationScheme === AuthenticationScheme.SSH) {
            if(request.sshJwk) {
                parameterBuilder.addSshJwk(request.sshJwk);
            } else {
                throw ClientConfigurationError.createMissingSshJwkError();
            }
        }

        const correlationId = request.correlationId || this.config.cryptoInterface.createNewGuid();
        parameterBuilder.addCorrelationId(correlationId);

        if (!StringUtils.isEmptyObj(request.claims) || this.config.authOptions.clientCapabilities && this.config.authOptions.clientCapabilities.length > 0) {
            parameterBuilder.addClaims(request.claims, this.config.authOptions.clientCapabilities);
        }

        let ccsCred: CcsCredential | undefined = undefined;
        if (request.clientInfo) {
            try {
                const clientInfo = buildClientInfo(request.clientInfo, this.cryptoUtils);
                ccsCred = {
                    credential: `${clientInfo.uid}${Separators.CLIENT_INFO_SEPARATOR}${clientInfo.utid}`,
                    type: CcsCredentialType.HOME_ACCOUNT_ID
                };
            } catch (e) {
                this.logger.verbose("Could not parse client info for CCS Header: " + e);
            }
        } else {
            ccsCred = request.ccsCredential;
        }

        // Adds these as parameters in the request instead of headers to prevent CORS preflight request
        if (this.config.systemOptions.preventCorsPreflight && ccsCred) {
            switch (ccsCred.type) {
                case CcsCredentialType.HOME_ACCOUNT_ID:
                    try {
                        const clientInfo = buildClientInfoFromHomeAccountId(ccsCred.credential);
                        parameterBuilder.addCcsOid(clientInfo);
                    } catch (e) {
                        this.logger.verbose("Could not parse home account ID for CCS Header: " + e);
                    }
                    break;
                case CcsCredentialType.UPN:
                    parameterBuilder.addCcsUpn(ccsCred.credential);
                    break;
            }
        }

        if (request.tokenBodyParameters) {
            parameterBuilder.addExtraQueryParameters(request.tokenBodyParameters);
        }

        // Add hybrid spa parameters if not already provided
        if (request.enableSpaAuthorizationCode && (!request.tokenBodyParameters || !request.tokenBodyParameters[AADServerParamKeys.RETURN_SPA_CODE])) {
            parameterBuilder.addExtraQueryParameters({
                [AADServerParamKeys.RETURN_SPA_CODE]: "1"
            });
        }

        return parameterBuilder.createQueryString();
    }

    /**
     * This API validates the `AuthorizationCodeUrlRequest` and creates a URL
     * @param request
     */
    private async createAuthCodeUrlQueryString(request: CommonAuthorizationUrlRequest): Promise<string> {
        const parameterBuilder = new RequestParameterBuilder();

        parameterBuilder.addClientId(this.config.authOptions.clientId);

        const requestScopes = [...request.scopes || [], ...request.extraScopesToConsent || []];
        parameterBuilder.addScopes(requestScopes);

        // validate the redirectUri (to be a non null value)
        parameterBuilder.addRedirectUri(request.redirectUri);

        // generate the correlationId if not set by the user and add
        const correlationId = request.correlationId || this.config.cryptoInterface.createNewGuid();
        parameterBuilder.addCorrelationId(correlationId);

        // add response_mode. If not passed in it defaults to query.
        parameterBuilder.addResponseMode(request.responseMode);

        // add response_type = code
        parameterBuilder.addResponseTypeCode();

        // add library info parameters
        parameterBuilder.addLibraryInfo(this.config.libraryInfo);
        parameterBuilder.addApplicationTelemetry(this.config.telemetry.application);

        // add client_info=1
        parameterBuilder.addClientInfo();

        if (request.codeChallenge && request.codeChallengeMethod) {
            parameterBuilder.addCodeChallengeParams(request.codeChallenge, request.codeChallengeMethod);
        }

        if (request.prompt) {
            parameterBuilder.addPrompt(request.prompt);
        }

        if (request.domainHint) {
            parameterBuilder.addDomainHint(request.domainHint);
        }

        // Add sid or loginHint with preference for login_hint claim (in request) -> sid -> loginHint (upn/email) -> username of AccountInfo object
        if (request.prompt !== PromptValue.SELECT_ACCOUNT) {
            // AAD will throw if prompt=select_account is passed with an account hint
            if (request.sid && request.prompt === PromptValue.NONE) {
                // SessionID is only used in silent calls
                this.logger.verbose("createAuthCodeUrlQueryString: Prompt is none, adding sid from request");
                parameterBuilder.addSid(request.sid);
            } else if (request.account) {
                const accountSid = this.extractAccountSid(request.account);
                const accountLoginHintClaim = this.extractLoginHint(request.account);
                // If login_hint claim is present, use it over sid/username
                if (accountLoginHintClaim) {
                    this.logger.verbose("createAuthCodeUrlQueryString: login_hint claim present on account");
                    parameterBuilder.addLoginHint(accountLoginHintClaim);
                    try {
                        const clientInfo = buildClientInfoFromHomeAccountId(request.account.homeAccountId);
                        parameterBuilder.addCcsOid(clientInfo);
                    } catch (e) {
                        this.logger.verbose("createAuthCodeUrlQueryString: Could not parse home account ID for CCS Header");
                    }
                } else if (accountSid && request.prompt === PromptValue.NONE) {
                    /*
                     * If account and loginHint are provided, we will check account first for sid before adding loginHint
                     * SessionId is only used in silent calls
                     */
                    this.logger.verbose("createAuthCodeUrlQueryString: Prompt is none, adding sid from account");
                    parameterBuilder.addSid(accountSid);
                    try {
                        const clientInfo = buildClientInfoFromHomeAccountId(request.account.homeAccountId);
                        parameterBuilder.addCcsOid(clientInfo);
                    } catch (e) {
                        this.logger.verbose("createAuthCodeUrlQueryString: Could not parse home account ID for CCS Header");
                    }
                } else if (request.loginHint) {
                    this.logger.verbose("createAuthCodeUrlQueryString: Adding login_hint from request");
                    parameterBuilder.addLoginHint(request.loginHint);
                    parameterBuilder.addCcsUpn(request.loginHint);
                } else if (request.account.username) {
                    // Fallback to account username if provided
                    this.logger.verbose("createAuthCodeUrlQueryString: Adding login_hint from account");
                    parameterBuilder.addLoginHint(request.account.username);
                    try {
                        const clientInfo = buildClientInfoFromHomeAccountId(request.account.homeAccountId);
                        parameterBuilder.addCcsOid(clientInfo);
                    } catch (e) {
                        this.logger.verbose("createAuthCodeUrlQueryString: Could not parse home account ID for CCS Header");
                    }
                }
            } else if (request.loginHint) {
                this.logger.verbose("createAuthCodeUrlQueryString: No account, adding login_hint from request");
                parameterBuilder.addLoginHint(request.loginHint);
                parameterBuilder.addCcsUpn(request.loginHint);
            }
        } else {
            this.logger.verbose("createAuthCodeUrlQueryString: Prompt is select_account, ignoring account hints");
        }

        if (request.nonce) {
            parameterBuilder.addNonce(request.nonce);
        }

        if (request.state) {
            parameterBuilder.addState(request.state);
        }

        if (!StringUtils.isEmpty(request.claims) || this.config.authOptions.clientCapabilities && this.config.authOptions.clientCapabilities.length > 0) {
            parameterBuilder.addClaims(request.claims, this.config.authOptions.clientCapabilities);
        }

        if (request.extraQueryParameters) {
            parameterBuilder.addExtraQueryParameters(request.extraQueryParameters);
        }

        if (request.nativeBroker) {
            // signal ests that this is a WAM call
            parameterBuilder.addNativeBroker();

            // pass the req_cnf for POP
            if (request.authenticationScheme === AuthenticationScheme.POP) {
                const popTokenGenerator = new PopTokenGenerator(this.cryptoUtils);
                // to reduce the URL length, it is recommended to send the hash of the req_cnf instead of the whole string
                const reqCnfData = await popTokenGenerator.generateCnf(request);
                parameterBuilder.addPopToken(reqCnfData.reqCnfHash);
            }
        }

        return parameterBuilder.createQueryString();
    }

    /**
     * This API validates the `EndSessionRequest` and creates a URL
     * @param request
     */
    private createLogoutUrlQueryString(request: CommonEndSessionRequest): string {
        const parameterBuilder = new RequestParameterBuilder();

        if (request.postLogoutRedirectUri) {
            parameterBuilder.addPostLogoutRedirectUri(request.postLogoutRedirectUri);
        }

        if (request.correlationId) {
            parameterBuilder.addCorrelationId(request.correlationId);
        }

        if (request.idTokenHint) {
            parameterBuilder.addIdTokenHint(request.idTokenHint);
        }

        if(request.state) {
            parameterBuilder.addState(request.state);
        }

        if (request.logoutHint) {
            parameterBuilder.addLogoutHint(request.logoutHint);
        }

        if (request.extraQueryParameters) {
            parameterBuilder.addExtraQueryParameters(request.extraQueryParameters);
        }

        return parameterBuilder.createQueryString();
    }

    /**
     * Helper to get sid from account. Returns null if idTokenClaims are not present or sid is not present.
     * @param account
     */
    private extractAccountSid(account: AccountInfo): string | null {
        return account.idTokenClaims?.sid || null;
    }

    private extractLoginHint(account: AccountInfo): string | null {
        return account.idTokenClaims?.login_hint || null;
    }
}<|MERGE_RESOLUTION|>--- conflicted
+++ resolved
@@ -85,23 +85,7 @@
         // Validate response. This function throws a server error if an error is returned by the server.
         responseHandler.validateTokenResponse(response.body);
         const httpVer= response.headers["x-ms-httpver"] || undefined;
-<<<<<<< HEAD
-        // return await responseHandler.handleServerTokenResponse(response.body, this.authority, reqTimestamp, request, authCodePayload, undefined, undefined, undefined, httpVer);
-        return await responseHandler.handleServerTokenResponse(
-            response.body, 
-            this.authority, 
-            reqTimestamp, 
-            request, 
-            authCodePayload,
-            undefined,
-            undefined,
-            undefined,
-            httpVer, 
-            requestId
-        );
-=======
         return await responseHandler.handleServerTokenResponse(response.body, this.authority, reqTimestamp, request, authCodePayload, undefined, undefined, undefined, httpVer, requestId);
->>>>>>> 3a935325
     }
 
     /**
