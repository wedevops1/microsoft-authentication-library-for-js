/*
 * Copyright (c) Microsoft Corporation. All rights reserved.
 * Licensed under the MIT License.
 */

<<<<<<< HEAD
import { Separators, CacheKeyPosition, EnvironmentAliases, CredentialType } from "../../utils/Constants";
=======
import {
    Separators,
    CredentialKeyPosition,
    CacheType,
    CacheSchemaType,
} from "../../utils/Constants";
>>>>>>> 3da2e578

export class CacheHelper {
    /**
     * Helper to convert serialized data to object
     * @param obj
     * @param json
     */
    static toObject<T>(obj: T, json: object): T {
        for (const propertyName in json) {
            obj[propertyName] = json[propertyName];
        }
        return obj;
    }

    /**
     * helper function to swap keys and objects
     * @param cacheMap
     */
    static swap(cacheMap: object): object {
        const ret = {};
        for (const key in cacheMap) {
            ret[cacheMap[key]] = key;
        }
        return ret;
    }

    /**
     * helper function to map an obj to a new keyset
     * @param objAT
     * @param keysMap
     */
    static renameKeys(objAT: Object, keysMap: Object): object {
        const keyValues = Object.keys(objAT).map((key) => {
            if (objAT[key]) {
                const newKey = keysMap[key] || key;
                return { [newKey]: objAT[key] };
            }
            return null;
        });
        return Object.assign({}, ...keyValues);
    }

    /**
     *
     * @param key
     * @param homeAccountId
     */
    static matchHomeAccountId(key: string, homeAccountId: string): boolean {
        return (
            homeAccountId ===
            key.split(Separators.CACHE_KEY_SEPARATOR)[
                CredentialKeyPosition.HOME_ACCOUNT_ID
            ]
        );
    }

    /**
     *
     * @param key
     * @param environment
     * // TODO: Add Cloud specific aliases based on current cloud
     */
    static matchEnvironment(key: string, environment: string): boolean {
<<<<<<< HEAD
        const cachedEnvironment = key.split(Separators.CACHE_KEY_SEPARATOR)[CacheKeyPosition.ENVIRONMENT];
        if (EnvironmentAliases.includes(environment) && EnvironmentAliases.includes(cachedEnvironment)) {
            return true;
        }

        return false;
=======
        return (
            environment ===
            key.split(Separators.CACHE_KEY_SEPARATOR)[
                CredentialKeyPosition.ENVIRONMENT
            ]
        );
>>>>>>> 3da2e578
    }

    /**
     *
     * @param key
     * @param credentialType
     * // TODO: Confirm equality for enum vs string here
     */
    static matchCredentialType(key: string, credentialType: string): boolean {
        return (
            credentialType.toLowerCase() ===
            key
                .split(Separators.CACHE_KEY_SEPARATOR)
                [CredentialKeyPosition.CREDENTIAL_TYPE].toString()
                .toLowerCase()
        );
    }

    /**
     *
     * @param key
     * @param clientId
     */
    static matchClientId(key: string, clientId: string): boolean {
        return (
            clientId ===
            key.split(Separators.CACHE_KEY_SEPARATOR)[
                CredentialKeyPosition.CLIENT_ID
            ]
        );
    }

    /**
     *
     * @param key
     * @param realm
     */
    static matchRealm(key: string, realm: string): boolean {
        return (
            realm ===
            key.split(Separators.CACHE_KEY_SEPARATOR)[
                CredentialKeyPosition.REALM
            ]
        );
    }

    /**
     *
     * @param key
     * @param target
     */
    static matchTarget(key: string, target: string): boolean {
        return CacheHelper.targetsIntersect(
            key.split(Separators.CACHE_KEY_SEPARATOR)[
                CredentialKeyPosition.TARGET
            ],
            target
        );
    }

    /**
     * returns a boolean if the sets of scopes intersect (scopes are stored as "target" in cache)
     * @param target
     * @param credentialTarget
     */
    static targetsIntersect(credentialTarget: string, target: string): boolean {
        const targetSet = new Set(target.split(" "));
        const credentialTargetSet = new Set(credentialTarget.split(" "));

        let isSubset = true;
        targetSet.forEach((key) => {
            isSubset = isSubset && credentialTargetSet.has(key);
        });

        return isSubset;
    }

    /**
     * helper function to return `CredentialType`
     * @param key
     */
    static getCredentialType(key: string): string {
        return key.split(Separators.CACHE_KEY_SEPARATOR)[
            CredentialKeyPosition.CREDENTIAL_TYPE
        ];
    }

    /**
<<<<<<< HEAD
     * generates Account Id for keys
     * @param homeAccountId
     * @param environment
     */
    static generateAccoundIdForCacheKey(homeAccountId: string, environment: string): string {
        const accountId: Array<string> = [homeAccountId, environment];
        return accountId.join(Separators.CACHE_KEY_SEPARATOR).toLowerCase();
    }

    /**
     * Generates Credential Id for keys
     * @param credentialType
     * @param realm
     * @param clientId
     * @param familyId
     */
    static generateCredentialIdForCacheKey(credentialType: CredentialType, clientId: string, realm?: string, familyId?: string): string {
        const clientOrFamilyId = (credentialType === CredentialType.REFRESH_TOKEN)
            ? familyId || clientId
            : clientId;
        const credentialId: Array<string> = [
            credentialType,
            clientOrFamilyId,
            realm || "",
        ];

        return credentialId.join(Separators.CACHE_KEY_SEPARATOR).toLowerCase();
    }

    /**
     * Generate target key component as per schema: <target>
     */
    static generateTargetForCacheKey(scopes: string): string {
        return (scopes || "").toLowerCase();
    }

    /**
     * generates credential key
     */
    static generateCacheKey(
        homeAccountId: string,
        environment: string,
        credentialType: CredentialType,
        clientId: string,
        realm?: string,
        target?: string,
        familyId?: string
    ): string {
        const credentialKey = [
            CacheHelper.generateAccoundIdForCacheKey(homeAccountId, environment),
            this.generateCredentialIdForCacheKey(credentialType, clientId, realm, familyId),
            this.generateTargetForCacheKey(target),
        ];

        return credentialKey.join(Separators.CACHE_KEY_SEPARATOR).toLowerCase();
=======
     * helper function to return `CacheSchemaType`
     * @param key
     */
    static getCacheType(type: number): string {
        switch (type) {
            case CacheType.ADFS:
            case CacheType.MSA:
            case CacheType.MSSTS:
            case CacheType.GENERIC:
                return CacheSchemaType.ACCOUNT;

            case CacheType.ACCESS_TOKEN:
            case CacheType.REFRESH_TOKEN:
            case CacheType.ID_TOKEN:
                return CacheSchemaType.CREDENTIAL;

            case CacheType.APP_META_DATA:
                return CacheSchemaType.APP_META_DATA;

            default: {
                console.log("Invalid cache type");
                return null;
            }
        }
>>>>>>> 3da2e578
    }
}<|MERGE_RESOLUTION|>--- conflicted
+++ resolved
@@ -3,16 +3,7 @@
  * Licensed under the MIT License.
  */
 
-<<<<<<< HEAD
-import { Separators, CacheKeyPosition, EnvironmentAliases, CredentialType } from "../../utils/Constants";
-=======
-import {
-    Separators,
-    CredentialKeyPosition,
-    CacheType,
-    CacheSchemaType,
-} from "../../utils/Constants";
->>>>>>> 3da2e578
+import {Separators, CredentialKeyPosition, CacheType, CacheSchemaType, CredentialType, EnvironmentAliases} from "../../utils/Constants";
 
 export class CacheHelper {
     /**
@@ -76,21 +67,12 @@
      * // TODO: Add Cloud specific aliases based on current cloud
      */
     static matchEnvironment(key: string, environment: string): boolean {
-<<<<<<< HEAD
-        const cachedEnvironment = key.split(Separators.CACHE_KEY_SEPARATOR)[CacheKeyPosition.ENVIRONMENT];
+        const cachedEnvironment = key.split(Separators.CACHE_KEY_SEPARATOR)[CredentialKeyPosition.ENVIRONMENT];
         if (EnvironmentAliases.includes(environment) && EnvironmentAliases.includes(cachedEnvironment)) {
             return true;
         }
 
         return false;
-=======
-        return (
-            environment ===
-            key.split(Separators.CACHE_KEY_SEPARATOR)[
-                CredentialKeyPosition.ENVIRONMENT
-            ]
-        );
->>>>>>> 3da2e578
     }
 
     /**
@@ -179,7 +161,6 @@
     }
 
     /**
-<<<<<<< HEAD
      * generates Account Id for keys
      * @param homeAccountId
      * @param environment
@@ -235,7 +216,9 @@
         ];
 
         return credentialKey.join(Separators.CACHE_KEY_SEPARATOR).toLowerCase();
-=======
+    }
+
+    /**
      * helper function to return `CacheSchemaType`
      * @param key
      */
@@ -260,6 +243,5 @@
                 return null;
             }
         }
->>>>>>> 3da2e578
     }
 }