{
  "name": "@azure/msal-node",
  "version": "1.0.0-beta.4",
  "author": {
    "name": "Microsoft",
    "email": "nugetaad@microsoft.com",
    "url": "https://www.microsoft.com"
  },
  "license": "MIT",
  "repository": {
    "type": "git",
    "url": "https://github.com/AzureAD/microsoft-authentication-library-for-js.git"
  },
  "description": "Microsoft Authentication Library for Node",
  "keywords": [
    "js",
    "ts",
    "node",
    "AAD",
    "msal",
    "oauth"
  ],
  "main": "dist/index.js",
  "types": "dist/index.d.ts",
  "files": [
    "dist"
  ],
  "scripts": {
    "start": "tsdx watch --tsconfig ./tsconfig.build.json",
    "build": "tsdx build --tsconfig ./tsconfig.build.json",
    "build:modules:watch": "tsdx watch --verbose",
<<<<<<< HEAD
    "doc": "npm run doc:generate && npm run doc:deploy",
    "doc:generate": "typedoc --mode modules --excludePrivate --excludeProtected --excludeNotExported --out ./ref ./src/ --gitRevision dev",
    "doc:deploy": "gh-pages -d ref -a -e ref/msal-node",
    "api:local": "api-extractor run --local --verbose",
    "api": "api-extractor run",
=======
>>>>>>> 187028a7
    "test": "tsdx test .*.spec.*",
    "test:watch": "tsdx test .*.spec.* --watch",
    "test:coverage": "tsdx test .*.spec.* --coverage",
    "lint": "cd ../../ && npm run lint:node",
    "lint:fix": "npm run lint -- -- --fix",
    "build:all": "npm run build:common && npm run build",
    "build:common": "cd ../msal-common && npm run build",
    "prepack": "npm run build:all"
  },
  "peerDependencies": {},
  "jest": {
    "verbose": true,
    "moduleFileExtensions": [
      "ts",
      "tsx",
      "js",
      "json",
      "jsx",
      "node"
    ],
    "testMatch": [
      "<rootDir>/test/**/*.spec.ts"
    ]
  },
  "module": "dist/msal-node.esm.js",
  "devDependencies": {
    "@types/jest": "^25.2.3",
    "@types/jsonwebtoken": "^8.5.0",
    "@types/node": "^13.13.4",
    "@types/uuid": "^7.0.0",
    "husky": "^4.2.3",
    "tsdx": "^0.14.1",
    "tslib": "^1.10.0",
<<<<<<< HEAD
    "typedoc": "^0.19.2",
    "typescript": "^3.8.3",
    "@microsoft/api-extractor": "^7.13.0"
=======
    "typescript": "^3.8.3"
>>>>>>> 187028a7
  },
  "dependencies": {
    "@azure/msal-common": "^3.0.0",
    "axios": "^0.21.1",
    "jsonwebtoken": "^8.5.1",
    "uuid": "^8.3.0"
  }
}<|MERGE_RESOLUTION|>--- conflicted
+++ resolved
@@ -29,14 +29,6 @@
     "start": "tsdx watch --tsconfig ./tsconfig.build.json",
     "build": "tsdx build --tsconfig ./tsconfig.build.json",
     "build:modules:watch": "tsdx watch --verbose",
-<<<<<<< HEAD
-    "doc": "npm run doc:generate && npm run doc:deploy",
-    "doc:generate": "typedoc --mode modules --excludePrivate --excludeProtected --excludeNotExported --out ./ref ./src/ --gitRevision dev",
-    "doc:deploy": "gh-pages -d ref -a -e ref/msal-node",
-    "api:local": "api-extractor run --local --verbose",
-    "api": "api-extractor run",
-=======
->>>>>>> 187028a7
     "test": "tsdx test .*.spec.*",
     "test:watch": "tsdx test .*.spec.* --watch",
     "test:coverage": "tsdx test .*.spec.* --coverage",
@@ -70,13 +62,9 @@
     "husky": "^4.2.3",
     "tsdx": "^0.14.1",
     "tslib": "^1.10.0",
-<<<<<<< HEAD
-    "typedoc": "^0.19.2",
     "typescript": "^3.8.3",
-    "@microsoft/api-extractor": "^7.13.0"
-=======
+    "@microsoft/api-extractor": "^7.13.0",
     "typescript": "^3.8.3"
->>>>>>> 187028a7
   },
   "dependencies": {
     "@azure/msal-common": "^3.0.0",
