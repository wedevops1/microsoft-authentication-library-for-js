/*
 * Copyright (c) Microsoft Corporation. All rights reserved.
 * Licensed under the MIT License.
 */

/**
 * http methods
 */
export enum HttpMethod {
    GET = 'get',
    POST = 'post',
}

/**
 * Constant used for PKCE
 */
export const RANDOM_OCTET_SIZE = 32;

/**
 * Constants used in PKCE
 */
export const Hash = {
    SHA256: 'sha256',
};

/**
 * Constants for encoding schemes
 */
export const CharSet = {
    CV_CHARSET:
        'ABCDEFGHIJKLMNOPQRSTUVWXYZabcdefghijklmnopqrstuvwxyz0123456789-._~',
};

/**
 * Cache Constants
 */
export const CACHE = {
    FILE_CACHE: 'fileCache',
    EXTENSION_LIB: 'extenstion_library',
};

/**
 * Constants
 */
export const Constants = {
    MSAL_SKU: 'msal.js.node',
<<<<<<< HEAD
};

/**
 * API Codes for Telemetry purposes. 
 * Before adding a new code you must claim it in the MSAL Telemetry tracker as these number spaces are shared across all MSALs
 * 0-99 Silent Flow
 * 600-699 Device Code Flow
 * 800-899 Auth Code Flow
 */
export enum ApiId {
    acquireTokenSilent = 62,
    acquireTokenByCode = 871,
    acquireTokenByRefreshToken = 872,
    acquireTokenByDeviceCode = 671
};
=======
    JWT_BEARER_ASSERTION_TYPE: 'urn:ietf:params:oauth:client-assertion-type:jwt-bearer'
};

/**
 * JWT  constants
 */
export const JwtConstants = {
    ALGORITHM: 'alg',
    RSA_256: 'RS256',
    X5T: 'x5t', 
    AUDIENCE: 'aud',
    EXPIRATION_TIME: 'exp',
    ISSUER: "iss",
    SUBJECT: "sub",
    NOT_BEFORE: "nbf",
    JWT_ID: "jti",
} 
>>>>>>> 5c8d98e5
<|MERGE_RESOLUTION|>--- conflicted
+++ resolved
@@ -44,7 +44,7 @@
  */
 export const Constants = {
     MSAL_SKU: 'msal.js.node',
-<<<<<<< HEAD
+    JWT_BEARER_ASSERTION_TYPE: 'urn:ietf:params:oauth:client-assertion-type:jwt-bearer'
 };
 
 /**
@@ -60,9 +60,6 @@
     acquireTokenByRefreshToken = 872,
     acquireTokenByDeviceCode = 671
 };
-=======
-    JWT_BEARER_ASSERTION_TYPE: 'urn:ietf:params:oauth:client-assertion-type:jwt-bearer'
-};
 
 /**
  * JWT  constants
@@ -77,5 +74,4 @@
     SUBJECT: "sub",
     NOT_BEFORE: "nbf",
     JWT_ID: "jti",
-} 
->>>>>>> 5c8d98e5
+} 