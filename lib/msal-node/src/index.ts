/*
 * Copyright (c) Microsoft Corporation. All rights reserved.
 * Licensed under the MIT License.
 */

/**
 * @packageDocumentation
 * @module @azure/msal-node
 */

// Interfaces
export { IPublicClientApplication } from "./client/IPublicClientApplication";
export { IConfidentialClientApplication } from "./client/IConfidentialClientApplication";
export { ITokenCache } from "./cache/ITokenCache";

// Clients and Configuration
export { PublicClientApplication } from "./client/PublicClientApplication";
export { ConfidentialClientApplication } from "./client/ConfidentialClientApplication";
export { ClientApplication } from "./client/ClientApplication";
export { Configuration, buildAppConfiguration, NodeAuthOptions, NodeSystemOptions, CacheOptions } from "./config/Configuration";
export { ClientAssertion } from "./client/ClientAssertion";

// Cache and Storage
export { TokenCache } from "./cache/TokenCache";
export { NodeStorage } from "./cache/NodeStorage";
export { CacheKVStore, JsonCache, InMemoryCache, SerializedAccountEntity, SerializedIdTokenEntity, SerializedAccessTokenEntity, SerializedAppMetadataEntity, SerializedRefreshTokenEntity } from "./cache/serializer/SerializerTypes";

// Crypto
export { CryptoProvider } from "./crypto/CryptoProvider";

// Request objects
export type { AuthorizationCodeRequest } from "./request/AuthorizationCodeRequest";
export type { AuthorizationUrlRequest } from "./request/AuthorizationUrlRequest";
export type { ClientCredentialRequest } from "./request/ClientCredentialRequest";
export type { DeviceCodeRequest } from "./request/DeviceCodeRequest";
export type { OnBehalfOfRequest } from "./request/OnBehalfOfRequest";
export type { UsernamePasswordRequest } from "./request/UsernamePasswordRequest";
export type { RefreshTokenRequest } from "./request/RefreshTokenRequest";
export type { SilentFlowRequest } from "./request/SilentFlowRequest";

// Common Object Formats
export {
    // Request
    PromptValue,
    ResponseMode,
    // Response
    AuthenticationResult,
    // Cache
    AccountInfo,
    ValidCacheType,
    // Error
    AuthError,
    AuthErrorMessage,
    ClientAuthError,
    ClientAuthErrorMessage,
    ClientConfigurationError,
    ClientConfigurationErrorMessage,
    InteractionRequiredAuthError,
    InteractionRequiredAuthErrorMessage,
    ServerError,
    // Network Interface
    INetworkModule,
    NetworkRequestOptions,
    NetworkResponse,
    // Logger
    Logger,
    LogLevel,
    // ProtocolMode enum
    ProtocolMode,
    ICachePlugin,
    TokenCacheContext,
<<<<<<< HEAD
    ISerializableTokenCache,
    // AzureCloudInstance enum
    AzureCloudInstance
} from "@azure/msal-common";
=======
    ISerializableTokenCache
} from "@azure/msal-common";

export { version } from "./packageMetadata";
>>>>>>> 4ad87404
<|MERGE_RESOLUTION|>--- conflicted
+++ resolved
@@ -69,14 +69,9 @@
     ProtocolMode,
     ICachePlugin,
     TokenCacheContext,
-<<<<<<< HEAD
     ISerializableTokenCache,
     // AzureCloudInstance enum
     AzureCloudInstance
 } from "@azure/msal-common";
-=======
-    ISerializableTokenCache
-} from "@azure/msal-common";
 
-export { version } from "./packageMetadata";
->>>>>>> 4ad87404
+export { version } from "./packageMetadata";