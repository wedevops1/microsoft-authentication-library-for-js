--- conflicted
+++ resolved
@@ -3,17 +3,8 @@
  * Licensed under the MIT License.
  */
 
-<<<<<<< HEAD
-import {
-    DeviceCodeClient,
-    DeviceCodeRequest,
-    AuthenticationResult,
-} from '@azure/msal-common';
+import { DeviceCodeClient, DeviceCodeRequest } from '@azure/msal-common';
 import { ClientConfiguration } from '../config/ClientConfiguration';
-=======
-import { DeviceCodeClient, DeviceCodeRequest } from "@azure/msal-common";
-import { ClientConfiguration} from '../config/ClientConfiguration';
->>>>>>> 8c2eab9d
 import { ClientApplication } from './ClientApplication';
 
 /**
@@ -54,18 +45,12 @@
      * until the end-user completes input of credentials.
      * @param request
      */
-<<<<<<< HEAD
     public async acquireTokenByDeviceCode(
         request: DeviceCodeRequest
-    ): Promise<AuthenticationResult> {
+    ): Promise<string> {
         let deviceCodeClient: DeviceCodeClient = new DeviceCodeClient(
             this.buildOauthClientConfiguration()
         );
-=======
-    public async acquireTokenByDeviceCode(request: DeviceCodeRequest): Promise<string>{
-
-        let deviceCodeClient: DeviceCodeClient = new DeviceCodeClient(this.buildOauthClientConfiguration());
->>>>>>> 8c2eab9d
         return deviceCodeClient.acquireToken(request);
     }
 }