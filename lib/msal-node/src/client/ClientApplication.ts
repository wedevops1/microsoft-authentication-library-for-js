--- conflicted
+++ resolved
@@ -14,20 +14,15 @@
 } from '@azure/msal-common';
 import { ClientConfiguration, buildAppConfiguration } from '../config/ClientConfiguration';
 import { CryptoProvider } from '../crypto/CryptoProvider';
-<<<<<<< HEAD
-import { NodeStorage } from '../cache/NodeStorage';
-import { NodeCacheManager } from '../cache/NodeCacheManager';
-=======
 import { Storage } from '../cache/Storage';
 import { version } from '../../package.json';
 import { Constants } from "./../utils/Constants";
->>>>>>> 8f938411
 
 export abstract class ClientApplication {
 
     protected config: ClientConfiguration;
-    protected nodeStorage: NodeStorage;
-    protected nodeCacheManager: NodeCacheManager;
+    protected nodeStorage: Storage;
+    protected nodeCacheManager: CacheManager;
     protected cachePath: string;
 
     /**
@@ -51,12 +46,7 @@
      * @param {@link (Configuration:type)} configuration object for the MSAL PublicClientApplication instance
      */
     protected constructor(configuration: ClientConfiguration) {
-<<<<<<< HEAD
-        this.config = buildConfiguration(configuration);
-        this.nodeStorage = new NodeStorage(this.config.cache!);
-=======
         this.config = buildAppConfiguration(configuration);
->>>>>>> 8f938411
     }
 
     /**
@@ -98,19 +88,6 @@
     }
 
     /**
-<<<<<<< HEAD
-     * API to retrieve application cache
-     */
-    public getCache(): string {
-        return this.nodeStorage.getSerializedCache();
-    }
-
-    /**
-     * API to write cache to a file
-     */
-    public setCache(): void {
-        this.nodeStorage.setSerializedCache(this.getCache());
-=======
      * Acquires a token by exchanging the refresh token provided for a new set of tokens.
      *
      * This API is provided only for scenarios where you would like to migrate from ADAL to MSAL. Instead, it is
@@ -121,7 +98,6 @@
     async acquireTokenByRefreshToken(request: RefreshTokenRequest): Promise<string>{
         const refreshTokenClient = new RefreshTokenClient(this.buildOauthClientConfiguration());
         return refreshTokenClient.acquireToken(request);
->>>>>>> 8f938411
     }
 
     protected buildOauthClientConfiguration(): Configuration {
@@ -136,9 +112,6 @@
             },
             cryptoInterface: new CryptoProvider(),
             networkInterface: this.config.system!.networkClient,
-<<<<<<< HEAD
-            storageInterface: this.nodeStorage,
-=======
             storageInterface: new Storage(this.config.cache!),
             libraryInfo: {
                 sku: Constants.MSAL_SKU,
@@ -146,7 +119,6 @@
                 cpu: process.arch || "",
                 os: process.platform || ""
             },
->>>>>>> 8f938411
         };
     }
 }