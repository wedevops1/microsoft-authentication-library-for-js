/*
 * Copyright (c) Microsoft Corporation. All rights reserved.
 * Licensed under the MIT License.
 */

import {
    AuthorizationCodeClient,
    ClientConfiguration,
    RefreshTokenClient,
    AuthenticationResult,
    Authority,
    AuthorityFactory,
    BaseAuthRequest,
    SilentFlowClient,
    Logger,
    ServerTelemetryManager,
    ServerTelemetryRequest,
    CommonSilentFlowRequest,
    CommonRefreshTokenRequest,
    CommonAuthorizationCodeRequest,
    CommonAuthorizationUrlRequest,
    CommonUsernamePasswordRequest,
    UsernamePasswordClient,
    AuthenticationScheme,
    ResponseMode,
    AuthorityOptions,
    OIDC_DEFAULT_SCOPES,
    AzureRegionConfiguration,
    AuthError,
    AzureCloudOptions,
} from "@azure/msal-common";
import { Configuration, buildAppConfiguration, NodeConfiguration } from "../config/Configuration";
import { CryptoProvider } from "../crypto/CryptoProvider";
import { NodeStorage } from "../cache/NodeStorage";
import { Constants as NodeConstants, ApiId } from "../utils/Constants";
import { TokenCache } from "../cache/TokenCache";
import { ClientAssertion } from "./ClientAssertion";
import { AuthorizationUrlRequest } from "../request/AuthorizationUrlRequest";
import { AuthorizationCodeRequest } from "../request/AuthorizationCodeRequest";
import { RefreshTokenRequest } from "../request/RefreshTokenRequest";
import { SilentFlowRequest } from "../request/SilentFlowRequest";
import { version, name } from "../packageMetadata";
import { UsernamePasswordRequest } from "../request/UsernamePasswordRequest";

/**
 * Base abstract class for all ClientApplications - public and confidential
 * @public
 */
export abstract class ClientApplication {

    private readonly cryptoProvider: CryptoProvider;
    private tokenCache: TokenCache;

    /**
     * Platform storage object
     */
    protected storage: NodeStorage;
    /**
     * Logger object to log the application flow
     */
    protected logger: Logger;
    /**
     * Platform configuration initialized by the application
     */
    protected config: NodeConfiguration;
    /**
     * Client assertion passed by the user for confidential client flows
     */
    protected clientAssertion: ClientAssertion;
    /**
     * Client secret passed by the user for confidential client flows
     */
    protected clientSecret: string;

    /**
     * Constructor for the ClientApplication
     */
    protected constructor(configuration: Configuration) {
        this.config = buildAppConfiguration(configuration);
        this.cryptoProvider = new CryptoProvider();
        this.logger = new Logger(this.config.system.loggerOptions, name, version);
        this.storage = new NodeStorage(this.logger, this.config.auth.clientId, this.cryptoProvider);
        this.tokenCache = new TokenCache(
            this.storage,
            this.logger,
            this.config.cache.cachePlugin
        );
    }

    /**
     * Creates the URL of the authorization request, letting the user input credentials and consent to the
     * application. The URL targets the /authorize endpoint of the authority configured in the
     * application object.
     *
     * Once the user inputs their credentials and consents, the authority will send a response to the redirect URI
     * sent in the request and should contain an authorization code, which can then be used to acquire tokens via
     * `acquireTokenByCode(AuthorizationCodeRequest)`.
     */
    async getAuthCodeUrl(request: AuthorizationUrlRequest): Promise<string> {
        this.logger.info("getAuthCodeUrl called", request.correlationId);
        const validRequest: CommonAuthorizationUrlRequest = {
            ...request,
            ...this.initializeBaseRequest(request),
            responseMode: request.responseMode || ResponseMode.QUERY,
            authenticationScheme: AuthenticationScheme.BEARER
        };

        const authClientConfig = await this.buildOauthClientConfiguration(
            validRequest.authority,
            validRequest.correlationId,
            undefined,
            undefined,
            request.azureCloudOptions
        );
        const authorizationCodeClient = new AuthorizationCodeClient(
            authClientConfig
        );
        this.logger.verbose("Auth code client created", validRequest.correlationId);
        return authorizationCodeClient.getAuthCodeUrl(validRequest);
    }

    /**
     * Acquires a token by exchanging the Authorization Code received from the first step of OAuth2.0
     * Authorization Code flow.
     *
     * `getAuthCodeUrl(AuthorizationCodeUrlRequest)` can be used to create the URL for the first step of OAuth2.0
     * Authorization Code flow. Ensure that values for redirectUri and scopes in AuthorizationCodeUrlRequest and
     * AuthorizationCodeRequest are the same.
     */
    async acquireTokenByCode(request: AuthorizationCodeRequest): Promise<AuthenticationResult | null> {
        this.logger.info("acquireTokenByCode called", request.correlationId);
        const validRequest: CommonAuthorizationCodeRequest = {
            ...request,
            ...this.initializeBaseRequest(request),
            authenticationScheme: AuthenticationScheme.BEARER
        };
        const serverTelemetryManager = this.initializeServerTelemetryManager(ApiId.acquireTokenByCode, validRequest.correlationId);
        try {
            const authClientConfig = await this.buildOauthClientConfiguration(
                validRequest.authority,
                validRequest.correlationId,
                serverTelemetryManager,
                undefined,
                request.azureCloudOptions
            );
            const authorizationCodeClient = new AuthorizationCodeClient(
                authClientConfig
            );
            this.logger.verbose("Auth code client created", validRequest.correlationId);
            return authorizationCodeClient.acquireToken(validRequest);
        } catch (e) {
            if (e instanceof AuthError) {
                e.setCorrelationId(validRequest.correlationId);
            }
            serverTelemetryManager.cacheFailedRequest(e);
            throw e;
        }
    }

    /**
     * Acquires a token by exchanging the refresh token provided for a new set of tokens.
     *
     * This API is provided only for scenarios where you would like to migrate from ADAL to MSAL. Otherwise, it is
     * recommended that you use `acquireTokenSilent()` for silent scenarios. When using `acquireTokenSilent()`, MSAL will
     * handle the caching and refreshing of tokens automatically.
     */
    async acquireTokenByRefreshToken(request: RefreshTokenRequest): Promise<AuthenticationResult | null> {
        this.logger.info("acquireTokenByRefreshToken called", request.correlationId);
        const validRequest: CommonRefreshTokenRequest = {
            ...request,
            ...this.initializeBaseRequest(request),
            authenticationScheme: AuthenticationScheme.BEARER
        };

        const serverTelemetryManager = this.initializeServerTelemetryManager(ApiId.acquireTokenByRefreshToken, validRequest.correlationId);
        try {
            const refreshTokenClientConfig = await this.buildOauthClientConfiguration(
                validRequest.authority,
                validRequest.correlationId,
                serverTelemetryManager,
                undefined,
                request.azureCloudOptions
            );
            const refreshTokenClient = new RefreshTokenClient(
                refreshTokenClientConfig
            );
            this.logger.verbose("Refresh token client created", validRequest.correlationId);
            return refreshTokenClient.acquireToken(validRequest);
        } catch (e) {
            if (e instanceof AuthError) {
                e.setCorrelationId(validRequest.correlationId);
            }
            serverTelemetryManager.cacheFailedRequest(e);
            throw e;
        }
    }

    /**
     * Acquires a token silently when a user specifies the account the token is requested for.
     *
     * This API expects the user to provide an account object and looks into the cache to retrieve the token if present.
     * There is also an optional "forceRefresh" boolean the user can send to bypass the cache for access_token and id_token.
     * In case the refresh_token is expired or not found, an error is thrown
     * and the guidance is for the user to call any interactive token acquisition API (eg: `acquireTokenByCode()`).
     */
    async acquireTokenSilent(request: SilentFlowRequest): Promise<AuthenticationResult | null> {
        const validRequest: CommonSilentFlowRequest = {
            ...request,
            ...this.initializeBaseRequest(request),
            forceRefresh: request.forceRefresh || false
        };

        const serverTelemetryManager = this.initializeServerTelemetryManager(ApiId.acquireTokenSilent, validRequest.correlationId, validRequest.forceRefresh);
        try {
            const silentFlowClientConfig = await this.buildOauthClientConfiguration(
                validRequest.authority,
                validRequest.correlationId,
                serverTelemetryManager,
                undefined,
                request.azureCloudOptions
            );
            const silentFlowClient = new SilentFlowClient(
                silentFlowClientConfig
            );
            this.logger.verbose("Silent flow client created", validRequest.correlationId);
            return silentFlowClient.acquireToken(validRequest);
        } catch (e) {
            if (e instanceof AuthError) {
                e.setCorrelationId(validRequest.correlationId);
            }
            serverTelemetryManager.cacheFailedRequest(e);
            throw e;
        }
    }

    /**
     * Acquires tokens with password grant by exchanging client applications username and password for credentials
     *
     * The latest OAuth 2.0 Security Best Current Practice disallows the password grant entirely.
     * More details on this recommendation at https://tools.ietf.org/html/draft-ietf-oauth-security-topics-13#section-3.4
     * Microsoft's documentation and recommendations are at:
     * https://docs.microsoft.com/en-us/azure/active-directory/develop/msal-authentication-flows#usernamepassword
     *
     * @param request - UsenamePasswordRequest
     */
    async acquireTokenByUsernamePassword(request: UsernamePasswordRequest): Promise<AuthenticationResult | null> {
        this.logger.info("acquireTokenByUsernamePassword called", request.correlationId);
        const validRequest: CommonUsernamePasswordRequest = {
            ...request,
            ...this.initializeBaseRequest(request)
        };
        const serverTelemetryManager = this.initializeServerTelemetryManager(ApiId.acquireTokenByUsernamePassword, validRequest.correlationId);
        try {
            const usernamePasswordClientConfig = await this.buildOauthClientConfiguration(
                validRequest.authority,
                validRequest.correlationId,
                serverTelemetryManager,
                undefined,
                request.azureCloudOptions
            );
            const usernamePasswordClient = new UsernamePasswordClient(usernamePasswordClientConfig);
            this.logger.verbose("Username password client created", validRequest.correlationId);
            return usernamePasswordClient.acquireToken(validRequest);
        } catch (e) {
            if (e instanceof AuthError) {
                e.setCorrelationId(validRequest.correlationId);
            }
            serverTelemetryManager.cacheFailedRequest(e);
            throw e;
        }
    }

    /**
     * Gets the token cache for the application.
     */
    getTokenCache(): TokenCache {
        this.logger.info("getTokenCache called");
        return this.tokenCache;
    }

    /**
     * Returns the logger instance
     */
    getLogger(): Logger {
        return this.logger;
    }

    /**
     * Replaces the default logger set in configurations with new Logger with new configurations
     * @param logger - Logger instance
     */
    setLogger(logger: Logger): void {
        this.logger = logger;
    }

    /**
     * Builds the common configuration to be passed to the common component based on the platform configurarion
     * @param authority - user passed authority in configuration
     * @param serverTelemetryManager - initializes servertelemetry if passed
     */
    protected async buildOauthClientConfiguration(authority: string, requestCorrelationId?: string, serverTelemetryManager?: ServerTelemetryManager, azureRegionConfiguration?: AzureRegionConfiguration, azureCloudOptions?: AzureCloudOptions): Promise<ClientConfiguration> {

        this.logger.verbose("buildOauthClientConfiguration called", requestCorrelationId);

        // precedence - azureCloudInstance + tenant >> authority and request  >> config
        const userAzureCloudOptions = azureCloudOptions ? azureCloudOptions : this.config.auth.azureCloudOptions;

        // using null assertion operator as we ensure that all config values have default values in buildConfiguration()
        this.logger.verbose(`building oauth client configuration with the authority: ${authority}`, requestCorrelationId);
        const discoveredAuthority = await this.createAuthority(authority, azureRegionConfiguration, requestCorrelationId, userAzureCloudOptions);

        serverTelemetryManager?.updateRegionDiscoveryMetadata(discoveredAuthority.regionDiscoveryMetadata);

        return {
            authOptions: {
                clientId: this.config.auth.clientId,
                authority: discoveredAuthority,
                clientCapabilities: this.config.auth.clientCapabilities
            },
            systemOptions: {
                proxyUrl: this.config.system.proxyUrl,
            },
            loggerOptions: {
                logLevel: this.config.system.loggerOptions.logLevel,
                loggerCallback: this.config.system.loggerOptions
                    .loggerCallback,
                piiLoggingEnabled: this.config.system.loggerOptions
                    .piiLoggingEnabled,
                correlationId: requestCorrelationId
            },
            cryptoInterface: this.cryptoProvider,
            networkInterface: this.config.system.networkClient,
            storageInterface: this.storage,
            serverTelemetryManager: serverTelemetryManager,
            clientCredentials: {
                clientSecret: this.clientSecret,
                clientAssertion: this.clientAssertion ? this.getClientAssertion(discoveredAuthority) : undefined,
            },
            libraryInfo: {
                sku: NodeConstants.MSAL_SKU,
                version: version,
                cpu: process.arch || "",
                os: process.platform || "",
            },
            persistencePlugin: this.config.cache.cachePlugin,
            serializableCache: this.tokenCache,
        };
    }

    private getClientAssertion(authority: Authority): { assertion: string, assertionType: string } {
        return {
            assertion: this.clientAssertion.getJwt(this.cryptoProvider, this.config.auth.clientId, authority.tokenEndpoint),
            assertionType: NodeConstants.JWT_BEARER_ASSERTION_TYPE
        };
    }

    /**
     * Generates a request with the default scopes & generates a correlationId.
     * @param authRequest - BaseAuthRequest for initialization
     */
    protected initializeBaseRequest(authRequest: Partial<BaseAuthRequest>): BaseAuthRequest {
        this.logger.verbose("initializeRequestScopes called", authRequest.correlationId);
        // Default authenticationScheme to Bearer, log that POP isn't supported yet
        if (authRequest.authenticationScheme && authRequest.authenticationScheme === AuthenticationScheme.POP) {
            this.logger.verbose("Authentication Scheme 'pop' is not supported yet, setting Authentication Scheme to 'Bearer' for request", authRequest.correlationId);
        }

        authRequest.authenticationScheme = AuthenticationScheme.BEARER;

        return {
            ...authRequest,
            scopes: [...((authRequest && authRequest.scopes) || []), ...OIDC_DEFAULT_SCOPES],
            correlationId: authRequest && authRequest.correlationId || this.cryptoProvider.createNewGuid(),
            authority: authRequest.authority || this.config.auth.authority
        };
    }

    /**
     * Initializes the server telemetry payload
     * @param apiId - Id for a specific request
     * @param correlationId - GUID
     * @param forceRefresh - boolean to indicate network call
     */
    protected initializeServerTelemetryManager(apiId: number, correlationId: string, forceRefresh?: boolean): ServerTelemetryManager {
        const telemetryPayload: ServerTelemetryRequest = {
            clientId: this.config.auth.clientId,
            correlationId: correlationId,
            apiId: apiId,
            forceRefresh: forceRefresh || false
        };

        return new ServerTelemetryManager(telemetryPayload, this.storage);
    }

    /**
     * Create authority instance. If authority not passed in request, default to authority set on the application
     * object. If no authority set in application object, then default to common authority.
     * @param authorityString - authority from user configuration
     */
    private async createAuthority(authorityString: string, azureRegionConfiguration?: AzureRegionConfiguration, requestCorrelationId?: string, azureCloudOptions?: AzureCloudOptions): Promise<Authority> {
        this.logger.verbose("createAuthority called", requestCorrelationId);

        // build authority string based on auth params - azureCloudInstance is prioritized if provided
        const authorityUrl = Authority.generateAuthority(authorityString, azureCloudOptions);

        const authorityOptions: AuthorityOptions = {
            protocolMode: this.config.auth.protocolMode,
            knownAuthorities: this.config.auth.knownAuthorities,
            cloudDiscoveryMetadata: this.config.auth.cloudDiscoveryMetadata,
            authorityMetadata: this.config.auth.authorityMetadata,
            azureRegionConfiguration
        };
<<<<<<< HEAD
        return await AuthorityFactory.createDiscoveredInstance(authorityString, this.config.system.networkClient, this.storage, authorityOptions, this.config.system.proxyUrl);
=======
        return await AuthorityFactory.createDiscoveredInstance(authorityUrl, this.config.system.networkClient, this.storage, authorityOptions);
>>>>>>> 64decbc2
    }
}<|MERGE_RESOLUTION|>--- conflicted
+++ resolved
@@ -410,10 +410,7 @@
             authorityMetadata: this.config.auth.authorityMetadata,
             azureRegionConfiguration
         };
-<<<<<<< HEAD
-        return await AuthorityFactory.createDiscoveredInstance(authorityString, this.config.system.networkClient, this.storage, authorityOptions, this.config.system.proxyUrl);
-=======
+
         return await AuthorityFactory.createDiscoveredInstance(authorityUrl, this.config.system.networkClient, this.storage, authorityOptions);
->>>>>>> 64decbc2
     }
 }