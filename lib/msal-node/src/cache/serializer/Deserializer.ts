/*
 * Copyright (c) Microsoft Corporation. All rights reserved.
 * Licensed under the MIT License.
 */
<<<<<<< HEAD
import { StringUtils, AccountCache, IdTokenCache, AccessTokenCache, RefreshTokenCache, AppMetadataCache, AccountEntity, IdTokenEntity, AccessTokenEntity, RefreshTokenEntity, AppMetadataEntity, CacheManager } from "@azure/msal-common";
import { JsonCache, InMemoryCache, SerializedAccountEntity, SerializedIdTokenEntity, SerializedAccessTokenEntity, SerializedRefreshTokenEntity, SerializedAppMetadataEntity} from "./SerializerTypes";
=======
import { StringUtils, AccountCache, IdTokenCache, AccessTokenCache, RefreshTokenCache, AppMetadataCache, AccountEntity, IdTokenEntity, AccessTokenEntity, RefreshTokenEntity, AppMetadataEntity, CacheHelper } from '@azure/msal-common';
import { JsonCache, InMemoryCache, SerializedAccountEntity, SerializedIdTokenEntity, SerializedAccessTokenEntity, SerializedRefreshTokenEntity, SerializedAppMetadataEntity } from './SerializerTypes';
>>>>>>> 2623c5db

/**
 * This class deserializes cache entities read from the file into in memory object types defined internally
 */
export class Deserializer {
    /**
     * Parse the JSON blob in memory and deserialize the content
     * @param cachedJson
     */
    static deserializeJSONBlob(jsonFile: string): JsonCache {
        const deserializedCache = StringUtils.isEmpty(jsonFile)
            ? {}
            : JSON.parse(jsonFile);
        return deserializedCache;
    }

    /**
     * Deserializes accounts to AccountEntity objects
     * @param accounts
     */
    static deserializeAccounts(accounts: Record<string, SerializedAccountEntity>): AccountCache {
        const accountObjects: AccountCache = {};
        if (accounts) {
<<<<<<< HEAD
            Object.keys(accounts).map(function (key) {
=======
            Object.keys(accounts).map(function(key) {
>>>>>>> 2623c5db
                const serializedAcc = accounts[key];
                const mappedAcc = {
                    homeAccountId: serializedAcc.home_account_id,
                    environment: serializedAcc.environment,
                    realm: serializedAcc.realm,
                    localAccountId: serializedAcc.local_account_id,
                    username: serializedAcc.username,
                    authorityType: serializedAcc.authority_type,
                    name: serializedAcc.name,
                    clientInfo: serializedAcc.client_info,
                    lastModificationTime: serializedAcc.last_modification_time,
                    lastModificationApp: serializedAcc.last_modification_app,
                };
                const account: AccountEntity = new AccountEntity();
                CacheManager.toObject(account, mappedAcc);
                accountObjects[key] = account;
            });
        }

        return accountObjects;
    }

    /**
     * Deserializes id tokens to IdTokenEntity objects
     * @param idTokens
     */
    static deserializeIdTokens(idTokens: Record<string, SerializedIdTokenEntity>): IdTokenCache {
        const idObjects: IdTokenCache = {};
        if (idTokens) {
<<<<<<< HEAD
            Object.keys(idTokens).map(function (key) {
=======
            Object.keys(idTokens).map(function(key) {
>>>>>>> 2623c5db
                const serializedIdT = idTokens[key];
                const mappedIdT = {
                    homeAccountId: serializedIdT.home_account_id,
                    environment: serializedIdT.environment,
                    credentialType: serializedIdT.credential_type,
                    clientId: serializedIdT.client_id,
                    secret: serializedIdT.secret,
                    realm: serializedIdT.realm,
                };
                const idToken: IdTokenEntity = new IdTokenEntity();
                CacheManager.toObject(idToken, mappedIdT);
                idObjects[key] = idToken;
            });
        }
        return idObjects;
    }

    /**
     * Deserializes access tokens to AccessTokenEntity objects
     * @param accessTokens
     */
    static deserializeAccessTokens(accessTokens: Record<string, SerializedAccessTokenEntity>): AccessTokenCache {
        const atObjects: AccessTokenCache = {};
        if (accessTokens) {
<<<<<<< HEAD
            Object.keys(accessTokens).map(function (key) {
=======
            Object.keys(accessTokens).map(function(key) {
>>>>>>> 2623c5db
                const serializedAT = accessTokens[key];
                const mappedAT = {
                    homeAccountId: serializedAT.home_account_id,
                    environment: serializedAT.environment,
                    credentialType: serializedAT.credential_type,
                    clientId: serializedAT.client_id,
                    secret: serializedAT.secret,
                    realm: serializedAT.realm,
                    target: serializedAT.target,
                    cachedAt: serializedAT.cached_at,
                    expiresOn: serializedAT.expires_on,
                    extendedExpiresOn: serializedAT.extended_expires_on,
                    refreshOn: serializedAT.refresh_on,
                    keyId: serializedAT.key_id,
                    tokenType: serializedAT.token_type,
                };
                const accessToken: AccessTokenEntity = new AccessTokenEntity();
                CacheManager.toObject(accessToken, mappedAT);
                atObjects[key] = accessToken;
            });
        }

        return atObjects;
    }

    /**
     * Deserializes refresh tokens to RefreshTokenEntity objects
     * @param refreshTokens
     */
    static deserializeRefreshTokens(refreshTokens: Record<string, SerializedRefreshTokenEntity>): RefreshTokenCache {
        const rtObjects: RefreshTokenCache = {};
        if (refreshTokens) {
<<<<<<< HEAD
            Object.keys(refreshTokens).map(function (key) {
=======
            Object.keys(refreshTokens).map(function(key) {
>>>>>>> 2623c5db
                const serializedRT = refreshTokens[key];
                const mappedRT = {
                    homeAccountId: serializedRT.home_account_id,
                    environment: serializedRT.environment,
                    credentialType: serializedRT.credential_type,
                    clientId: serializedRT.client_id,
                    secret: serializedRT.secret,
                    familyId: serializedRT.family_id,
                    target: serializedRT.target,
                    realm: serializedRT.realm,
                };
                const refreshToken: RefreshTokenEntity = new RefreshTokenEntity();
                CacheManager.toObject(refreshToken, mappedRT);
                rtObjects[key] = refreshToken;
            });
        }

        return rtObjects;
    }

    /**
     * Deserializes appMetadata to AppMetaData objects
     * @param appMetadata
     */
    static deserializeAppMetadata(appMetadata: Record<string, SerializedAppMetadataEntity>): AppMetadataCache {
        const appMetadataObjects: AppMetadataCache = {};
        if (appMetadata) {
<<<<<<< HEAD
            Object.keys(appMetadata).map(function (key) {
=======
            Object.keys(appMetadata).map(function(key) {
>>>>>>> 2623c5db
                const serializedAmdt = appMetadata[key];
                const mappedAmd = {
                    clientId: serializedAmdt.client_id,
                    environment: serializedAmdt.environment,
                    familyId: serializedAmdt.family_id,
                };
                const amd: AppMetadataEntity = new AppMetadataEntity();
                CacheManager.toObject(amd, mappedAmd);
                appMetadataObjects[key] = amd;
            });
        }

        return appMetadataObjects;
    }

    /**
     * Deserialize an inMemory Cache
     * @param jsonCache
     */
    static deserializeAllCache(jsonCache: JsonCache): InMemoryCache {
        return {
            accounts: jsonCache.Account
                ? this.deserializeAccounts(jsonCache.Account)
                : {},
            idTokens: jsonCache.IdToken
                ? this.deserializeIdTokens(jsonCache.IdToken)
                : {},
            accessTokens: jsonCache.AccessToken
                ? this.deserializeAccessTokens(jsonCache.AccessToken)
                : {},
            refreshTokens: jsonCache.RefreshToken
                ? this.deserializeRefreshTokens(jsonCache.RefreshToken)
                : {},
            appMetadata: jsonCache.AppMetadata
                ? this.deserializeAppMetadata(jsonCache.AppMetadata)
                : {},
        };
    }
}<|MERGE_RESOLUTION|>--- conflicted
+++ resolved
@@ -2,13 +2,8 @@
  * Copyright (c) Microsoft Corporation. All rights reserved.
  * Licensed under the MIT License.
  */
-<<<<<<< HEAD
-import { StringUtils, AccountCache, IdTokenCache, AccessTokenCache, RefreshTokenCache, AppMetadataCache, AccountEntity, IdTokenEntity, AccessTokenEntity, RefreshTokenEntity, AppMetadataEntity, CacheManager } from "@azure/msal-common";
-import { JsonCache, InMemoryCache, SerializedAccountEntity, SerializedIdTokenEntity, SerializedAccessTokenEntity, SerializedRefreshTokenEntity, SerializedAppMetadataEntity} from "./SerializerTypes";
-=======
-import { StringUtils, AccountCache, IdTokenCache, AccessTokenCache, RefreshTokenCache, AppMetadataCache, AccountEntity, IdTokenEntity, AccessTokenEntity, RefreshTokenEntity, AppMetadataEntity, CacheHelper } from '@azure/msal-common';
+import { StringUtils, AccountCache, IdTokenCache, AccessTokenCache, RefreshTokenCache, AppMetadataCache, AccountEntity, IdTokenEntity, AccessTokenEntity, RefreshTokenEntity, AppMetadataEntity, CacheManager } from '@azure/msal-common';
 import { JsonCache, InMemoryCache, SerializedAccountEntity, SerializedIdTokenEntity, SerializedAccessTokenEntity, SerializedRefreshTokenEntity, SerializedAppMetadataEntity } from './SerializerTypes';
->>>>>>> 2623c5db
 
 /**
  * This class deserializes cache entities read from the file into in memory object types defined internally
@@ -32,11 +27,7 @@
     static deserializeAccounts(accounts: Record<string, SerializedAccountEntity>): AccountCache {
         const accountObjects: AccountCache = {};
         if (accounts) {
-<<<<<<< HEAD
             Object.keys(accounts).map(function (key) {
-=======
-            Object.keys(accounts).map(function(key) {
->>>>>>> 2623c5db
                 const serializedAcc = accounts[key];
                 const mappedAcc = {
                     homeAccountId: serializedAcc.home_account_id,
@@ -66,11 +57,7 @@
     static deserializeIdTokens(idTokens: Record<string, SerializedIdTokenEntity>): IdTokenCache {
         const idObjects: IdTokenCache = {};
         if (idTokens) {
-<<<<<<< HEAD
             Object.keys(idTokens).map(function (key) {
-=======
-            Object.keys(idTokens).map(function(key) {
->>>>>>> 2623c5db
                 const serializedIdT = idTokens[key];
                 const mappedIdT = {
                     homeAccountId: serializedIdT.home_account_id,
@@ -95,11 +82,7 @@
     static deserializeAccessTokens(accessTokens: Record<string, SerializedAccessTokenEntity>): AccessTokenCache {
         const atObjects: AccessTokenCache = {};
         if (accessTokens) {
-<<<<<<< HEAD
             Object.keys(accessTokens).map(function (key) {
-=======
-            Object.keys(accessTokens).map(function(key) {
->>>>>>> 2623c5db
                 const serializedAT = accessTokens[key];
                 const mappedAT = {
                     homeAccountId: serializedAT.home_account_id,
@@ -132,11 +115,7 @@
     static deserializeRefreshTokens(refreshTokens: Record<string, SerializedRefreshTokenEntity>): RefreshTokenCache {
         const rtObjects: RefreshTokenCache = {};
         if (refreshTokens) {
-<<<<<<< HEAD
             Object.keys(refreshTokens).map(function (key) {
-=======
-            Object.keys(refreshTokens).map(function(key) {
->>>>>>> 2623c5db
                 const serializedRT = refreshTokens[key];
                 const mappedRT = {
                     homeAccountId: serializedRT.home_account_id,
@@ -164,11 +143,7 @@
     static deserializeAppMetadata(appMetadata: Record<string, SerializedAppMetadataEntity>): AppMetadataCache {
         const appMetadataObjects: AppMetadataCache = {};
         if (appMetadata) {
-<<<<<<< HEAD
             Object.keys(appMetadata).map(function (key) {
-=======
-            Object.keys(appMetadata).map(function(key) {
->>>>>>> 2623c5db
                 const serializedAmdt = appMetadata[key];
                 const mappedAmd = {
                     clientId: serializedAmdt.client_id,
