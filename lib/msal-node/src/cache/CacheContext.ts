/*
 * Copyright (c) Microsoft Corporation. All rights reserved.
 * Licensed under the MIT License.
 */

<<<<<<< HEAD
import {
    JsonCache,
    Deserializer,
    Serializer,
    StringUtils,
} from '@azure/msal-common';
import { CacheManager } from '../cache/CacheManager';
=======
import { JsonCache, Deserializer } from '@azure/msal-common';
>>>>>>> 1660b16c
import { Storage } from '../cache/Storage';

/**
 * class managing sync between the persistent cache blob in the disk and the in memory cache of the node
 */
export class CacheContext {
<<<<<<< HEAD
    private cachePath: string;
=======
>>>>>>> 1660b16c
    private defaultSerializedCache: JsonCache = {
        Account: {},
        IdToken: {},
        AccessToken: {},
        RefreshToken: {},
        AppMetadata: {},
    };

<<<<<<< HEAD
    constructor() {
        this.cachePath = '';
    }

    /**
     * sets the cache path provided by the user
     * @param path
     */
    setCachePath(path: string) {
        this.cachePath = path;
    }

=======
>>>>>>> 1660b16c
    /**
     * Update the library cache
     * @param storage
     */
<<<<<<< HEAD
    async setCurrentCache(storage: Storage) {
        const cache = await this.syncCache(storage);
        storage.setCache(Deserializer.deserializeAllCache(cache));
    }

    /**
     * read the cache from storage and merge it with the current cache
     * TODO: Make sure this operation is atomic - file lock that prevents anyone from changing it
     * @param storage
     */
    async syncCache(storage: Storage): Promise<JsonCache> {
        if (!StringUtils.isEmpty(this.cachePath)) {
            const currentCache = Serializer.serializeAllCache(
                storage.getCache()
            );
            const tCache = Deserializer.deserializeJSONBlob(
                await CacheManager.readFromFile(this.cachePath)
            );
            return this.mergeCache(tCache, currentCache);
        }

        return this.defaultSerializedCache;
=======
    setCurrentCache(storage: Storage, cacheObject: JsonCache) {
        const cacheWithOverlayedDefaults = this.overlayDefaults(cacheObject);
        storage.setCache(
            Deserializer.deserializeAllCache(cacheWithOverlayedDefaults)
        );
>>>>>>> 1660b16c
    }

    overlayDefaults(passedInCache: JsonCache): JsonCache {
        return {
<<<<<<< HEAD
            Account: { ...persistentCache.Account, ...currentCache.Account },
            IdToken: { ...persistentCache.IdToken, ...currentCache.IdToken },
            AccessToken: {
                ...persistentCache.AccessToken,
                ...currentCache.AccessToken,
            },
            RefreshToken: {
                ...persistentCache.RefreshToken,
                ...currentCache.RefreshToken,
            },
            AppMetadata: {
                ...persistentCache.AppMetadata,
                ...currentCache.AppMetadata,
=======
            Account: {
                ...this.defaultSerializedCache.Account,
                ...passedInCache.Account,
            },
            IdToken: {
                ...this.defaultSerializedCache.IdToken,
                ...passedInCache.IdToken,
            },
            AccessToken: {
                ...this.defaultSerializedCache.AccessToken,
                ...passedInCache.AccessToken,
            },
            RefreshToken: {
                ...this.defaultSerializedCache.RefreshToken,
                ...passedInCache.RefreshToken,
            },
            AppMetadata: {
                ...this.defaultSerializedCache.AppMetadata,
                ...passedInCache.AppMetadata,
>>>>>>> 1660b16c
            },
        };
    }
}<|MERGE_RESOLUTION|>--- conflicted
+++ resolved
@@ -3,27 +3,13 @@
  * Licensed under the MIT License.
  */
 
-<<<<<<< HEAD
-import {
-    JsonCache,
-    Deserializer,
-    Serializer,
-    StringUtils,
-} from '@azure/msal-common';
-import { CacheManager } from '../cache/CacheManager';
-=======
 import { JsonCache, Deserializer } from '@azure/msal-common';
->>>>>>> 1660b16c
 import { Storage } from '../cache/Storage';
 
 /**
  * class managing sync between the persistent cache blob in the disk and the in memory cache of the node
  */
 export class CacheContext {
-<<<<<<< HEAD
-    private cachePath: string;
-=======
->>>>>>> 1660b16c
     private defaultSerializedCache: JsonCache = {
         Account: {},
         IdToken: {},
@@ -32,74 +18,19 @@
         AppMetadata: {},
     };
 
-<<<<<<< HEAD
-    constructor() {
-        this.cachePath = '';
-    }
-
-    /**
-     * sets the cache path provided by the user
-     * @param path
-     */
-    setCachePath(path: string) {
-        this.cachePath = path;
-    }
-
-=======
->>>>>>> 1660b16c
     /**
      * Update the library cache
      * @param storage
      */
-<<<<<<< HEAD
-    async setCurrentCache(storage: Storage) {
-        const cache = await this.syncCache(storage);
-        storage.setCache(Deserializer.deserializeAllCache(cache));
-    }
-
-    /**
-     * read the cache from storage and merge it with the current cache
-     * TODO: Make sure this operation is atomic - file lock that prevents anyone from changing it
-     * @param storage
-     */
-    async syncCache(storage: Storage): Promise<JsonCache> {
-        if (!StringUtils.isEmpty(this.cachePath)) {
-            const currentCache = Serializer.serializeAllCache(
-                storage.getCache()
-            );
-            const tCache = Deserializer.deserializeJSONBlob(
-                await CacheManager.readFromFile(this.cachePath)
-            );
-            return this.mergeCache(tCache, currentCache);
-        }
-
-        return this.defaultSerializedCache;
-=======
     setCurrentCache(storage: Storage, cacheObject: JsonCache) {
         const cacheWithOverlayedDefaults = this.overlayDefaults(cacheObject);
         storage.setCache(
             Deserializer.deserializeAllCache(cacheWithOverlayedDefaults)
         );
->>>>>>> 1660b16c
     }
 
     overlayDefaults(passedInCache: JsonCache): JsonCache {
         return {
-<<<<<<< HEAD
-            Account: { ...persistentCache.Account, ...currentCache.Account },
-            IdToken: { ...persistentCache.IdToken, ...currentCache.IdToken },
-            AccessToken: {
-                ...persistentCache.AccessToken,
-                ...currentCache.AccessToken,
-            },
-            RefreshToken: {
-                ...persistentCache.RefreshToken,
-                ...currentCache.RefreshToken,
-            },
-            AppMetadata: {
-                ...persistentCache.AppMetadata,
-                ...currentCache.AppMetadata,
-=======
             Account: {
                 ...this.defaultSerializedCache.Account,
                 ...passedInCache.Account,
@@ -119,7 +50,6 @@
             AppMetadata: {
                 ...this.defaultSerializedCache.AppMetadata,
                 ...passedInCache.AppMetadata,
->>>>>>> 1660b16c
             },
         };
     }
