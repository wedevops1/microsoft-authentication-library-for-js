--- conflicted
+++ resolved
@@ -26,28 +26,10 @@
         url: string,
         options?: NetworkRequestOptions,
     ): Promise<NetworkResponse<T>> {
-<<<<<<< HEAD
-        const request: AxiosRequestConfig = {
-            method: HttpMethod.GET,
-            url: url,
-            /* istanbul ignore next */
-            headers: options && options.headers,
-            /* istanbul ignore next */
-            validateStatus: () => true,
-            /* istanbul ignore next */ 
-            timeout: options && options.timeout,
-        };
-
-        if (options && options.proxyUrl) {
-            // for axios, this has to be disabled
-            request.proxy = false;
-            request.httpsAgent = createHttpsProxyAgent(options.proxyUrl);
-=======
         if (options?.proxyUrl) {
             return networkRequestViaProxy(url, HttpMethod.GET, options);
         } else {
             return networkRequestViaHttps(url, HttpMethod.GET, options);
->>>>>>> 19c2620a
         }
     }
 
