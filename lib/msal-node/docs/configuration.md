# Configuration Options

Before you start here, make sure you understand how to [initialize an app object](./initialize-public-client-application.md).

<<<<<<< HEAD
The MSAL library has a set of configuration options that can be used to customize the behavior of your authentication flows. These options can be set either in the constructor of the `PublicClientApplication` object or as part of the [request APIs](../../msal-common/docs/request.md). Here we describe the configuration object that can be passed into the `PublicClientApplication` constructor.
=======
The MSAL library has a set of configuration options that can be used to customize the behavior of your authentication flows. These options can be set either in the constructor of the [PublicClientApplication](https://azuread.github.io/microsoft-authentication-library-for-js/ref/classes/_azure_msal_node.publicclientapplication.html) object or as part of the [request APIs](./Request.md). Here we describe the configuration object that can be passed into the [PublicClientApplication](https://azuread.github.io/microsoft-authentication-library-for-js/ref/classes/_azure_msal_node.publicclientapplication.html) constructor.
>>>>>>> 9f3b0727

In this document:
- [Usage](#usage)
- [Options](#options)

## Usage

The configuration object can be passed into the [PublicClientApplication](https://azuread.github.io/microsoft-authentication-library-for-js/ref/classes/_azure_msal_node.publicclientapplication.html) constructor. The only required config parameter is the `client_id` of the application. Everything else is optional, but may be required depending on your authentication flow, tenant and application model.

[Configuration](https://azuread.github.io/microsoft-authentication-library-for-js/ref/modules/_azure_msal_node.html#configuration) object with all supported parameters is as below:

```javascript

// Call back APIs which automatically write and read into a .json file - example implementation
const beforeCacheAccess = async (cacheContext) => {
    cacheContext.tokenCache.deserialize(await fs.readFile(cachePath, "utf-8"));
};

const afterCacheAccess = async (cacheContext) => {
    if(cacheContext.cacheHasChanged){
        await fs.writeFile(cachePath, cacheContext.tokenCache.serialize());
    }
};

// Cache Plugin
const cachePlugin = {
    beforeCacheAccess,
    afterCacheAccess
};;

const msalConfig = {
    auth: {
        clientId: "enter_client_id_here",
        authority: "https://login.microsoftonline.com/common",
        knownAuthorities: [],
        cloudDiscoveryMetadata: "",
    },
    cache: {
        cachePlugin // your implementation of cache plugin
    },
    system: {
        loggerOptions: {
            loggerCallback(loglevel, message, containsPii) {
                console.log(message);
            },
            piiLoggingEnabled: false,
            logLevel: msal.LogLevel.Verbose,
        }
    }
}

const msalInstance = new PublicClientApplication(msalConfig);
```

## Options

### Auth Config Options
| Option | Description | Format | Default Value |
| ------ | ----------- | ------ | ------------- |
| `clientId` | App ID of your application. Can be found in your [portal registration](../README.md#prerequisites). | UUID/GUID | None. This parameter is required in order for MSAL to perform any actions. |
| `authority` | URI of the tenant to authenticate and authorize with. Usually takes the form of `https://{uri}/{tenantid}`. | String in URI format with tenant - `https://{uri}/{tenantid}` | `https://login.microsoftonline.com/common` |
| `knownAuthorities` | An array of URIs that are known to be valid. Used in B2C scenarios. | Array of strings in URI format | Empty array `[]` |
| `cloudDiscoveryMetadata` | A string containing the cloud discovery response. Used in AAD scenarios. See performance.md for more info | string | Empty string `""` |
| `protocolMode` | Enum representing the protocol mode to use. If `"AAD"`, will function on the AAD v2 endpoints; if `"OIDC"`, will function on OIDC-compliant endpoints. | string | `"AAD"` |

### Cache Config Options
| Option | Description | Format | Default Value |
| ------ | ----------- | ------ | ------------- |
| `cachePlugin` | Cache plugin with call backs to reading and writing into the cache file| [ICachePlugin](https://azuread.github.io/microsoft-authentication-library-for-js/ref/modules/_azure_msal_node.html#icacheplugin) | null

### System Config Options
| Option | Description | Format | Default Value |
| ------ | ----------- | ------ | ------------- |
| `loggerOptions` | Config object for logger. | See [below](#logger-config-options). | See [below](#logger-config-options). |
| `NetworkClient` | Custom HTTP implementation | INetworkModule | Coming Soon |

### Logger Config Options
| Option | Description | Format | Default Value |
| ------ | ----------- | ------ | ------------- |
| `loggerCallback` | Callback function which handles the logging of MSAL statements. | Function - `loggerCallback: (level: LogLevel, message: string, containsPii: boolean): void` | See [above](#using-the-config-object). |
| `piiLoggingEnabled` | If true, personally identifiable information (PII) is included in logs. | boolean | `false` |

## Next Steps
Proceed to understand the public APIs provided by `msal-node` for acquiring tokens [here](../../msal-common/docs/request.md)<|MERGE_RESOLUTION|>--- conflicted
+++ resolved
@@ -2,11 +2,7 @@
 
 Before you start here, make sure you understand how to [initialize an app object](./initialize-public-client-application.md).
 
-<<<<<<< HEAD
-The MSAL library has a set of configuration options that can be used to customize the behavior of your authentication flows. These options can be set either in the constructor of the `PublicClientApplication` object or as part of the [request APIs](../../msal-common/docs/request.md). Here we describe the configuration object that can be passed into the `PublicClientApplication` constructor.
-=======
-The MSAL library has a set of configuration options that can be used to customize the behavior of your authentication flows. These options can be set either in the constructor of the [PublicClientApplication](https://azuread.github.io/microsoft-authentication-library-for-js/ref/classes/_azure_msal_node.publicclientapplication.html) object or as part of the [request APIs](./Request.md). Here we describe the configuration object that can be passed into the [PublicClientApplication](https://azuread.github.io/microsoft-authentication-library-for-js/ref/classes/_azure_msal_node.publicclientapplication.html) constructor.
->>>>>>> 9f3b0727
+The MSAL library has a set of configuration options that can be used to customize the behavior of your authentication flows. These options can be set either in the constructor of the [PublicClientApplication](https://azuread.github.io/microsoft-authentication-library-for-js/ref/classes/_azure_msal_node.publicclientapplication.html) object or as part of the [request APIs](../../msal-common/docs/request.md). Here we describe the configuration object that can be passed into the [PublicClientApplication](https://azuread.github.io/microsoft-authentication-library-for-js/ref/classes/_azure_msal_node.publicclientapplication.html) constructor.
 
 In this document:
 - [Usage](#usage)
