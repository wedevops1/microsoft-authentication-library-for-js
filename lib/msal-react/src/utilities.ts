<<<<<<< HEAD
=======
/*
 * Copyright (c) Microsoft Corporation. All rights reserved.
 * Licensed under the MIT License.
 */

import { IMsalContext } from "./MsalContext";
import { AuthenticationResult } from "@azure/msal-browser";

>>>>>>> bda2451b
type FaaCFunction = <T>(args: T) => React.ReactNode;

export function getChildrenOrFunction<T>(
    children: React.ReactNode | FaaCFunction,
    args: T
): React.ReactNode {
    if (typeof children === "function") {
        return children(args);
    }
    return children;
}<|MERGE_RESOLUTION|>--- conflicted
+++ resolved
@@ -1,14 +1,8 @@
-<<<<<<< HEAD
-=======
 /*
  * Copyright (c) Microsoft Corporation. All rights reserved.
  * Licensed under the MIT License.
  */
 
-import { IMsalContext } from "./MsalContext";
-import { AuthenticationResult } from "@azure/msal-browser";
-
->>>>>>> bda2451b
 type FaaCFunction = <T>(args: T) => React.ReactNode;
 
 export function getChildrenOrFunction<T>(
