import "mocha";
import puppeteer from "puppeteer";
import { expect } from "chai";
import fs from "fs";

const SCREENSHOT_BASE_FOLDER_NAME = `${__dirname}/screenshots`;
let SCREENSHOT_NUM = 0;

function setupScreenshotDir() {
    if (!fs.existsSync(`${SCREENSHOT_BASE_FOLDER_NAME}`)) {
        fs.mkdirSync(SCREENSHOT_BASE_FOLDER_NAME);
    }
}

async function takeScreenshot(page: puppeteer.Page, testName: string, screenshotName: string): Promise<void> {
    const screenshotFolderName = `${SCREENSHOT_BASE_FOLDER_NAME}/${testName}`
    if (!fs.existsSync(`${screenshotFolderName}`)) {
        fs.mkdirSync(screenshotFolderName);
    }
    await page.screenshot({ path: `${screenshotFolderName}/${++SCREENSHOT_NUM}_${screenshotName}.png` });
}

async function enterCredentials(page: puppeteer.Page, testName: string): Promise<void> {
    await page.waitForNavigation({ waitUntil: "networkidle0"});
    await takeScreenshot(page, testName, `loginPage`);
    await page.type("#i0116", "IDLAB@msidlab4.onmicrosoft.com");
    await page.click("#idSIButton9");
    await page.waitForNavigation({ waitUntil: "networkidle0"});
    await takeScreenshot(page, testName, `pwdInputPage`);
    await page.type("#i0118", "");
    await page.click("#idSIButton9");
}

describe("Browser tests", function () {
    this.timeout(8000);
    this.retries(1);

    let browser: puppeteer.Browser;
    before(async () => {
        setupScreenshotDir();
<<<<<<< HEAD
        browser = await puppeteer.launch({ignoreDefaultArgs: ['--disable-extensions']});
=======
        browser = await puppeteer.launch({
            headless: true,
            ignoreDefaultArgs: ['--no-sandbox', '–disable-setuid-sandbox']
        });
>>>>>>> 4e7a2c3c
    });

    let context: puppeteer.BrowserContext;
    let page: puppeteer.Page;
    beforeEach(async () => {
        SCREENSHOT_NUM = 0;
        context = await browser.createIncognitoBrowserContext();
        page = await context.newPage();
        await page.goto('http://localhost:30662/');
    });

    afterEach(async () => {
        await page.close();
    });

    after(async () => {
        await context.close();
        await browser.close();
    });

    // TODO: Add browser tests for sample here
});<|MERGE_RESOLUTION|>--- conflicted
+++ resolved
@@ -38,14 +38,10 @@
     let browser: puppeteer.Browser;
     before(async () => {
         setupScreenshotDir();
-<<<<<<< HEAD
-        browser = await puppeteer.launch({ignoreDefaultArgs: ['--disable-extensions']});
-=======
         browser = await puppeteer.launch({
             headless: true,
             ignoreDefaultArgs: ['--no-sandbox', '–disable-setuid-sandbox']
         });
->>>>>>> 4e7a2c3c
     });
 
     let context: puppeteer.BrowserContext;
