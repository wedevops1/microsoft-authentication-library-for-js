--- conflicted
+++ resolved
@@ -33,26 +33,15 @@
     }
 };
 
-<<<<<<< HEAD
-=======
 // Add here scopes for id token to be used at MS Identity Platform endpoints.
 const loginRequest = {
     scopes: ["User.Read"]
 };
 
->>>>>>> d0f50102
 // Add here the endpoints for MS Graph API services you would like to use.
 const graphConfig = {
     graphMeEndpoint: "https://graph.microsoft-ppe.com/v1.0/me",
     graphMailEndpoint: "https://graph.microsoft-ppe.com/v1.0/me/messages"
-};
-
-// Add here scopes for id token to be used at MS Identity Platform endpoints.
-const loginRequest = {
-    scopes: ["User.Read"],
-    authenticationScheme: "pop",
-    resourceRequestMethod: "POST",
-    resourceRequestUri: graphConfig.graphMeEndpoint
 };
 
 // Add here scopes for access token to be used at MS Graph API endpoints.
