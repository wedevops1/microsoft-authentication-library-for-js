--- conflicted
+++ resolved
@@ -24,11 +24,7 @@
     "@angular/platform-browser-dynamic": "~11.0.4",
     "@angular/router": "~11.0.4",
     "@azure/msal-angular": "^2.0.0-beta.3",
-<<<<<<< HEAD
-    "@azure/msal-browser": "^2.13.0",
-=======
     "@azure/msal-browser": "^2.13.1",
->>>>>>> fd0dcd55
     "core-js": "^3.8.0",
     "rxjs": "~6.6.0",
     "tslib": "^2.0.0",
