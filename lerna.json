{
  "lerna": "3.16.4",
  "command": {
    "run": {
<<<<<<< HEAD
      "scope": ["msal", "@azure/msal-common", "@azure/msal-browser", "@azure/msal-angular", "@azure/msal-node"]
=======
      "scope": [
        "msal", 
        "@azure/msal-common", 
        "@azure/msal-browser", 
        "@azure/msal-angular",
        "vanilla-js-test-app",
        "vanilla-js-test-app-2.0"
      ]
>>>>>>> dd5d2e08
    }
  },
  "packages": [
    "lib/*",
    "samples/*"
  ],
  "version": "independent",
  "concurrency": 2
}<|MERGE_RESOLUTION|>--- conflicted
+++ resolved
@@ -2,18 +2,15 @@
   "lerna": "3.16.4",
   "command": {
     "run": {
-<<<<<<< HEAD
-      "scope": ["msal", "@azure/msal-common", "@azure/msal-browser", "@azure/msal-angular", "@azure/msal-node"]
-=======
       "scope": [
         "msal", 
         "@azure/msal-common", 
         "@azure/msal-browser", 
         "@azure/msal-angular",
+        "@azure/msal-node",
         "vanilla-js-test-app",
         "vanilla-js-test-app-2.0"
       ]
->>>>>>> dd5d2e08
     }
   },
   "packages": [
