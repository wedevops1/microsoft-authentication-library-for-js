--- conflicted
+++ resolved
@@ -111,12 +111,7 @@
       uses: codecov/codecov-action@v2
       with:
         files: lib/msal-${{matrix.library}}/coverage/lcov.info
-<<<<<<< HEAD
         flags: msal-${{ matrix.library }}
-=======
-        flags: msal-${{ matrix.library }}
-        root_dir: lib/msal-${{ matrix.library }}
-        gcov_prefix: lib/msal-${{ matrix.library }}
 
   extensions-build-test:
     needs: pre-check
@@ -151,10 +146,7 @@
 
     - name: Upload Test Coverage to CodeCov
       if: success()
-      uses: codecov/codecov-action@v1
+      uses: codecov/codecov-action@v2
       with:
         files: extensions/msal-node-extensions/coverage/lcov.info
-        flags: msal-node-extensions
-        root_dir: extensions/msal-node-extensions
-        gcov_prefix: extensions/msal-node-extensions
->>>>>>> 2f0c4095
+        flags: msal-node-extensions